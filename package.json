{
  "name": "@based/workspaces",
  "version": "0.1.1",
  "author": "Based",
  "license": "MIT",
  "private": true,
  "type": "module",
  "homepage": "https://github.com/atelier-saulx/based#readme",
  "bugs": {
    "url": "https://github.com/atelier-saulx/based/issues"
  },
  "repository": {
    "type": "git",
    "url": "git+https://github.com/atelier-saulx/based"
  },
  "prettier": "@saulx/prettier-config",
  "description": "Based",
  "keywords": [
    "based",
    "saulx"
  ],
  "workspaces": [
    "packages/*"
  ],
  "scripts": {
    "watch": "node ./scripts/concurrently watch",
    "build": "if test \"$OSTYPE\" '==' 'linux-gnu'; then npm run build-locale; fi; set -e; for pkg in hash utils schema protocol db functions errors schema-diagram server client react s3 hub type-gen cli exporter sdk; do npm run build -w \"@based/$pkg\"; done",
<<<<<<< HEAD
    "reset": "rm -rf packages/*/dist packages/*/tsconfig.tsbuildinfo",
    "test": "npm run test --prefix packages/db",
=======
    "reset": "rm -rf packages/*/dist packages/*/tsconfig.tsbuildinfo;",
    "test": "npm run test --workspaces --if-present",
>>>>>>> 0f23bb96
    "clean": "git clean -dfx",
    "build-podman": "cd podman && ./build.sh",
    "build-locale": "cd packages/locale && ./build.sh",
    "build-release-debug": "npm run reset; npm run build-podman && npm run build-locale release && npm run build && (cd packages/db && npm run build-release-debug)",
    "build-release": "npm run reset; npm run build-podman && npm run build-locale release && npm run build && (cd packages/db && npm run build-release)",
    "build-sdk": "npm run build -w @based/sdk"
  },
  "publishConfig": {
    "registry": "https://registry.npmjs.org"
  },
  "devDependencies": {
    "@saulx/prettier-config": "^2.0.0",
    "@saulx/tsconfig": "^1.1.0",
    "@types/node": "^22.9.0",
    "concurrently": "^9.2.1",
    "http-proxy": "^1.18.1",
    "prettier": "^3.2.5",
    "typescript": "^5.8.3"
  }
}<|MERGE_RESOLUTION|>--- conflicted
+++ resolved
@@ -25,13 +25,8 @@
   "scripts": {
     "watch": "node ./scripts/concurrently watch",
     "build": "if test \"$OSTYPE\" '==' 'linux-gnu'; then npm run build-locale; fi; set -e; for pkg in hash utils schema protocol db functions errors schema-diagram server client react s3 hub type-gen cli exporter sdk; do npm run build -w \"@based/$pkg\"; done",
-<<<<<<< HEAD
     "reset": "rm -rf packages/*/dist packages/*/tsconfig.tsbuildinfo",
-    "test": "npm run test --prefix packages/db",
-=======
-    "reset": "rm -rf packages/*/dist packages/*/tsconfig.tsbuildinfo;",
     "test": "npm run test --workspaces --if-present",
->>>>>>> 0f23bb96
     "clean": "git clean -dfx",
     "build-podman": "cd podman && ./build.sh",
     "build-locale": "cd packages/locale && ./build.sh",
