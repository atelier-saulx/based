--- conflicted
+++ resolved
@@ -24,11 +24,7 @@
   ],
   "scripts": {
     "watch": "node ./scripts/concurrently watch",
-<<<<<<< HEAD
-    "build": "npm run reset; if test \"$OSTYPE\" '==' 'linux-gnu'; then npm run build-locale; fi; set -e; for pkg in hash utils schema protocol db functions errors schema-diagram server client react s3 hub type-gen cli exporter; do npm run build -w \"@based/$pkg\"; done",
-=======
     "build": "if test \"$OSTYPE\" '==' 'linux-gnu'; then npm run build-locale; fi; set -e; for pkg in hash utils schema protocol db functions errors schema-diagram server client react s3 hub type-gen cli exporter; do npm run build -w \"@based/$pkg\"; done",
->>>>>>> a2594c92
     "reset": "rm -rf packages/*/dist packages/*/tsconfig.tsbuildinfo;",
     "test": "npm run test --prefix packages/db",
     "clean": "git clean -dfx",
