{
  "name": "@based/workspaces-db",
  "version": "1.0.0",
  "author": "Based",
  "license": "MIT",
  "homepage": "https://github.com/atelier-saulx/based-db#readme",
  "bugs": {
    "url": "https://github.com/atelier-saulx/based-db/issues"
  },
  "repository": {
    "type": "git",
    "url": "git+https://github.com/atelier-saulx/based-db"
  },
  "private": true,
  "description": "Based DB",
  "keywords": [
    "based",
    "database",
    "once.net"
  ],
  "workspaces": [
    "packages/*"
  ],
  "prettier": "@saulx/prettier-config",
  "scripts": {
    "watch": "(cd packages/schema && npm run watch) & (cd packages/db && npm run watch)",
<<<<<<< HEAD
    "build": "(cd packages/schema && npm run build) && (cd packages/db && npm run build) && (cd packages/crc32c && npm run build)",
=======
    "build": "(cd packages/crc32c && npm run build) && (cd packages/schema && npm run build) && (cd packages/db && npm run build)",
>>>>>>> 6393fa71
    "build-podman": "cd podman && ./build.sh",
    "build-locale": "cd packages/locale && ./build.sh",
    "build-release": "npm run build-podman && npm run build-locale && (cd packages/schema && npm run build) && (cd packages/db && npm run build-release)",
    "publish": "sh scripts/publish.sh",
    "test": "cd packages/client && npm run test",
    "testSubs": "cd packages/subs && npm run test",
    "clean": "(cd packages/db && npm run clean) && rimraf ./node_modules",
    "knip": "knip"
  },
  "publishConfig": {
    "registry": "https://registry.npmjs.org"
  },
  "devDependencies": {
    "@saulx/prettier-config": "^2.0.0",
    "@saulx/tsconfig": "^1.1.0",
    "@types/node": "^22.9.0",
    "knip": "^5.36.3",
    "prettier": "^3.2.5",
    "rimraf": "^3.0.2",
    "typescript": "^5.6.3"
  }
}<|MERGE_RESOLUTION|>--- conflicted
+++ resolved
@@ -24,11 +24,7 @@
   "prettier": "@saulx/prettier-config",
   "scripts": {
     "watch": "(cd packages/schema && npm run watch) & (cd packages/db && npm run watch)",
-<<<<<<< HEAD
-    "build": "(cd packages/schema && npm run build) && (cd packages/db && npm run build) && (cd packages/crc32c && npm run build)",
-=======
     "build": "(cd packages/crc32c && npm run build) && (cd packages/schema && npm run build) && (cd packages/db && npm run build)",
->>>>>>> 6393fa71
     "build-podman": "cd podman && ./build.sh",
     "build-locale": "cd packages/locale && ./build.sh",
     "build-release": "npm run build-podman && npm run build-locale && (cd packages/schema && npm run build) && (cd packages/db && npm run build-release)",
