const deflate = @import("../deflate.zig");
const selva = @import("../selva/selva.zig").c;
const Node = @import("../selva/node.zig");
const References = @import("../selva/references.zig");
const std = @import("std");
const utils = @import("../utils.zig");
const t = @import("../types.zig");
const errors = @import("../errors.zig");
const read = utils.read;
const DbCtx = @import("../db/ctx.zig").DbCtx;
const Iterator = @import("iterator.zig");
pub const SortIndexMeta = @import("common.zig").SortIndexMeta;

pub const iterator = Iterator.iterator;
pub const fromIterator = Iterator.fromIterator;

const SIZE = 16;
pub const EMPTY: [0]u8 = [_]u8{0} ** 0;
pub const EMPTY_SLICE = @constCast(&EMPTY_CHAR)[0..0];

const EMPTY_CHAR: [SIZE]u8 = [_]u8{0} ** SIZE;
const EMPTY_CHAR_SLICE = @constCast(&EMPTY_CHAR)[0..SIZE];

// key of main sort indexes is START, key of buffSort is field
pub const MainSortIndexes = std.AutoHashMap(u16, *SortIndexMeta);
pub const TextSortIndexes = std.AutoHashMap(u16, *SortIndexMeta);
pub const FieldSortIndexes = std.AutoHashMap(u8, *SortIndexMeta);

pub const TypeIndex = struct {
    text: TextSortIndexes,
    field: FieldSortIndexes,
    main: MainSortIndexes,
};

pub const TypeSortIndexes = std.AutoHashMap(u16, *TypeIndex);

inline fn getTextKey(
    field: u8,
    lang: t.LangCode,
) u16 {
    return @as(u16, @bitCast([_]u8{ field, @intFromEnum(lang) }));
}

fn getSortFlag(sortFieldType: t.PropType) !selva.SelvaSortOrder {
    switch (sortFieldType) {
        t.PropType.int8,
        t.PropType.uint8,
        t.PropType.int16,
        t.PropType.uint16,
        t.PropType.int32,
        t.PropType.uint32,
        t.PropType.boolean,
        t.PropType.@"enum",
        t.PropType.cardinality,
        => {
            return selva.SELVA_SORT_ORDER_I64_ASC;
        },
        t.PropType.number, t.PropType.timestamp => {
            return selva.SELVA_SORT_ORDER_DOUBLE_ASC;
        },
        t.PropType.string, t.PropType.text, t.PropType.alias, t.PropType.binary => {
            return selva.SELVA_SORT_ORDER_BUFFER_ASC;
        },
        else => {
            return errors.DbError.WRONG_SORTFIELD_TYPE;
        },
    }
}

pub fn createSortIndexMeta(
    header: *const t.SortHeader,
<<<<<<< HEAD
    size: usize,
) !SortIndexMeta {
    const sortFlag = try getSortFlag(header.propType);
    const sortCtx: *selva.SelvaSortCtx = selva.selva_sort_init2(sortFlag, size).?;
=======
    comptime isEdge: bool,
) !SortIndexMeta {
    const sortFlag = try getSortFlag(header.propType);
    const sortCtx: *selva.SelvaSortCtx = selva.selva_sort_init3(sortFlag, 0, if (isEdge) @sizeOf(References.ReferencesIteratorEdgesResult) else 0).?;
>>>>>>> c9a285c6
    const s: SortIndexMeta = .{
        .len = header.len,
        .start = header.start,
        .index = sortCtx,
        .prop = header.propType,
        .langCode = header.lang,
        .field = header.prop,
        .isCreated = false,
    };
    return s;
}

pub fn getOrCreateFromCtx(
    dbCtx: *DbCtx,
    typeId: t.TypeId,
    sortHeader: *const t.SortHeader,
) !*SortIndexMeta {
    var sortIndex: ?*SortIndexMeta = undefined;
    var typeIndexes: ?*TypeIndex = dbCtx.sortIndexes.get(typeId);
    if (typeIndexes == null) {
        typeIndexes = try dbCtx.allocator.create(TypeIndex);
        typeIndexes.?.* = .{
            .field = FieldSortIndexes.init(dbCtx.allocator),
            .main = MainSortIndexes.init(dbCtx.allocator),
            .text = TextSortIndexes.init(dbCtx.allocator),
        };
        try dbCtx.sortIndexes.put(typeId, typeIndexes.?);
    }
    const tI: *TypeIndex = typeIndexes.?;
    sortIndex = getSortIndex(typeIndexes, sortHeader.prop, sortHeader.start, sortHeader.lang);
    if (sortIndex == null) {
        sortIndex = try dbCtx.allocator.create(SortIndexMeta);
<<<<<<< HEAD
        sortIndex.?.* = try createSortIndexMeta(sortHeader, 0);
=======
        sortIndex.?.* = try createSortIndexMeta(sortHeader, false);
>>>>>>> c9a285c6
        if (sortHeader.prop == 0) {
            try tI.main.put(sortHeader.start, sortIndex.?);
        } else if (sortHeader.propType == t.PropType.text) {
            try tI.text.put(getTextKey(sortHeader.prop, sortHeader.lang), sortIndex.?);
        } else {
            try tI.field.put(sortHeader.prop, sortIndex.?);
        }
    }
    return sortIndex.?;
}

pub fn destroySortIndex(
    dbCtx: *DbCtx,
    typeId: t.TypeId,
    field: u8,
    start: u16,
    lang: t.LangCode,
) void {
    const typeIndexes = dbCtx.sortIndexes.get(typeId);
    if (typeIndexes == null) {
        return;
    }
    const sortIndex = getSortIndex(typeIndexes, field, start, lang);
    if (sortIndex) |index| {
        const tI: *TypeIndex = typeIndexes.?;
        if (field == 0) {
            _ = tI.main.remove(start);
        } else {
            _ = tI.field.remove(field);
        }
        selva.selva_sort_destroy(index.index);
        dbCtx.allocator.destroy(index);
    }
}

pub fn getSortIndex(
    typeSortIndexes: ?*TypeIndex,
    field: u8,
    start: u16,
    lang: t.LangCode,
) ?*SortIndexMeta {
    if (typeSortIndexes == null) {
        return null;
    }
    const tI = typeSortIndexes.?;
    if (lang != t.LangCode.none) {
        return tI.text.get(getTextKey(field, lang));
    } else if (field == 0) {
        return tI.main.get(start);
    } else {
        return tI.field.get(field);
    }
}

pub fn getTypeSortIndexes(
    dbCtx: *DbCtx,
    typeId: t.TypeId,
) ?*TypeIndex {
    return dbCtx.sortIndexes.get(typeId);
}

inline fn parseString(decompressor: *deflate.Decompressor, data: []u8, out: []u8) [*]u8 {
    if (data.len <= 6) {
        return out.ptr;
    } else if (data.len < SIZE + 6) {
        var i: usize = 2;
        while (i < data.len - 4) : (i += 1) {
            out[i - 2] = data[i];
        }
        return out.ptr;
    } else if (data[1] == @intFromEnum(t.Compression.none)) {
        const slice = data[2 .. SIZE + 2];
        return slice.ptr;
    } else {
        const res = deflate.decompressFirstBytes(decompressor, data, out) catch out;
        return res.ptr;
    }
}

inline fn parseAlias(
    data: []u8,
) [*]u8 {
    if (data.len < SIZE + 2) {
        var arr: [SIZE]u8 = [_]u8{0} ** SIZE;
        var i: usize = 0;
        while (i < data.len) : (i += 1) {
            arr[i] = data[i];
        }
        return &arr;
    } else {
        return data.ptr;
    }
    return EMPTY_CHAR_SLICE.ptr;
}

inline fn removeFromIntIndex(T: type, data: []u8, sortIndex: *SortIndexMeta, node: Node.Node) void {
    selva.selva_sort_remove_i64(sortIndex.index, @intCast(read(T, data, sortIndex.start)), node);
}

pub fn remove(
    decompressor: *deflate.Decompressor,
    sortIndex: *SortIndexMeta,
    data: []u8,
    node: Node.Node,
) void {
    const prop = sortIndex.prop;
    const start = sortIndex.start;
    const index = sortIndex.index;
    return switch (prop) {
        t.PropType.@"enum", t.PropType.uint8, t.PropType.int8, t.PropType.boolean => {
            selva.selva_sort_remove_i64(index, data[start], node);
        },
        t.PropType.alias => {
            selva.selva_sort_remove_buf(index, parseAlias(data), SIZE, node);
        },
        t.PropType.string, t.PropType.text, t.PropType.binary => {
            if (sortIndex.len > 0) {
                selva.selva_sort_remove_buf(
                    index,
                    data[start + 1 .. start + 1 + sortIndex.len].ptr,
                    sortIndex.len - 1,
                    node,
                );
            } else {
                var buf: [SIZE]u8 = [_]u8{0} ** SIZE;
                selva.selva_sort_remove_buf(index, parseString(decompressor, data, &buf), SIZE, node);
            }
        },
        t.PropType.number, t.PropType.timestamp => {
            selva.selva_sort_remove_double(index, @floatFromInt(read(u64, data, start)), node);
        },
        t.PropType.cardinality => {
            if (data.len > 0) {
                removeFromIntIndex(u32, data, sortIndex, node);
            } else {
                removeFromIntIndex(u32, EMPTY_CHAR_SLICE, sortIndex, node);
            }
        },
        t.PropType.int32 => removeFromIntIndex(i32, data, sortIndex, node),
        t.PropType.int16 => removeFromIntIndex(i16, data, sortIndex, node),
        t.PropType.uint32 => removeFromIntIndex(u32, data, sortIndex, node),
        t.PropType.uint16 => removeFromIntIndex(u16, data, sortIndex, node),
        else => {},
    };
}

inline fn insertIntIndex(T: type, data: []u8, sortIndex: *SortIndexMeta, value: anytype) void {
    selva.selva_sort_insert_i64(sortIndex.index, @intCast(read(T, data, sortIndex.start)), value);
}

pub fn insert(
    decompressor: *deflate.Decompressor,
    sortIndex: *SortIndexMeta,
    data: []u8,
    value: anytype, // should support getting edge
) void {
    const prop = sortIndex.prop;
    const start = sortIndex.start;
    const index = sortIndex.index;
    return switch (prop) {
        t.PropType.@"enum", t.PropType.uint8, t.PropType.int8, t.PropType.boolean => {
            selva.selva_sort_insert_i64(index, data[start], value);
        },
        t.PropType.alias => {
            selva.selva_sort_insert_buf(index, parseAlias(data), SIZE, value);
        },
        t.PropType.string, t.PropType.text, t.PropType.binary => {
            if (sortIndex.len > 0) {
                selva.selva_sort_insert_buf(
                    index,
                    data[start + 1 .. start + sortIndex.len].ptr,
                    sortIndex.len - 1,
                    value,
                );
            } else {
                var buf: [SIZE]u8 = [_]u8{0} ** SIZE;
                const str = parseString(decompressor, data, &buf);
                selva.selva_sort_insert_buf(index, str, SIZE, value);
            }
        },
        t.PropType.number, t.PropType.timestamp => {
            selva.selva_sort_insert_double(index, @floatFromInt(read(u64, data, start)), value);
        },
        t.PropType.cardinality => {
            if (data.len > 0) {
                insertIntIndex(u32, data, sortIndex, value);
            } else {
                insertIntIndex(u32, EMPTY_CHAR_SLICE, sortIndex, value);
            }
        },
        t.PropType.int32 => insertIntIndex(i32, data, sortIndex, value),
        t.PropType.int16 => insertIntIndex(i16, data, sortIndex, value),
        t.PropType.uint32 => insertIntIndex(u32, data, sortIndex, value),
        t.PropType.uint16 => insertIntIndex(u16, data, sortIndex, value),
        else => {},
    };
}<|MERGE_RESOLUTION|>--- conflicted
+++ resolved
@@ -69,17 +69,14 @@
 
 pub fn createSortIndexMeta(
     header: *const t.SortHeader,
-<<<<<<< HEAD
     size: usize,
-) !SortIndexMeta {
-    const sortFlag = try getSortFlag(header.propType);
-    const sortCtx: *selva.SelvaSortCtx = selva.selva_sort_init2(sortFlag, size).?;
-=======
     comptime isEdge: bool,
 ) !SortIndexMeta {
     const sortFlag = try getSortFlag(header.propType);
-    const sortCtx: *selva.SelvaSortCtx = selva.selva_sort_init3(sortFlag, 0, if (isEdge) @sizeOf(References.ReferencesIteratorEdgesResult) else 0).?;
->>>>>>> c9a285c6
+    const sortCtx: *selva.SelvaSortCtx = selva.selva_sort_init3(sortFlag, size, if (isEdge)
+        @sizeOf(References.ReferencesIteratorEdgesResult)
+    else
+        0).?;
     const s: SortIndexMeta = .{
         .len = header.len,
         .start = header.start,
@@ -112,11 +109,7 @@
     sortIndex = getSortIndex(typeIndexes, sortHeader.prop, sortHeader.start, sortHeader.lang);
     if (sortIndex == null) {
         sortIndex = try dbCtx.allocator.create(SortIndexMeta);
-<<<<<<< HEAD
-        sortIndex.?.* = try createSortIndexMeta(sortHeader, 0);
-=======
-        sortIndex.?.* = try createSortIndexMeta(sortHeader, false);
->>>>>>> c9a285c6
+        sortIndex.?.* = try createSortIndexMeta(sortHeader, 0, false);
         if (sortHeader.prop == 0) {
             try tI.main.put(sortHeader.start, sortIndex.?);
         } else if (sortHeader.propType == t.PropType.text) {
