const std = @import("std");
const errors = @import("../errors.zig");
const napi = @import("../napi.zig");
const Query = @import("common.zig");
const utils = @import("../utils.zig");
const multiple = @import("multiple.zig");
const single = @import("single.zig");
const Thread = @import("../thread/thread.zig");
const t = @import("../types.zig");
const DbCtx = @import("../db/ctx.zig").DbCtx;
const Selva = @import("../selva");

// -------- NAPI ---------- (put in js bridge maybe?)
pub fn getQueryBufThread(env: napi.Env, info: napi.Info) callconv(.c) napi.Value {
    utils.debugPrint("lala\n", .{});
    return getQueryBufInternalThread(env, info) catch |err| {
        napi.jsThrow(env, @errorName(err));
        return null;
    };
}

pub fn getQueryBufInternalThread(env: napi.Env, info: napi.Info) !napi.Value {
    const args = try napi.getArgs(2, env, info);
    const dbCtx = try napi.get(*DbCtx, env, args[0]);
    const q = try napi.get([]u8, env, args[1]);
    try dbCtx.threads.query(q);
    return null;
}
// -------------------------

pub fn getQueryThreaded(
    dbCtx: *DbCtx,
    buffer: []u8,
    thread: *Thread.Thread,
) !void {
    var index: usize = 0;

    var ctx: Query.QueryCtx = .{
        .db = dbCtx,
        .thread = thread,
        // .sort
    };

    const queryId = utils.readNext(u32, buffer, &index);
    const q = buffer[index .. buffer.len - 8]; // - checksum len
    const op = utils.read(t.OpType, q, 0);

    _ = try thread.query.result(0, queryId, op);

    switch (op) {
        .default => try multiple.default(&ctx, q),
        .id => try single.default(false, &ctx, q),
        .idFilter => try single.default(true, &ctx, q),
        .alias => try single.alias(false, &ctx, q),
        .aliasFilter => try single.alias(true, &ctx, q),
<<<<<<< HEAD
        .ids => {
            // can treat this the same as refs maybe?
        },
        .aggregates => {
            try multiple.aggregates(&ctx, q);
        },
=======
        .ids => try multiple.ids(&ctx, q),
        // t.OpType.aggregates => {},
>>>>>>> 660911fa
        // t.OpType.aggregatesCount => {},
        else => {
            return errors.DbError.INCORRECT_QUERY_TYPE;
        },
    }

    // write checksum
    try ctx.thread.query.checksum();
}<|MERGE_RESOLUTION|>--- conflicted
+++ resolved
@@ -53,18 +53,11 @@
         .idFilter => try single.default(true, &ctx, q),
         .alias => try single.alias(false, &ctx, q),
         .aliasFilter => try single.alias(true, &ctx, q),
-<<<<<<< HEAD
-        .ids => {
-            // can treat this the same as refs maybe?
-        },
+        .ids => try multiple.ids(&ctx, q),
+        // t.OpType.aggregates => {},
         .aggregates => {
             try multiple.aggregates(&ctx, q);
         },
-=======
-        .ids => try multiple.ids(&ctx, q),
-        // t.OpType.aggregates => {},
->>>>>>> 660911fa
-        // t.OpType.aggregatesCount => {},
         else => {
             return errors.DbError.INCORRECT_QUERY_TYPE;
         },
