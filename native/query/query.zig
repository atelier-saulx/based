const std = @import("std");
const errors = @import("../errors.zig");
const napi = @import("../napi.zig");
const Query = @import("common.zig");
const utils = @import("../utils.zig");
const multiple = @import("multiple.zig");
const single = @import("single.zig");
const Thread = @import("../thread/thread.zig");
const t = @import("../types.zig");
const DbCtx = @import("../db/ctx.zig").DbCtx;
const Selva = @import("../selva");

// -------- NAPI ---------- (put in js bridge maybe?)
pub fn getQueryBufThread(env: napi.Env, info: napi.Info) callconv(.c) napi.Value {
    utils.debugPrint("lala\n", .{});
    return getQueryBufInternalThread(env, info) catch |err| {
        napi.jsThrow(env, @errorName(err));
        return null;
    };
}

pub fn getQueryBufInternalThread(env: napi.Env, info: napi.Info) !napi.Value {
    const args = try napi.getArgs(2, env, info);
    const dbCtx = try napi.get(*DbCtx, env, args[0]);
    const q = try napi.get([]u8, env, args[1]);
    try dbCtx.threads.query(q);
    return null;
}
// -------------------------

pub fn getQueryThreaded(
    dbCtx: *DbCtx,
    buffer: []u8,
    thread: *Thread.Thread,
) !void {
    var index: usize = 0;

    var ctx: Query.QueryCtx = .{
        .db = dbCtx,
        .thread = thread,
        // .sort
    };

    const queryId = utils.readNext(u32, buffer, &index);
    const q = buffer[index .. buffer.len - 8]; // - checksum len
    const op = utils.read(t.OpType, q, 0);

    _ = try thread.query.result(0, queryId, op);

    switch (op) {
        .default => try multiple.default(&ctx, q),
        .id => try single.default(false, &ctx, q),
        .idFilter => try single.default(true, &ctx, q),
        .alias => try single.alias(false, &ctx, q),
        .aliasFilter => try single.alias(true, &ctx, q),
        .ids => {
            // can treat this the same as refs maybe?
        },
<<<<<<< HEAD
        .defaultSort => {
            try multiple.default(.defaultSort, &ctx, q);
        },
        .ids => {}, // can treat this the same as refs maybe?
        .id => {
            // const id = read(u32, q, 3);
            // const filterSize = read(u16, q, 7);
            // const filterBuf = q[9 .. 9 + filterSize];
            // const include = q[9 + filterSize .. len];
            // try QueryId.default(id, &ctx, typeId, filterBuf, include);
        },
        .alias => {},
        .aggregates => {
            try multiple.aggregates(.aggregates, &ctx, q);
        },
=======
        // t.OpType.aggregates => {},
>>>>>>> c9a285c6
        // t.OpType.aggregatesCount => {},
        else => {
            return errors.DbError.INCORRECT_QUERY_TYPE;
        },
    }

    // write checksum
    try ctx.thread.query.checksum();
}<|MERGE_RESOLUTION|>--- conflicted
+++ resolved
@@ -56,25 +56,9 @@
         .ids => {
             // can treat this the same as refs maybe?
         },
-<<<<<<< HEAD
-        .defaultSort => {
-            try multiple.default(.defaultSort, &ctx, q);
-        },
-        .ids => {}, // can treat this the same as refs maybe?
-        .id => {
-            // const id = read(u32, q, 3);
-            // const filterSize = read(u16, q, 7);
-            // const filterBuf = q[9 .. 9 + filterSize];
-            // const include = q[9 + filterSize .. len];
-            // try QueryId.default(id, &ctx, typeId, filterBuf, include);
-        },
-        .alias => {},
         .aggregates => {
             try multiple.aggregates(.aggregates, &ctx, q);
         },
-=======
-        // t.OpType.aggregates => {},
->>>>>>> c9a285c6
         // t.OpType.aggregatesCount => {},
         else => {
             return errors.DbError.INCORRECT_QUERY_TYPE;
