import { IntermediateByteCode, QueryDef, QueryDefType } from '../types.js'
import { includeToBuffer } from '../include/toByteCode.js'
import { DbClient } from '../../index.js'
import { writeUint32 } from '../../../utils/index.js'
import { BasedDbQuery } from '../BasedDbQuery.js'
import { aggregateToBuffer, resolveMetaIndexes } from '../query.js'
import { crc32 } from '../../crc32.js'
import { byteSize, schemaChecksum } from './utils.js'
import { filterToBuffer } from '../query.js'
import { getQuerySubType } from './subType.js'
import {
  ID_PROP,
  QueryHeaderByteSize,
  QueryType,
  SortHeaderByteSize,
  writeQueryHeader,
  writeSortHeader,
  writeAggregateHeader,
  SamplingMode,
} from '../../../zigTsExports.js'
import { searchToBuffer } from '../search/index.js'

export function defToBuffer(
  db: DbClient,
  def: QueryDef,
): IntermediateByteCode[] {
  const result: IntermediateByteCode = []

  const isReferences = def.type === QueryDefType.References
  const isEdges = def.type === QueryDefType.Edge
  // if (def.target.resolvedAlias) {
  // } else if (typeof def.target.id === 'number') {
  // } else if (def.target.ids) {
  // } else {
  // else if (def.type === QueryDefType.Reference) {
  //   // result.push(referenceQuery(def, size))
  // }

  if (def.type === QueryDefType.Root || isReferences || isEdges) {
    const hasSort = def.sort?.prop !== ID_PROP && !!def.sort
    const hasSearch = !!def.search
    const hasFilter = def.filter.size > 0
    const searchSize = hasSearch ? def.search!.size : 0
    const sortSize = hasSort ? SortHeaderByteSize : 0
    const filterSize = def.filter.size

    const include = includeToBuffer(db, def)

    for (const [, ref] of def.references) {
      // pass offset...
      include.push(...defToBuffer(db, ref))
      if (ref.errors) {
        def.errors.push(...ref.errors)
      }
    }

<<<<<<< HEAD
  // if (def.aggregate) {
  //   // result.push(aggregatesQuery(def))
  //   // if (def.type === QueryDefType.Root) {
  //   //   result.push(schemaChecksum(def))
  //   // }
  //   // return result
  // }

  if (def.type === QueryDefType.Root) {
    if (def.target.resolvedAlias) {
      // result.push(aliasQuery(def))
    } else if (typeof def.target.id === 'number') {
      // result.push(idQuery(def))
    } else if (def.target.ids) {
      //   if (
      //     !def.sort &&
      //     (def.range.offset || def.range.limit < (def.target as any).ids.length)
      //   ) {
      //     ;(def.target as any).ids = (def.target as any).ids.slice(
      //       def.range.offset,
      //       def.range.offset + def.range.limit,
      //     )
      //   }
      //   result.push(idsQuery(def))
    } else {
      const hasSort = def.sort?.prop !== ID_PROP && !!def.sort
      const hasSearch = !!def.search
      const hasFilter = def.filter.size > 0
      const searchSize = hasSearch ? def.search!.size : 0
      const sortSize = hasSort ? SortHeaderByteSize : 0
      const filterSize = def.filter.size

      const include = includeToBuffer(db, def)
      // also add reference
      // also add references
      // also add edge

      const buffer = new Uint8Array(
        QueryHeaderByteSize + searchSize + filterSize + sortSize,
      )

      let index = writeQueryHeader(
        buffer,
        {
          op: QueryType.default,
          prop: ID_PROP,
          size: buffer.byteLength + byteSize(include), // for top level the byte size is not very important
          typeId: def.schema!.id,
          offset: def.range.offset,
          limit: def.range.limit,
          sort: hasSort,
          includeEdge: false,
          edgeIncludeOffset: 0,
          filterSize: def.filter.size,
          searchSize,
          subType: getQuerySubType(def),
        },
        0,
      )

      if (hasSort) {
        index = writeSortHeader(buffer, def.sort!, index)
      }
=======
    let edge: IntermediateByteCode[] | undefined = undefined
    const includeSize = byteSize(include)
    let edgeSize = 0

    if (def.edges) {
      // edge = defToBuffer(db, def.edges)
      // if (def.edges.errors) {
      // def.errors.push(...def.edges.errors)
      // }
>>>>>>> e4c9dd18

      edge = includeToBuffer(db, def.edges)
    }

    if (edge) {
      edgeSize = byteSize(edge)
    }

    const buffer = new Uint8Array(
      QueryHeaderByteSize + searchSize + filterSize + sortSize,
    )

    // @ts-ignore
    const hasEdges = isReferences && def.target.propDef.edgeNodeTypeId > 0
    const typeId: number = def.schema!.id
    // @ts-ignore
    const edgeTypeId: number = hasEdges ? def.target.propDef.edgeNodeTypeId : 0

    let index = writeQueryHeader(
      buffer,
      {
        op: isReferences ? QueryType.references : QueryType.default,
        prop: isReferences ? def.target.propDef!.prop : ID_PROP,
        // this does not seem nessecary
        size: buffer.byteLength + includeSize, // for top level the byte size is not very important
        typeId,
        offset: def.range.offset,
        limit: def.range.limit,
        sort: hasSort,
        filterSize: def.filter.size,
        searchSize,
        subType: getQuerySubType(def),
        hasEdges,
        edgeTypeId,
        edgeSize,
        edgeFilterSize: 0, // this is nice
      },
      0,
    )

    if (hasSort) {
      index = writeSortHeader(buffer, def.sort!, index)
    }

    if (hasFilter) {
      buffer.set(filterToBuffer(def.filter, index), index)
      index += def.filter.size
    }

    if (hasSearch) {
      buffer.set(searchToBuffer(def.search!), index)
    }

    // need to pass crrect stupid nested INDEX for NOW queries
    result.push([
      { buffer, def, needsMetaResolve: def.filter.hasSubMeta },
      include,
    ])
    if (edge) {
      console.log({ edge })
      result.push(edge)
    }
  } else {
    // flap
  }

  return result
}

const combineIntermediateResults = (
  res: Uint8Array,
  offset: number,
  t: IntermediateByteCode,
) => {
  if (Array.isArray(t)) {
    for (const intermediateResult of t) {
      offset = combineIntermediateResults(res, offset, intermediateResult)
    }
  } else if (t instanceof Uint8Array) {
    res.set(t, offset)
    offset += t.byteLength
  } else {
    if (t.needsMetaResolve) {
      if (t.def.filter.hasSubMeta) {
        resolveMetaIndexes(t.def.filter, offset)
      }
    }
    res.set(t.buffer, offset)
    offset += t.buffer.byteLength
  }
  return offset
}

export const queryToBuffer = (query: BasedDbQuery) => {
  const def = query.def!
  const bufs = defToBuffer(query.db, def)
  bufs.push(schemaChecksum(def))
  const queryIdSize = 4
  const totalByteLength = byteSize(bufs) + queryIdSize
  const res = new Uint8Array(totalByteLength)
  const queryIdTarget = new Uint8Array(4)
  bufs.unshift(queryIdTarget)
  combineIntermediateResults(res, 0, bufs)
  const queryId = crc32(res)
  writeUint32(res, queryId, 0)
  return res
}<|MERGE_RESOLUTION|>--- conflicted
+++ resolved
@@ -54,71 +54,6 @@
       }
     }
 
-<<<<<<< HEAD
-  // if (def.aggregate) {
-  //   // result.push(aggregatesQuery(def))
-  //   // if (def.type === QueryDefType.Root) {
-  //   //   result.push(schemaChecksum(def))
-  //   // }
-  //   // return result
-  // }
-
-  if (def.type === QueryDefType.Root) {
-    if (def.target.resolvedAlias) {
-      // result.push(aliasQuery(def))
-    } else if (typeof def.target.id === 'number') {
-      // result.push(idQuery(def))
-    } else if (def.target.ids) {
-      //   if (
-      //     !def.sort &&
-      //     (def.range.offset || def.range.limit < (def.target as any).ids.length)
-      //   ) {
-      //     ;(def.target as any).ids = (def.target as any).ids.slice(
-      //       def.range.offset,
-      //       def.range.offset + def.range.limit,
-      //     )
-      //   }
-      //   result.push(idsQuery(def))
-    } else {
-      const hasSort = def.sort?.prop !== ID_PROP && !!def.sort
-      const hasSearch = !!def.search
-      const hasFilter = def.filter.size > 0
-      const searchSize = hasSearch ? def.search!.size : 0
-      const sortSize = hasSort ? SortHeaderByteSize : 0
-      const filterSize = def.filter.size
-
-      const include = includeToBuffer(db, def)
-      // also add reference
-      // also add references
-      // also add edge
-
-      const buffer = new Uint8Array(
-        QueryHeaderByteSize + searchSize + filterSize + sortSize,
-      )
-
-      let index = writeQueryHeader(
-        buffer,
-        {
-          op: QueryType.default,
-          prop: ID_PROP,
-          size: buffer.byteLength + byteSize(include), // for top level the byte size is not very important
-          typeId: def.schema!.id,
-          offset: def.range.offset,
-          limit: def.range.limit,
-          sort: hasSort,
-          includeEdge: false,
-          edgeIncludeOffset: 0,
-          filterSize: def.filter.size,
-          searchSize,
-          subType: getQuerySubType(def),
-        },
-        0,
-      )
-
-      if (hasSort) {
-        index = writeSortHeader(buffer, def.sort!, index)
-      }
-=======
     let edge: IntermediateByteCode[] | undefined = undefined
     const includeSize = byteSize(include)
     let edgeSize = 0
@@ -128,7 +63,6 @@
       // if (def.edges.errors) {
       // def.errors.push(...def.edges.errors)
       // }
->>>>>>> e4c9dd18
 
       edge = includeToBuffer(db, def.edges)
     }
