import test from 'ava'
import { BasedCoreClient } from '../src/index'
import createServer, { isHttpClient } from '@based/server'
import { BasedError, BasedErrorCode } from '../src/types/error'

const setup = async () => {
  const coreClient = new BasedCoreClient()

  const store = {
    hello: {
      observable: false,
      function: async (payload: any) => {
        return payload.length
      },
    },
    counter: {
      observable: true,
      function: async (_payload: any, update: any) => {
        let cnt = 0
        const counter = setInterval(() => {
          update(++cnt)
        }, 100)
        return () => {
          clearInterval(counter)
        }
      },
    },
  }

  const server = await createServer({
    port: 9910,
    functions: {
      memCacheTimeout: 3e3,
      idleTimeout: 3e3,
      unregister: async () => {
        return true
      },
      register: async ({ name }) => {
        if (store[name]) {
          return {
            name,
            checksum: 1,
            ...store[name],
          }
        } else {
          return false
        }
      },
      log: (opts) => {
        console.info('-->', opts)
      },
    },
  })
  return { coreClient, server }
}

test.serial('authorize functions', async (t) => {
  t.timeout(4000)

  const token = 'mock_token'

  const { coreClient, server } = await setup()

  server.auth.updateConfig({
    authorize: async (_server, client) => {
      if (isHttpClient(client)) {
        if (client.context) {
          return client.context.authState === token
        }
      } else {
        if (client.ws) {
          return client.ws.authState === token
        }
      }
      return false
    },
  })

  t.teardown(() => {
    coreClient.disconnect()
    server.destroy()
  })

  await coreClient.connect({
    url: async () => {
      return 'ws://localhost:9910'
    },
  })

  await t.throwsAsync(
    coreClient.function('hello', {
      bla: true,
    })
  )
  await coreClient.auth(token)
  await t.notThrowsAsync(
    coreClient.function('hello', {
      bla: true,
    })
  )
})

test.serial.only('authorize observe', async (t) => {
  t.timeout(4000)

  const token = 'mock_token'

  const { coreClient, server } = await setup()

  server.functions.update({
    observable: true,
    name: 'counter',
    // memCacheTimeout: 2e3,
    checksum: 2,
    function: async (_payload: any, update: any) => {
      let cnt = 0
      const counter = setInterval(() => {
        update('UpdatedFn' + ++cnt)
      }, 100)
      return () => {
        clearInterval(counter)
      }
    },
  })

  server.auth.updateConfig({
    authorize: async (_server, client) => {
      if (isHttpClient(client)) {
        if (client.context) {
          return client.context.authState === token
        }
      } else {
        if (client.ws) {
          return client.ws.authState === token
        }
      }
      return false
    },
  })

  t.teardown(() => {
    coreClient.disconnect()
    server.destroy()
  })

  await coreClient.connect({
    url: async () => {
      return 'ws://localhost:9910'
    },
  })

  await new Promise((resolve) => {
    coreClient.observe(
      'counter',
      (d) => {
        console.info({ d })
      },
      {
        myQuery: 123,
      },
      (err: BasedError) => {
        t.is(err.basedCode, BasedErrorCode.AuthorizeRejectedError)
        resolve(err)
      }
    )
  })

  await coreClient.auth(token)
<<<<<<< HEAD
  await new Promise((resolve) => setTimeout(resolve, 2000))

  // await new Promise((resolve) => {
  //   console.info('go go go')
  //   coreClient.observe(
  //     'counter',
  //     (d) => {
  //       console.log({ d })
  //       resolve(d)
  //     },
  //     {
  //       myQuery: 123,
  //     },
  //     (err: BasedError) => {
  //       t.fail('Should not error when authed')
  //       resolve(err)
  //     }
  //   )
  // })
=======

  await new Promise((resolve) => {
    console.info('go go go')
    coreClient.observe(
      'counter',
      (d) => {
        console.info({ d })
        resolve(d)
      },
      {
        myQuery: 123,
      },
      (err: BasedError) => {
        t.fail('Should not error when authed')
        resolve(err)
      }
    )
  })
>>>>>>> cb35cb47
})<|MERGE_RESOLUTION|>--- conflicted
+++ resolved
@@ -166,27 +166,7 @@
   })
 
   await coreClient.auth(token)
-<<<<<<< HEAD
   await new Promise((resolve) => setTimeout(resolve, 2000))
-
-  // await new Promise((resolve) => {
-  //   console.info('go go go')
-  //   coreClient.observe(
-  //     'counter',
-  //     (d) => {
-  //       console.log({ d })
-  //       resolve(d)
-  //     },
-  //     {
-  //       myQuery: 123,
-  //     },
-  //     (err: BasedError) => {
-  //       t.fail('Should not error when authed')
-  //       resolve(err)
-  //     }
-  //   )
-  // })
-=======
 
   await new Promise((resolve) => {
     console.info('go go go')
@@ -205,5 +185,4 @@
       }
     )
   })
->>>>>>> cb35cb47
 })