--- conflicted
+++ resolved
@@ -13,8 +13,8 @@
   ObserveQueue,
   Cache,
   GetObserveQueue,
-  GetState,
 } from './types'
+import { GetState } from './types/observe'
 import { Connection } from './websocket/types'
 import connectWebsocket from './websocket'
 import Emitter from './Emitter'
@@ -24,11 +24,8 @@
   addToFunctionQueue,
   addObsCloseToQueue,
   drainQueue,
-<<<<<<< HEAD
   sendAuth,
-=======
   addGetToQueue,
->>>>>>> 9b14df23
 } from './outgoing'
 import { envId } from '@based/ids'
 import { incoming } from './incoming'
@@ -77,7 +74,7 @@
   authRequestId: number
   authRequest: AuthState
   authInProgress: Promise<AuthState> // TODO: check if needed
-  authResponseListeners: FunctionResponseListeners = {}
+  authResponseListeners: FunctionResponseListeners = new Map()
   // --------- Internal Events
   onClose() {
     this.connected = false
