--- conflicted
+++ resolved
@@ -52,7 +52,6 @@
   throw new Error('Recieved incorrect data')
 }
 
-<<<<<<< HEAD
 const requestFullData = (client: BasedCoreClient, id: number) => {
   const sub = client.observeState[id]
   if (!sub) {
@@ -64,13 +63,10 @@
   addGetToQueue(client, sub.name, id, sub.payload)
 }
 
-export const incoming = async (client: BasedCoreClient, data) => {
-=======
 export const incoming = async (
   client: BasedCoreClient,
   data: any /* TODO: type */
 ) => {
->>>>>>> a01a2407
   try {
     const d = data.data
     const buffer = await parseArrayBuffer(d)
