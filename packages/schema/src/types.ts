--- conflicted
+++ resolved
@@ -368,17 +368,10 @@
   SchemaPropOneWay<isStrict>
 >
 
-<<<<<<< HEAD
 type GenericSchema<isStrict = false> = {
   types?: SchemaTypes<isStrict>
   props?: SchemaPropsOneWay<isStrict>
-  locales?: SchemaLocales
-=======
-export type Schema = {
-  types?: SchemaTypes
-  props?: SchemaPropsOneWay
   locales?: Partial<SchemaLocales>
->>>>>>> 3d3ede1b
 }
 
 export type StrictSchema = GenericSchema<true>
