import {
  isPropType,
  SchemaObject,
  StrictSchemaType,
  getPropType,
  SchemaReference,
  SchemaLocales,
  LangName,
  langCodesMap,
} from '../index.js'
import { setByPath } from '@saulx/utils'
import { hashObjectIgnoreKeyOrder } from '@saulx/hash'
import {
  PropDef,
  SchemaTypeDef,
  SIZE_MAP,
  TYPE_INDEX_MAP,
  PropDefEdge,
  STRING,
  ALIAS,
  CARDINALITY,
  REFERENCES,
  REFERENCE,
  TEXT,
  SchemaTypesParsedById,
  SchemaTypesParsed,
  ENUM,
} from './types.js'
import { SchemaProp, StrictSchema } from '../types.js'

// TMP
export const DEFAULT_BLOCK_CAPACITY = 100_000

function getPropLen(schemaProp: SchemaProp)
{
  let len = SIZE_MAP[getPropType(schemaProp)]
  if (
    isPropType('string', schemaProp) ||
    isPropType('alias', schemaProp) ||
    isPropType('cardinality', schemaProp)
  ) {
    if (typeof schemaProp === 'object') {
      if (schemaProp.maxBytes < 61) {
        len = schemaProp.maxBytes + 1
      } else if ('max' in schemaProp && schemaProp.max < 31) {
        len = schemaProp.max * 2 + 1
      }
    }
  } else if (isPropType('vector', schemaProp)) {
    len = 4 * schemaProp.size
  }

  return len
}

function isSeparate(schemaProp: SchemaProp, len: number)
{
  return len === 0 || isPropType('vector', schemaProp)
}

const addEdges = (prop: PropDef, refProp: SchemaReference) => {
  let edgesCnt = 0
  for (const key in refProp) {
    if (key[0] === '$') {
      if (!prop.edges) {
        prop.edges = {}
        prop.reverseEdges = {}
        prop.edgesTotalLen = 0
      }
      edgesCnt++
      const edgeType = getPropType(refProp[key])
      const edge: PropDefEdge = {
        __isPropDef: true,
        __isEdge: true,
        prop: edgesCnt,
        name: key,
        typeIndex: TYPE_INDEX_MAP[edgeType],
        len: SIZE_MAP[edgeType],
        separate: true,
        path: [...prop.path, key],
      }

      if (edge.len == 0) {
        prop.edgesTotalLen = 0
      } else {
        // [field] [size] [data]
        prop.edgesTotalLen += 1 + 2 + edge.len // field len
      }

      if (edge.typeIndex === ENUM) {
        edge.enum = Array.isArray(refProp[key])
          ? refProp[key]
          : refProp[key].enum
        edge.reverseEnum = {}
        for (let i = 0; i < edge.enum.length; i++) {
          edge.reverseEnum[edge.enum[i]] = i
        }
      } else if (edge.typeIndex === REFERENCES) {
        edge.inverseTypeName = refProp[key].items.ref
      } else if (edge.typeIndex === REFERENCE) {
        edge.inverseTypeName = refProp[key].ref
      }

      prop.edges[key] = edge
      prop.reverseEdges[edge.prop] = edge
    }
  }
}

function makePacked(result: Partial<SchemaTypeDef>, typeName: string, vals: PropDef[], len: number)
{
  const encoder = new TextEncoder()

  result.buf = new Uint8Array(len)
  result.buf[0] = result.idUint8[0]
  result.buf[1] = result.idUint8[1]
  const fieldNames = []
  const tNameBuf = encoder.encode(typeName)
  fieldNames.push(tNameBuf)
  let fieldNameLen = tNameBuf.byteLength + 1
  let i = 2
  if (result.mainLen) {
    result.buf[i] = 0
    for (const f of vals) {
      if (!f.separate) {
        i++
        result.buf[i] = f.typeIndex
        const name = encoder.encode(f.path.join('.'))
        fieldNames.push(name)
        fieldNameLen += name.byteLength + 1
      }
    }
    i++
    result.buf[i] = 0
  }
  for (const f of vals) {
    if (f.separate) {
      i++
      result.buf[i] = f.prop
      i++
      result.buf[i] = f.typeIndex
      const name = encoder.encode(f.path.join('.'))
      fieldNames.push(name)
      fieldNameLen += name.byteLength + 1
    }
  }
  result.propNames = new Uint8Array(fieldNameLen)
  let lastWritten = 0
  for (const f of fieldNames) {
    result.propNames[lastWritten] = f.byteLength
    result.propNames.set(f, lastWritten + 1)
    lastWritten += f.byteLength + 1
  }

  let bufLen = result.buf.length
  result.packed = new Uint8Array(2 + bufLen + result.propNames.length)
  result.packed[0] = bufLen
  result.packed[1] = bufLen >>>= 8
  result.packed.set(result.buf, 2)
  result.packed.set(result.propNames, result.buf.length + 2)
}

function makeSeparateTextSort(result: Partial<SchemaTypeDef>)
{
   result.hasSeperateTextSort = true

   let max = 0
   for (const f of result.separate) {
     if (f.typeIndex === TEXT) {
       if (f.prop > max) {
         max = f.prop
       }
     }
   }
   result.seperateTextSort.buffer = new Uint8Array(
     max * result.localeSize + 1,
   )
   for (const f of result.separate) {
     if (f.typeIndex === TEXT) {
       result.seperateTextSort.buffer[f.prop] = 1
       result.seperateTextSort.props.push(f)
       result.seperateTextSort.size += result.localeSize
     }
   }
   result.seperateTextSort.bufferTmp = new Uint8Array(
     max * result.localeSize + 1,
   )
   result.seperateTextSort.buffer.set(result.seperateTextSort.bufferTmp)
}

function makeSeparateSort(result: Partial<SchemaTypeDef>)
{
  result.hasSeperateSort = true
  let max = 0
  for (const f of result.separate) {
    if (
      f.typeIndex === STRING ||
      f.typeIndex === ALIAS ||
      f.typeIndex === CARDINALITY
    ) {
      if (f.prop > max) {
        max = f.prop
      }
    }
  }
  result.seperateSort.buffer = new Uint8Array(max + 1)
  for (const f of result.separate) {
    if (
      f.typeIndex === STRING ||
      f.typeIndex === ALIAS ||
      f.typeIndex === CARDINALITY
    ) {
      result.seperateSort.buffer[f.prop] = 1
      result.seperateSort.props.push(f)
      result.seperateSort.size++
    }
  }
  result.seperateSort.bufferTmp = new Uint8Array(max + 1)
  result.seperateSort.buffer.set(result.seperateSort.bufferTmp)
}

export const updateTypeDefs = (
  schema: StrictSchema,
  schemaTypesParsed: SchemaTypesParsed,
  schemaTypesParsedById: SchemaTypesParsedById,
) => {
  for (const field in schemaTypesParsed) {
    if (field in schema.types) {
      continue
    }
    const id = schemaTypesParsed[field].id
    delete schemaTypesParsed[field]
    delete schemaTypesParsedById[id]
  }
  for (const field in schema.types) {
    const type = schema.types[field]
    if (
      schemaTypesParsed[field] &&
      schemaTypesParsed[field].checksum === hashObjectIgnoreKeyOrder(type) // bit weird..
    ) {
      continue
    } else {
      if (!type.id) {
        throw new Error('NEED ID ON TYPE')
      }
      const def = createSchemaTypeDef(
        field,
        type,
        schemaTypesParsed,
        schema.locales ?? {
          en: {},
        },
      )
      def.blockCapacity =
        field === '_root' ? 2147483647 : DEFAULT_BLOCK_CAPACITY // TODO this should come from somewhere else
      schemaTypesParsed[field] = def
      schemaTypesParsedById[type.id] = def
    }
  }
}

export const createSchemaTypeDef = (
  typeName: string,
  type: StrictSchemaType | SchemaObject,
  parsed: SchemaTypesParsed,
  locales: Partial<SchemaLocales>,
  result: Partial<SchemaTypeDef> = {
    cnt: 0,
    checksum: hashObjectIgnoreKeyOrder(type),
    type: typeName,
    props: {},
    reverseProps: {},
    idUint8: new Uint8Array([0, 0]),
    id: 0,
    mainLen: 0,
    separate: [],
    tree: {},
    total: 0,
    lastId: 0,
    main: {},
    hasSeperateSort: false,
    seperateSort: {
      size: 0,
      props: [],
      buffer: new Uint8Array([]),
      bufferTmp: new Uint8Array([]),
    },
    hasSeperateTextSort: false,
    seperateTextSort: {
      size: 0, // prop len
      props: [],
      buffer: new Uint8Array([]),
      noUndefined: new Uint8Array(
        new Array(Object.keys(locales).length).fill(0),
      ),
      bufferTmp: new Uint8Array([]),
      localeStringToIndex: new Map(),
      localeToIndex: new Map(),
    },
  },
  path: string[] = [],
  top: boolean = true,
): SchemaTypeDef => {
  if (result.id == 0 && top) {
    if ('id' in type) {
      result.id = type.id
    } else {
      throw new Error(`Invalid schema type id ${result.type}`)
    }
  }
  result.locales = locales
  result.localeSize = Object.keys(locales).length
  result.idUint8[0] = result.id & 255
  result.idUint8[1] = result.id >> 8

  const target = type.props
  let separateSortProps: number = 0
  let separateSortText: number = 0

  for (const key in target) {
    const schemaProp = target[key]
    const propPath = [...path, key]
    const propType = getPropType(schemaProp)
    if (propType === 'object') {
      createSchemaTypeDef(
        typeName,
        schemaProp as SchemaObject,
        parsed,
        locales,
        result,
        propPath,
        false,
      )
    } else {
      const len = getPropLen(schemaProp)
      if (
        isPropType('string', schemaProp) ||
        isPropType('alias', schemaProp) ||
        isPropType('cardinality', schemaProp)
      ) {
        if (typeof schemaProp === 'object') {
          if (!(schemaProp.maxBytes < 61) || !('max' in schemaProp && schemaProp.max < 31)) {
            separateSortProps++
          }
        } else {
          separateSortProps++
        }
      } else if (isPropType('text', schemaProp)) {
        separateSortText++
      }

      const isseparate = isSeparate(schemaProp, len)
      const prop: PropDef = {
        typeIndex: TYPE_INDEX_MAP[propType],
        __isPropDef: true,
        separate: isseparate,
        path: propPath,
        start: 0,
        len,
        prop: isseparate ? ++result.cnt : 0,
      }
      if (isPropType('enum', schemaProp)) {
        prop.enum = Array.isArray(schemaProp) ? schemaProp : schemaProp.enum
        prop.reverseEnum = {}
        for (let i = 0; i < prop.enum.length; i++) {
          prop.reverseEnum[prop.enum[i]] = i
        }
      } else if (isPropType('references', schemaProp)) {
        prop.inversePropName = schemaProp.items.prop
        prop.inverseTypeName = schemaProp.items.ref
        prop.dependent = schemaProp.items.dependent
        addEdges(prop, schemaProp.items)
      } else if (isPropType('reference', schemaProp)) {
        prop.inversePropName = schemaProp.prop
        prop.inverseTypeName = schemaProp.ref
        prop.dependent = schemaProp.dependent
        addEdges(prop, schemaProp)
      } else if (typeof schemaProp === 'object') {
        if (
          isPropType('string', schemaProp) ||
          isPropType('text', schemaProp)
        ) {
          prop.compression =
            'compression' in schemaProp && schemaProp.compression === 'none'
              ? 0
              : 1
        } else if (isPropType('timestamp', schemaProp) && 'on' in schemaProp) {
          if (schemaProp.on[0] === 'c') {
            result.createTs ??= []
            result.createTs.push(prop)
          } else if (schemaProp.on[0] === 'u') {
            result.createTs ??= []
            result.createTs.push(prop)
            result.updateTs ??= []
            result.updateTs.push(prop)
          }
        }
      }
      result.props[propPath.join('.')] = prop
      if (isseparate) {
        result.separate.push(prop)
      }
    }
  }

  if (top) {
    const vals = Object.values(result.props)

    vals.sort((a, b) => {
      if (
        b.separate &&
        (a.typeIndex === REFERENCES || a.typeIndex === REFERENCE)
      ) {
        return -1
      }
      return a.prop - b.prop
    })

    let lastProp = 0
    for (const p of vals) {
      if (p.separate) {
        p.prop = ++lastProp
      }
    }

    let len = 2
    for (const f of vals) {
      if (f.separate) {
        len += 2
        setByPath(result.tree, f.path, f)
      } else {
        if (!result.mainLen) {
          len += 2
        }
        len += 1
        f.start = result.mainLen
        result.mainLen += f.len
        setByPath(result.tree, f.path, f)
      }
    }

<<<<<<< HEAD
    const mainFields: PropDef[] = []
    const restFields: PropDef[] = []

    for (const f of vals) {
      if (f.separate) {
        restFields.push(f)
      } else {
        mainFields.push(f)
      }
    }

    // make packed version
    result.buf = new Uint8Array(len)
    result.buf[0] = result.idUint8[0]
    result.buf[1] = result.idUint8[1]
    const fieldNames = []
    const tNameBuf = encoder.encode(typeName)
    fieldNames.push(tNameBuf)
    let fieldNameLen = tNameBuf.byteLength + 1
    let i = 2
    if (result.mainLen) {
      result.buf[i] = 0
      for (const f of vals) {
        if (!f.separate) {
          i++
          result.buf[i] = f.typeIndex
          const name = encoder.encode(f.path.join('.'))
          fieldNames.push(name)
          fieldNameLen += name.byteLength + 1
        }
      }
      i++
      result.buf[i] = 0
    }
    for (const f of vals) {
      if (f.separate) {
        i++
        result.buf[i] = f.prop
        i++
        result.buf[i] = f.typeIndex
        const name = encoder.encode(f.path.join('.'))
        fieldNames.push(name)
        fieldNameLen += name.byteLength + 1
      }
    }
    result.propNames = new Uint8Array(fieldNameLen)
    let lastWritten = 0
    for (const f of fieldNames) {
      result.propNames[lastWritten] = f.byteLength
      result.propNames.set(f, lastWritten + 1)
      lastWritten += f.byteLength + 1
    }

    let bufLen = result.buf.length
    result.packed = new Uint8Array(2 + bufLen + result.propNames.length)
    result.packed[0] = bufLen
    result.packed[1] = bufLen >>>= 8
    result.packed.set(result.buf, 2)
    result.packed.set(result.propNames, result.buf.length + 2)
    // packed has to be cleaned up

    if (separateSortText > 0) {
      result.hasSeperateTextSort = true
      let max = 0
      for (const f of result.separate) {
        if (f.typeIndex === TEXT) {
          if (f.prop > max) {
            max = f.prop
          }
        }
      }
      const bufLen = (max + 1) * (result.localeSize + 1)
      result.seperateTextSort.buffer = new Uint8Array(bufLen)
      let index = 0
      for (const code in result.locales) {
        const codeLang = langCodesMap.get(code)
        result.seperateTextSort.localeStringToIndex.set(
          code,
          new Uint8Array([index + 1, codeLang]),
        )
        result.seperateTextSort.localeToIndex.set(codeLang, index + 1)
        index++
      }
      for (const f of result.separate) {
        if (f.typeIndex === TEXT) {
          const index = f.prop * (result.localeSize + 1)
          result.seperateTextSort.buffer[index] = result.localeSize
          for (const [, locales] of result.seperateTextSort
            .localeStringToIndex) {
            result.seperateTextSort.buffer[locales[0] + index] = locales[1]
          }
          result.seperateTextSort.props.push(f)
          result.seperateTextSort.size += result.localeSize
        }
      }
      result.seperateTextSort.props.sort((a, b) => (a.prop > b.prop ? 1 : -1))
      result.seperateTextSort.bufferTmp = new Uint8Array(bufLen)
      result.seperateTextSort.bufferTmp.fill(0)
      result.seperateTextSort.bufferTmp.set(result.seperateTextSort.buffer)
=======
    makePacked(result, typeName, vals, len)
    if (separateSortText > 0) {
      makeSeparateTextSort(result)
>>>>>>> 644e6029
    }
    if (separateSortProps > 0) {
<<<<<<< HEAD
      result.hasSeperateSort = true
      let max = 0
      for (const f of result.separate) {
        if (
          f.typeIndex === STRING ||
          f.typeIndex === ALIAS ||
          f.typeIndex === CARDINALITY
        ) {
          if (f.prop > max) {
            max = f.prop
          }
        }
      }
      result.seperateSort.buffer = new Uint8Array(max + 1)
      for (const f of result.separate) {
        if (
          f.typeIndex === STRING ||
          f.typeIndex === ALIAS ||
          f.typeIndex === CARDINALITY
        ) {
          result.seperateSort.props.push(f)
          result.seperateSort.size++
        }
      }
      result.seperateSort.bufferTmp = new Uint8Array(max + 1)
      result.seperateSort.bufferTmp.fill(0)
      result.seperateSort.buffer.set(result.seperateSort.bufferTmp)
=======
      makeSeparateSort(result)
>>>>>>> 644e6029
    }

    for (const p in result.props) {
      const x = result.props[p]
      if (!x.separate) {
        result.main[x.start] = x
      } else {
        result.reverseProps[x.prop] = x
      }
    }
  }

  return result as SchemaTypeDef
}<|MERGE_RESOLUTION|>--- conflicted
+++ resolved
@@ -6,7 +6,6 @@
   SchemaReference,
   SchemaLocales,
   LangName,
-  langCodesMap,
 } from '../index.js'
 import { setByPath } from '@saulx/utils'
 import { hashObjectIgnoreKeyOrder } from '@saulx/hash'
@@ -16,23 +15,21 @@
   SIZE_MAP,
   TYPE_INDEX_MAP,
   PropDefEdge,
-  STRING,
-  ALIAS,
-  CARDINALITY,
   REFERENCES,
   REFERENCE,
-  TEXT,
   SchemaTypesParsedById,
   SchemaTypesParsed,
   ENUM,
 } from './types.js'
 import { SchemaProp, StrictSchema } from '../types.js'
+import { makePacked } from './makePacked.js'
+import { makeSeparateTextSort } from './makeSeparateTextSort.js'
+import { makeSeparateSort } from './makeSeparateSort.js'
 
 // TMP
 export const DEFAULT_BLOCK_CAPACITY = 100_000
 
-function getPropLen(schemaProp: SchemaProp)
-{
+function getPropLen(schemaProp: SchemaProp) {
   let len = SIZE_MAP[getPropType(schemaProp)]
   if (
     isPropType('string', schemaProp) ||
@@ -53,8 +50,7 @@
   return len
 }
 
-function isSeparate(schemaProp: SchemaProp, len: number)
-{
+function isSeparate(schemaProp: SchemaProp, len: number) {
   return len === 0 || isPropType('vector', schemaProp)
 }
 
@@ -105,118 +101,6 @@
       prop.reverseEdges[edge.prop] = edge
     }
   }
-}
-
-function makePacked(result: Partial<SchemaTypeDef>, typeName: string, vals: PropDef[], len: number)
-{
-  const encoder = new TextEncoder()
-
-  result.buf = new Uint8Array(len)
-  result.buf[0] = result.idUint8[0]
-  result.buf[1] = result.idUint8[1]
-  const fieldNames = []
-  const tNameBuf = encoder.encode(typeName)
-  fieldNames.push(tNameBuf)
-  let fieldNameLen = tNameBuf.byteLength + 1
-  let i = 2
-  if (result.mainLen) {
-    result.buf[i] = 0
-    for (const f of vals) {
-      if (!f.separate) {
-        i++
-        result.buf[i] = f.typeIndex
-        const name = encoder.encode(f.path.join('.'))
-        fieldNames.push(name)
-        fieldNameLen += name.byteLength + 1
-      }
-    }
-    i++
-    result.buf[i] = 0
-  }
-  for (const f of vals) {
-    if (f.separate) {
-      i++
-      result.buf[i] = f.prop
-      i++
-      result.buf[i] = f.typeIndex
-      const name = encoder.encode(f.path.join('.'))
-      fieldNames.push(name)
-      fieldNameLen += name.byteLength + 1
-    }
-  }
-  result.propNames = new Uint8Array(fieldNameLen)
-  let lastWritten = 0
-  for (const f of fieldNames) {
-    result.propNames[lastWritten] = f.byteLength
-    result.propNames.set(f, lastWritten + 1)
-    lastWritten += f.byteLength + 1
-  }
-
-  let bufLen = result.buf.length
-  result.packed = new Uint8Array(2 + bufLen + result.propNames.length)
-  result.packed[0] = bufLen
-  result.packed[1] = bufLen >>>= 8
-  result.packed.set(result.buf, 2)
-  result.packed.set(result.propNames, result.buf.length + 2)
-}
-
-function makeSeparateTextSort(result: Partial<SchemaTypeDef>)
-{
-   result.hasSeperateTextSort = true
-
-   let max = 0
-   for (const f of result.separate) {
-     if (f.typeIndex === TEXT) {
-       if (f.prop > max) {
-         max = f.prop
-       }
-     }
-   }
-   result.seperateTextSort.buffer = new Uint8Array(
-     max * result.localeSize + 1,
-   )
-   for (const f of result.separate) {
-     if (f.typeIndex === TEXT) {
-       result.seperateTextSort.buffer[f.prop] = 1
-       result.seperateTextSort.props.push(f)
-       result.seperateTextSort.size += result.localeSize
-     }
-   }
-   result.seperateTextSort.bufferTmp = new Uint8Array(
-     max * result.localeSize + 1,
-   )
-   result.seperateTextSort.buffer.set(result.seperateTextSort.bufferTmp)
-}
-
-function makeSeparateSort(result: Partial<SchemaTypeDef>)
-{
-  result.hasSeperateSort = true
-  let max = 0
-  for (const f of result.separate) {
-    if (
-      f.typeIndex === STRING ||
-      f.typeIndex === ALIAS ||
-      f.typeIndex === CARDINALITY
-    ) {
-      if (f.prop > max) {
-        max = f.prop
-      }
-    }
-  }
-  result.seperateSort.buffer = new Uint8Array(max + 1)
-  for (const f of result.separate) {
-    if (
-      f.typeIndex === STRING ||
-      f.typeIndex === ALIAS ||
-      f.typeIndex === CARDINALITY
-    ) {
-      result.seperateSort.buffer[f.prop] = 1
-      result.seperateSort.props.push(f)
-      result.seperateSort.size++
-    }
-  }
-  result.seperateSort.bufferTmp = new Uint8Array(max + 1)
-  result.seperateSort.buffer.set(result.seperateSort.bufferTmp)
 }
 
 export const updateTypeDefs = (
@@ -339,7 +223,10 @@
         isPropType('cardinality', schemaProp)
       ) {
         if (typeof schemaProp === 'object') {
-          if (!(schemaProp.maxBytes < 61) || !('max' in schemaProp && schemaProp.max < 31)) {
+          if (
+            !(schemaProp.maxBytes < 61) ||
+            !('max' in schemaProp && schemaProp.max < 31)
+          ) {
             separateSortProps++
           }
         } else {
@@ -439,144 +326,12 @@
       }
     }
 
-<<<<<<< HEAD
-    const mainFields: PropDef[] = []
-    const restFields: PropDef[] = []
-
-    for (const f of vals) {
-      if (f.separate) {
-        restFields.push(f)
-      } else {
-        mainFields.push(f)
-      }
-    }
-
-    // make packed version
-    result.buf = new Uint8Array(len)
-    result.buf[0] = result.idUint8[0]
-    result.buf[1] = result.idUint8[1]
-    const fieldNames = []
-    const tNameBuf = encoder.encode(typeName)
-    fieldNames.push(tNameBuf)
-    let fieldNameLen = tNameBuf.byteLength + 1
-    let i = 2
-    if (result.mainLen) {
-      result.buf[i] = 0
-      for (const f of vals) {
-        if (!f.separate) {
-          i++
-          result.buf[i] = f.typeIndex
-          const name = encoder.encode(f.path.join('.'))
-          fieldNames.push(name)
-          fieldNameLen += name.byteLength + 1
-        }
-      }
-      i++
-      result.buf[i] = 0
-    }
-    for (const f of vals) {
-      if (f.separate) {
-        i++
-        result.buf[i] = f.prop
-        i++
-        result.buf[i] = f.typeIndex
-        const name = encoder.encode(f.path.join('.'))
-        fieldNames.push(name)
-        fieldNameLen += name.byteLength + 1
-      }
-    }
-    result.propNames = new Uint8Array(fieldNameLen)
-    let lastWritten = 0
-    for (const f of fieldNames) {
-      result.propNames[lastWritten] = f.byteLength
-      result.propNames.set(f, lastWritten + 1)
-      lastWritten += f.byteLength + 1
-    }
-
-    let bufLen = result.buf.length
-    result.packed = new Uint8Array(2 + bufLen + result.propNames.length)
-    result.packed[0] = bufLen
-    result.packed[1] = bufLen >>>= 8
-    result.packed.set(result.buf, 2)
-    result.packed.set(result.propNames, result.buf.length + 2)
-    // packed has to be cleaned up
-
-    if (separateSortText > 0) {
-      result.hasSeperateTextSort = true
-      let max = 0
-      for (const f of result.separate) {
-        if (f.typeIndex === TEXT) {
-          if (f.prop > max) {
-            max = f.prop
-          }
-        }
-      }
-      const bufLen = (max + 1) * (result.localeSize + 1)
-      result.seperateTextSort.buffer = new Uint8Array(bufLen)
-      let index = 0
-      for (const code in result.locales) {
-        const codeLang = langCodesMap.get(code)
-        result.seperateTextSort.localeStringToIndex.set(
-          code,
-          new Uint8Array([index + 1, codeLang]),
-        )
-        result.seperateTextSort.localeToIndex.set(codeLang, index + 1)
-        index++
-      }
-      for (const f of result.separate) {
-        if (f.typeIndex === TEXT) {
-          const index = f.prop * (result.localeSize + 1)
-          result.seperateTextSort.buffer[index] = result.localeSize
-          for (const [, locales] of result.seperateTextSort
-            .localeStringToIndex) {
-            result.seperateTextSort.buffer[locales[0] + index] = locales[1]
-          }
-          result.seperateTextSort.props.push(f)
-          result.seperateTextSort.size += result.localeSize
-        }
-      }
-      result.seperateTextSort.props.sort((a, b) => (a.prop > b.prop ? 1 : -1))
-      result.seperateTextSort.bufferTmp = new Uint8Array(bufLen)
-      result.seperateTextSort.bufferTmp.fill(0)
-      result.seperateTextSort.bufferTmp.set(result.seperateTextSort.buffer)
-=======
     makePacked(result, typeName, vals, len)
     if (separateSortText > 0) {
       makeSeparateTextSort(result)
->>>>>>> 644e6029
     }
     if (separateSortProps > 0) {
-<<<<<<< HEAD
-      result.hasSeperateSort = true
-      let max = 0
-      for (const f of result.separate) {
-        if (
-          f.typeIndex === STRING ||
-          f.typeIndex === ALIAS ||
-          f.typeIndex === CARDINALITY
-        ) {
-          if (f.prop > max) {
-            max = f.prop
-          }
-        }
-      }
-      result.seperateSort.buffer = new Uint8Array(max + 1)
-      for (const f of result.separate) {
-        if (
-          f.typeIndex === STRING ||
-          f.typeIndex === ALIAS ||
-          f.typeIndex === CARDINALITY
-        ) {
-          result.seperateSort.props.push(f)
-          result.seperateSort.size++
-        }
-      }
-      result.seperateSort.bufferTmp = new Uint8Array(max + 1)
-      result.seperateSort.bufferTmp.fill(0)
-      result.seperateSort.buffer.set(result.seperateSort.bufferTmp)
-=======
       makeSeparateSort(result)
->>>>>>> 644e6029
     }
 
     for (const p in result.props) {
