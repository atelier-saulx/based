--- conflicted
+++ resolved
@@ -113,43 +113,6 @@
   }
 
   // Build functions
-<<<<<<< HEAD
-  const d = Date.now()
-  const spinner = ora(`Building function(s)...`)
-  spinner.start()
-  await Promise.all(
-    fns.map(async (fun) => {
-      const x = await build({
-        bundle: true,
-        outdir: 'out',
-        incremental: false,
-        publicPath: '/',
-        target: 'node14',
-        entryPoints: [fun.path],
-        minify: true,
-        platform: 'node',
-        write: false,
-        sourcemap: 'external',
-      })
-
-      fun.code = x.outputFiles.find(({ path }) => path.endsWith('.js')).text
-      fun.sourcemap = x.outputFiles.find(({ path }) =>
-        path.endsWith('.js.map')
-      ).text
-
-      fun.status = await compareRemoteFns(client, envid, fun.code, fun.name)
-      if (fun.status === 'unchanged') {
-        unchangedFns++
-      }
-      if (fun.status === 'err')
-        throw new Error("Error checking function's remote version")
-    })
-  ).catch((err) => fail(err.message, output, options))
-  spinner.stop()
-  console.info(
-    chalk.grey(prefixSuccess + `Function(s) built in ${Date.now() - d}ms`)
-  )
-=======
   if (found.fns?.length) {
     const d = Date.now()
     const spinner = ora(`Building function(s)...`)
@@ -173,12 +136,15 @@
             minify: true,
             platform: 'node',
             write: false,
+            sourcemap: 'external',
           })
-          fun.code = x.outputFiles[0].text
+          fun.code = x.outputFiles.find(({ path }) => path.endsWith('.js')).text
+          fun.sourcemap = x.outputFiles.find(({ path }) =>
+            path.endsWith('.js.map')
+          ).text
         }
       })
     ).catch((err) => fail(err.message, output, options))
->>>>>>> 11baeb05
 
     await Promise.all(
       fns.map(async (fun) => {
