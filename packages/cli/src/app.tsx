--- conflicted
+++ resolved
@@ -6,13 +6,10 @@
 import { AdminCtx } from './adminCtx.js'
 import { Status } from './status/status.js'
 import { Logout } from './logout.js'
-<<<<<<< HEAD
 import { Dev } from './dev.js'
-=======
 import { Init } from './init.js'
 import { useClients } from './hooks/useClients/useClients.js'
 import { Props } from './types.js'
->>>>>>> f52d365b
 
 const Env = (p: Props) => {
   const { connected } = useConnected()
@@ -58,14 +55,10 @@
     // get user orgs
     return <Init />
   }
-<<<<<<< HEAD
 
-  if (command === 'dev') {
+  if (p.command === 'dev') {
     return <Dev />
   }
 
-  return <EnvWrapper command={command} opts={opts} />
-=======
   return <EnvWrapper {...p} />
->>>>>>> f52d365b
 }