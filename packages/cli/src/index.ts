--- conflicted
+++ resolved
@@ -1,11 +1,5 @@
 import { program } from 'commander'
-<<<<<<< HEAD
-import './function'
-import './schema'
-import './secret'
-=======
 import './apiKeys'
->>>>>>> a92cbb75
 import './auth'
 import './backups'
 import './buildApp'
