{
  "name": "@based/cli",
<<<<<<< HEAD
  "version": "4.1.4",
=======
  "version": "4.1.5",
>>>>>>> 1c9da9a6
  "license": "MIT",
  "main": "dist/index.js",
  "bin": {
    "based": "bin/cmd.js"
  },
  "scripts": {
    "postbuild": "cp ./src/buildApp/template.ts ./dist/buildApp",
    "watch": "npx tsc-watch --onSuccess 'npm run postbuild'",
    "build": "npx tsc && npm run postbuild",
    "clean": "rimraf {.turbo,dist,node_modules}"
  },
  "engines": {
    "node": ">=10.0.0"
  },
  "dependencies": {
    "@based/client": "^3.3.0",
    "@based/ids": "2.6.2",
    "@based/pretty-date": "^1.0.4",
    "@based/pretty-number": "1.0.3",
    "@saulx/aristotle-build": "^2.5.2",
    "@saulx/fs-walker": "1.0.2",
    "@saulx/hash": "^1.1.0",
    "@saulx/utils": "2.4.1",
    "chalk": "^4.1.2",
    "commander": "^8.1.0",
    "esbuild": "0.14.29",
    "exit-hook": "2.2.1",
    "find-up": "^5.0.0",
    "fs-extra": "^10.0.1",
    "glob": "7.2.0",
    "inquirer": "8.2.0",
    "node-fetch": "^2.6.7",
    "ora": "^5.1.0",
    "pretty-bytes": "^5.4.1"
  },
  "devDependencies": {
    "@types/fs-extra": "^9.0.13",
    "@types/inquirer": "^8.1.3",
    "@types/node": "^17.0.23",
    "@types/node-fetch": "^2.6.2",
    "rimraf": "^3.0.2",
    "ts-node": "10.9.1",
    "tsc-watch": "^5.0.3",
    "typescript": "^4.3.5"
  }
}<|MERGE_RESOLUTION|>--- conflicted
+++ resolved
@@ -1,10 +1,6 @@
 {
   "name": "@based/cli",
-<<<<<<< HEAD
-  "version": "4.1.4",
-=======
   "version": "4.1.5",
->>>>>>> 1c9da9a6
   "license": "MIT",
   "main": "dist/index.js",
   "bin": {
