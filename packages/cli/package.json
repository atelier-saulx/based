{
  "name": "@based/cli",
<<<<<<< HEAD
  "version": "0.8.0",
=======
  "version": "2.3.5",
>>>>>>> 82313140
  "license": "MIT",
  "main": "dist/index.js",
  "bin": {
    "based": "bin/cmd.js"
  },
  "scripts": {
    "watch": "npx tsc -w",
    "build": "npx tsc",
    "clean": "rimraf {.turbo,dist,node_modules}"
  },
  "dependencies": {
    "@based/client": "2.3.5",
    "@based/ids": "2.3.5",
    "@based/pretty-date": "^1.0.4",
    "@based/pretty-number": "1.0.3",
    "@root/walk": "^1.1.0",
    "@saulx/hash": "^1.1.0",
    "@saulx/utils": "^2.2.1",
    "chalk": "^5.0.0",
    "commander": "^8.1.0",
    "cross-fetch": "^3.1.4",
    "esbuild": "^0.14.29",
    "find-up": "^5.0.0",
    "fs-extra": "^10.0.1",
    "glob": "7.2.0",
    "inquirer": "8.2.0",
    "ora": "^5.1.0",
    "pretty-bytes": "^5.4.1"
  },
  "devDependencies": {
    "@types/inquirer": "^8.1.3",
    "@types/node": "^17.0.23",
    "ts-node": "^10.1.0",
    "typescript": "^4.3.5",
    "rimraf": "^3.0.2"
  }
}<|MERGE_RESOLUTION|>--- conflicted
+++ resolved
@@ -1,10 +1,6 @@
 {
   "name": "@based/cli",
-<<<<<<< HEAD
   "version": "0.8.0",
-=======
-  "version": "2.3.5",
->>>>>>> 82313140
   "license": "MIT",
   "main": "dist/index.js",
   "bin": {
