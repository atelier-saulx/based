--- conflicted
+++ resolved
@@ -1,10 +1,6 @@
 {
   "name": "@based/cli",
-<<<<<<< HEAD
-  "version": "0.8.1",
-=======
   "version": "2.5.3",
->>>>>>> 8f3743d6
   "license": "MIT",
   "main": "dist/index.js",
   "bin": {
