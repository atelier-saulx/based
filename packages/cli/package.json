--- conflicted
+++ resolved
@@ -38,16 +38,10 @@
   "devDependencies": {
     "@types/inquirer": "^8.1.3",
     "@types/node": "^17.0.23",
-<<<<<<< HEAD
     "ts-node": "10.9.1",
-    "typescript": "^4.3.5",
-    "rimraf": "^3.0.2"
-=======
     "@types/node-fetch": "^2.6.2",
     "rimraf": "^3.0.2",
-    "ts-node": "^10.1.0",
     "tsc-watch": "^5.0.3",
     "typescript": "^4.3.5"
->>>>>>> 11baeb05
   }
 }