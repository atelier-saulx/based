{
  "name": "@based/client",
  "version": "3.3.0",
  "license": "MIT",
  "main": "dist/index.js",
  "browser": {
    "./dist/file/stream/index.js": "./dist/file/stream/browser.js"
  },
  "scripts": {
    "buildBundle": "node ./build/index.js",
    "build": "npx tsc && npm run buildBundle",
    "watch": "concurrently \"tsc --watch\" \"npm run buildBundle -- --watch\"",
    "test": "ava --timeout 1m --verbose",
    "watchTest": "ava --color --watch --verbose",
    "clean": "rimraf {.turbo,dist,node_modules}",
    "browserTest": "concurrently \"node ./test/browser/based-server.js\" \"aristotle watch -t test/browser/index.tsx -p 8005\""
  },
  "sideEffects": false,
  "ava": {
    "files": [
      "test/*.ts"
    ],
    "concurrency": 1,
    "extensions": [
      "ts"
    ],
    "require": [
      "ts-node/register"
    ]
  },
  "dependencies": {
    "@based/get-service": "2.4.3",
    "@based/graphql": "^2.4.3",
    "@saulx/diff": "^1.1.3",
    "@saulx/hash": "^1.1.0",
    "@saulx/utils": "^2.3.2",
    "cross-fetch": "^3.1.4",
    "isomorphic-ws": "^4.0.1",
    "ws": "^7.5.3"
  },
  "devDependencies": {
    "@based/types": "^2.8.0",
    "@saulx/aristotle": "^4.0.14",
    "@saulx/hash": "^1.1.0",
    "@saulx/selva": "^19.0.0",
    "@saulx/selva-server": "^19.0.0",
    "@types/jsonwebtoken": "^8.5.6",
    "@types/node": "^17.0.23",
    "@types/ws": "^7.4.6",
    "ava": "3.15.0",
    "concurrently": "^7.1.0",
    "esbuild": "^0.14.29",
    "jsonwebtoken": "^8.5.1",
<<<<<<< HEAD
    "ts-node": "10.9.1",
    "typescript": "^4.3.5",
    "rimraf": "^3.0.2"
=======
    "rimraf": "^3.0.2",
    "ts-node": "^10.1.0",
    "typescript": "^4.3.5"
>>>>>>> 11baeb05
  }
}<|MERGE_RESOLUTION|>--- conflicted
+++ resolved
@@ -51,14 +51,8 @@
     "concurrently": "^7.1.0",
     "esbuild": "^0.14.29",
     "jsonwebtoken": "^8.5.1",
-<<<<<<< HEAD
     "ts-node": "10.9.1",
     "typescript": "^4.3.5",
     "rimraf": "^3.0.2"
-=======
-    "rimraf": "^3.0.2",
-    "ts-node": "^10.1.0",
-    "typescript": "^4.3.5"
->>>>>>> 11baeb05
   }
 }