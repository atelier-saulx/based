--- conflicted
+++ resolved
@@ -28,11 +28,7 @@
   "dependencies": {
     "@based/client": "^4.7.6",
     "@based/db-subs": "^0.0.1",
-<<<<<<< HEAD
-    "@based/schema": "1.3.0",
-=======
     "@based/schema": "1.3.1",
->>>>>>> 917fc342
     "@saulx/diff": "^1.1.4",
     "@saulx/hash": "^2.0.0",
     "@saulx/utils": "^3.5.3",
