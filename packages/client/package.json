--- conflicted
+++ resolved
@@ -1,6 +1,6 @@
 {
   "name": "@based/client",
-  "version": "6.9.0",
+  "version": "6.10.0",
   "license": "MIT",
   "scripts": {
     "buildCjs": "npx esbuild index.cjs --bundle --platform=node --minify --outfile=./dist/index.cjs",
@@ -40,18 +40,12 @@
     "package.json"
   ],
   "dependencies": {
-    "@based/errors": "^1.3.0",
-    "@based/fetch": "^2.0.3",
-    "@based/opts": "^1.0.0",
     "@saulx/diff": "^2.0.2",
     "@saulx/hash": "^3.0.0",
     "@saulx/utils": "^5.0.0",
-<<<<<<< HEAD
-=======
     "@based/fetch": "^2.0.3",
     "@based/errors": "^1.3.0",
     "@based/opts": "^1.1.0",
->>>>>>> cb3c07ce
     "fflate": "0.8.1",
     "isomorphic-ws": "^5.0.0",
     "ws": "^8.13.0"
