--- conflicted
+++ resolved
@@ -44,10 +44,7 @@
     "@based/db-server": "*",
     "@based/server": "^6.7.2",
     "@saulx/prettier-config": "^1.0.0",
-<<<<<<< HEAD
     "@saulx/tsconfig": "^1.1.0",
-=======
->>>>>>> 33f2a49d
     "@types/node": "^17.0.23",
     "@types/uuid": "^9.0.2",
     "@types/rimraf": "^3.0.2",
