--- conflicted
+++ resolved
@@ -52,7 +52,7 @@
 // )
 
 const counter: BasedQueryFunction<{ speed: number }, { cnt: number }> = (
-  based,
+  _based,
   payload,
   update
 ) => {
@@ -69,7 +69,7 @@
 const staticSub: BasedQueryFunction<
   { special: number },
   { title: string; id: number }[]
-> = (based, payload, update) => {
+> = (_based, _payload, update) => {
   const data: { title: string; id: number }[] = []
   for (let i = 0; i < 1000; i++) {
     data.push({
@@ -84,7 +84,7 @@
 const staticSubHuge: BasedQueryFunction<
   { special: number },
   { title: string; id: number }[]
-> = (based, payload, update) => {
+> = (_based, _payload, update) => {
   const data: { title: string; id: number }[] = []
   for (let i = 0; i < 100000; i++) {
     data.push({
@@ -109,13 +109,13 @@
   const server = new BasedServer({
     port: 8081,
     auth: {
-      authorize: async (based, ctx, name) => {
+      authorize: async (_based, _ctx, name) => {
         if (name === 'notAllowedFiles') {
           return false
         }
         return true
       },
-      verifyAuthState: async (based, ctx, authState) => {
+      verifyAuthState: async (_based, _ctx, authState) => {
         if (authState.token === 'power' && !authState.userId) {
           return { ...authState, userId: 'power-user-id' }
         }
@@ -128,12 +128,7 @@
         file: {
           type: 'function',
           headers: ['range'],
-<<<<<<< HEAD
-          fn: async (based, payload) => {
-=======
-          type: 'function',
           fn: async (_based, payload) => {
->>>>>>> 0f6efd05
             const x = fs.statSync(files[payload.id].file)
             return {
               file: fs.createReadStream(files[payload.id].file),
@@ -159,28 +154,16 @@
         },
         hello: {
           type: 'function',
-<<<<<<< HEAD
-
-=======
->>>>>>> 0f6efd05
           fn: hello,
         },
         brokenFiles: {
           type: 'stream',
-<<<<<<< HEAD
-
-=======
->>>>>>> 0f6efd05
           fn: async () => {
             throw new Error('broken')
           },
         },
         notAllowedFiles: {
           type: 'stream',
-<<<<<<< HEAD
-
-=======
->>>>>>> 0f6efd05
           fn: async () => {
             return { hello: true }
           },
@@ -188,12 +171,7 @@
         files: {
           type: 'stream',
           maxPayloadSize: 1e10,
-<<<<<<< HEAD
-          fn: async (based, x) => {
-=======
-          type: 'stream',
           fn: async (_based, x) => {
->>>>>>> 0f6efd05
             const { stream, mimeType, payload, size } = x
             const id = x.fileName || 'untitled'
             x.stream.on('progress', (p) =>
@@ -217,7 +195,7 @@
           type: 'stream',
           maxPayloadSize: 1e10,
           fn: async (
-            based,
+            _based,
             { stream, extension, fileName, size, mimeType }
           ) => {
             const Bucket = 'based-test-bucket'
