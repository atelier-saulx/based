--- conflicted
+++ resolved
@@ -1,7 +1,5 @@
 const createServer = require('@based/server')
 const { start } = require('@saulx/selva-server')
-
-const json = require('./tmp.json')
 
 const init = async () => {
   const selvaServer = await start({
@@ -33,16 +31,12 @@
     },
   })
 
-<<<<<<< HEAD
-  let i = 0
-=======
   await selvaServer.selvaClient.set({
     type: 'user',
     password: 'bla',
     email: 'bla@bla.com',
     $alias: 'bla@bla.com',
   })
->>>>>>> a92cbb75
 
   await createServer.default({
     port: 9101,
@@ -52,30 +46,6 @@
     },
     config: {
       functions: {
-<<<<<<< HEAD
-        bla: {
-          shared: true,
-          observable: true,
-          function: async ({ update }) => {
-            const interval = setInterval(() => {
-              const snurx = {
-                cnt: i++,
-                Sadsadsdas: '1212312312321',
-                cczxxzccxzxcz: Math.random() * 11221,
-              }
-
-              if (Math.random() * 2 > 1) {
-                snurx.json = json
-              }
-
-              update(snurx)
-            }, 0)
-            return () => {
-              clearInterval(interval)
-            }
-          },
-        },
-=======
         renewToken: {
           observable: false,
           function: async ({ payload }) => {
@@ -135,18 +105,9 @@
           console.error('WRONG')
           throw new Error('Token expired')
         }
->>>>>>> a92cbb75
       },
     },
   })
-
-  let p = i
-  setInterval(() => {
-    console.info('send', i, i - p, '/sec')
-    p = i
-  }, 10e3)
-
-  // server
 
   console.info('Started server!')
 }
