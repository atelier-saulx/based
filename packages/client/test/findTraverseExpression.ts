--- conflicted
+++ resolved
@@ -173,75 +173,7 @@
     books: booksIds,
   })
 
-<<<<<<< HEAD
-  // const traversal =
-  //   '{"children"} {"author","publisher"} j "bk" e T {"books"} "li" e T'
-  // const filter = '$0 b {"bk","au","pb"} a'
-  // t.deepEqual(
-  //   await client.redis.selva_hierarchy_find(
-  //     '',
-  //     '___selva_hierarchy',
-  //     'bfs_expression',
-  //     traversal,
-  //     'order',
-  //     'type',
-  //     'asc',
-  //     'fields',
-  //     'type\nname\nauthor|publisher',
-  //     'root',
-  //     filter
-  //   ),
-  //   [
-  //     ['au3c163ed6', ['type', 'author', 'name', 'Democritus']],
-  //     ['aud11d986e', ['type', 'author', 'name', 'Agrippina the Younger']],
-  //     [
-  //       'bk5b0985b0',
-  //       ['type', 'book', 'name', 'Septuagint', 'publisher', ['pb08523c44']],
-  //     ],
-  //     [
-  //       'bkcbbde08f',
-  //       [
-  //         'type',
-  //         'book',
-  //         'name',
-  //         'Geometrical Reality',
-  //         'author',
-  //         ['au3c163ed6'],
-  //       ],
-  //     ],
-  //     [
-  //       'bkcfcc6a0d',
-  //       [
-  //         'type',
-  //         'book',
-  //         'name',
-  //         'Geometrical Reality',
-  //         'author',
-  //         ['au3c163ed6'],
-  //       ],
-  //     ],
-  //     [
-  //       'bkf38955bb',
-  //       ['type', 'book', 'name', 'Casus Suorum', 'author', ['aud11d986e']],
-  //     ],
-  //     [
-  //       'pb08523c44',
-  //       [
-  //         'type',
-  //         'publisher',
-  //         'name',
-  //         'The Great Library of Alexandria in Alexandria',
-  //       ],
-  //     ],
-  //   ]
-  // )
-})
-
-test.afterEach.always(async (t) => {
-  const { srv, client } = t.context
-  await srv.destroy()
-  client.destroy()
-=======
+
   t.log(
     '0000',
     await client.get({
@@ -322,7 +254,6 @@
       ],
     ]
   )
->>>>>>> abbc970b
 })
 
 // TODO: waiting for records
