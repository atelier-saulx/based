import { BasedSchema, BasedSchemaPartial } from '@based/schema'

import Emitter from './Emitter'
import { addCommandToQueue, drainQueue } from './outgoing'
import connect from './socket'
import { Connection } from './socket/types'
import {
  CommandQueue,
  CommandResponseListeners,
  IncomingMessageBuffers,
  SchemaUpdateMode,
  SubscriptionHandlers,
} from './types'
import { incoming } from './incoming'
import { Command } from './protocol/types'
import { set } from './set'
import {
  ExecContext,
  GetCommand,
  addMarkers,
  applyDefault,
  execParallel,
  get,
} from './get'
import genId from './id'
import { deepMergeArrays } from '@saulx/utils'
import { DEFAULT_SCHEMA, updateSchema } from './schema'
import { sub } from './sub'

export * as protocol from './protocol'
export * as dataRecord from 'data-record'
export * as schema from '@based/schema'

export * as get from './get'

export type BasedDbClientOpts = { port: number; host: string }

/* TODO: very important
Every once in a while check all the open commands
- if it's a set, probably just wanna fail it (reject) and then clean up
- if it's a get, maybe wanna retry it and not do anything, maybe have a counter or something and then reject also

Only do counting if there is an active connection
*/

export class BasedDbClient extends Emitter {
  public schema: BasedSchema = DEFAULT_SCHEMA

  public connected: boolean = false
  public connection: Connection
  public isDestroyed: boolean
  public opts: BasedDbClientOpts
  public drainTimeout: NodeJS.Timeout
  // --------- Queue
  public commandQueue: CommandQueue = []
  public drainInProgress: boolean = false
  // --------- Command State
  public commandResponseListeners: CommandResponseListeners = new Map()
  public subscriptionHandlers: SubscriptionHandlers = new Map()
  public seqId: number = 0
  // ---------------
  // TODO: periodic cleanup
  public incomingMessageBuffers: IncomingMessageBuffers = new Map()

  public updateSchemaTimer: NodeJS.Timeout

  public backpressureBlock: Buffer | null = null

  // subscription cache state
  public CMD_RESULT_CACHE: Map<number, any> = new Map()
  public CMD_SUB_MARKER_MAPPING_CACHE: Map<number, number> = new Map()
  // maps alias marker id to id for cleanup purposes
  public ALIAS_MARKER_CACHE: Map<number, string> = new Map()

  constructor() {
    super()
    console.info('make a new db client...')
  }

  // TODO: in the future this has to ensure schema
  async id({ type }: { type: string }): Promise<string> {
    return genId(this.schema, type)
  }

  subscribeSchema(): void {
    if (this.updateSchemaTimer) {
      return
    }

    if (!this.schema) {
      this.schema = DEFAULT_SCHEMA
    }

    this.updateSchemaTimer = setInterval(async () => {
      try {
        const { schema } = await this.get({ $id: 'root', schema: true })
        if (schema) {
          this.schema = schema
        }
      } catch (e) {
        console.error('Error in schema subscription', e)
      }
    }, 3e3)
  }

  unsubscribeSchema(): void {
    if (this.updateSchemaTimer) {
      clearInterval(this.updateSchemaTimer)
      this.updateSchemaTimer = undefined
    }
  }

  async updateSchema(
    schema: BasedSchemaPartial,
    options?: {
      merge?: boolean
      mode?: SchemaUpdateMode
    }
  ): Promise<BasedSchema> {
    const newSchema = await updateSchema(
      this,
      schema,
      options?.merge,
      options?.mode
    )
    this.schema = newSchema
    return newSchema
  }

  // TODO: later take type from @based/schema
  async set(opts: any): Promise<string> {
    if (!this.schema) {
      // TODO: schema subscription and wait for schema
      throw new Error('No schema, bad')
    }

    return set(this, opts)
  }

  async delete({
    $id,
    $recursive = false,
    $returnIds = false,
  }: {
    $id: string
    $returnIds?: boolean
    $recursive?: boolean
  }): Promise<any> {
    if (!$id || typeof $id !== 'string') {
      throw new Error(`Invalid id ${$id}`)
    }

    const flags = `${($recursive && 'F') || ''}${($returnIds && 'I') || ''}`
    const resp = await this.command('hierarchy.del', [flags, $id])
    return resp?.[0]
  }

  async get(opts: any): Promise<any> {
    const { merged, defaults } = await get(this, opts)
<<<<<<< HEAD
    // console.dir({ merged, defaults }, { depth: 6 })
=======
>>>>>>> bbebdaa5

    for (const d of defaults) {
      applyDefault(merged, d)
    }

    return merged
  }

  async refreshMarker(markerId: number): Promise<void> {
    const id = this.mapSubMarkerId(markerId)
    this.purgeCache(id)
    try {
      await this.command('subscriptions.refreshMarker', [id])
    } catch (e) {
      console.error('Marker refresh error', e)
    }
  }

  async sub(
    opts: any,
    eventOpts?: { markerId: number; subId: number }
  ): Promise<{
    subId: number
    cleanup: () => Promise<void>
    fetch: () => Promise<any>
    pending?: GetCommand
  }> {
    return sub(this, opts, eventOpts)
  }

  addSubMarkerMapping(from: number, to: number): boolean {
    const current = this.CMD_SUB_MARKER_MAPPING_CACHE.get(from)
    if (current === to) {
      return false
    }

    this.CMD_SUB_MARKER_MAPPING_CACHE.set(from, to)
    return true
  }

  mapSubMarkerId(id: number): number {
    return this.CMD_SUB_MARKER_MAPPING_CACHE.get(id) || id
  }

  purgeSubMarkerMapping(id: number): boolean {
    return this.CMD_SUB_MARKER_MAPPING_CACHE.delete(id)
  }

  purgeCache(cmdID: number): void {
    this.CMD_RESULT_CACHE.delete(cmdID)
  }

  onData(data: Buffer) {
    incoming(this, data)
  }

  onReconnect() {
    this.connected = true
    this.emit('reconnect', true)
  }

  onOpen() {
    this.connected = true
    this.emit('connect', true)
    drainQueue(this)
  }

  onClose() {
    if (this.connected) {
      this.connected = false
      this.emit('disconnect', true)
    }
  }

  public connect(opts: { port: number; host: string }) {
    if (
      this.opts &&
      (this.opts.port !== opts.port || this.opts.host !== opts.host)
    ) {
      this.disconnect()
    }

    if (this.connected) {
      return
    }

    this.opts = opts
    this.connection = connect(this, opts.port, opts.host)
  }

  disconnect() {
    if (this.connection) {
      this.connection.disconnected = true
      if (this.connection.socket) {
        this.connection.socket.removeAllListeners()
        this.connection.socket.destroy()
        this.connection.socket.unref()
      }
      if (this.connected) {
        this.onClose()
      }
      delete this.connection
    }
    this.connected = false
    this.backpressureBlock = null
  }

  destroy() {
    this.disconnect()
    for (const i in this) {
      delete this[i]
    }
    this.isDestroyed = true
  }

  command(command: Command, payload?: any): Promise<any> {
    return new Promise((resolve, reject) => {
      addCommandToQueue(this, payload, command, resolve, reject)
    })
  }
}<|MERGE_RESOLUTION|>--- conflicted
+++ resolved
@@ -157,10 +157,6 @@
 
   async get(opts: any): Promise<any> {
     const { merged, defaults } = await get(this, opts)
-<<<<<<< HEAD
-    // console.dir({ merged, defaults }, { depth: 6 })
-=======
->>>>>>> bbebdaa5
 
     for (const d of defaults) {
       applyDefault(merged, d)
