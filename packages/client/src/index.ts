--- conflicted
+++ resolved
@@ -14,10 +14,10 @@
   ChannelState,
   CallOptions,
   QueryOptions,
-} from './types/index.js'
-import { Connection } from './websocket/types.js'
-import connectWebsocket from './websocket/index.js'
-import Emitter from './Emitter.js'
+} from "./types/index.js";
+import { Connection } from "./websocket/types.js";
+import connectWebsocket from "./websocket/index.js";
+import Emitter from "./Emitter.js";
 import {
   addChannelPublishIdentifier,
   addChannelSubscribeToQueue,
@@ -25,175 +25,166 @@
   addToFunctionQueue,
   drainQueue,
   sendAuth,
-} from './outgoing/index.js'
-import { incoming } from './incoming/index.js'
-import { BasedQuery } from './query/index.js'
-import startStream from './stream/index.js'
+} from "./outgoing/index.js";
+import { incoming } from "./incoming/index.js";
+import { BasedQuery } from "./query/index.js";
+import startStream from "./stream/index.js";
 import {
   StreamFunctionOpts,
   StreamQueue,
   StreamFunctionResponseListeners,
-} from './stream/types.js'
+} from "./stream/types.js";
 import {
   initStorage,
   clearStorage,
   updateStorage,
-} from './persistentStorage/index.js'
-import { BasedChannel } from './channel/index.js'
-import { hashObjectIgnoreKeyOrder } from '@saulx/hash'
-import { deepEqual } from '@saulx/utils'
-import parseOpts from '@based/opts'
-import { freeCacheMemory } from './cache.js'
-import { isStream } from './stream/nodeStream.js'
-import { StreamFunctionStream, isStreamFunctionOpts } from '@based/functions'
-
-export * from './authState/parseAuthState.js'
-
-export { AuthState, BasedQuery }
+} from "./persistentStorage/index.js";
+import { BasedChannel } from "./channel/index.js";
+import { hashObjectIgnoreKeyOrder } from "@saulx/hash";
+import { deepEqual } from "@saulx/utils";
+import parseOpts from "@based/opts";
+import { freeCacheMemory } from "./cache.js";
+import { isStream } from "./stream/nodeStream.js";
+import { StreamFunctionStream, isStreamFunctionOpts } from "@based/functions";
+
+export * from "./authState/parseAuthState.js";
+
+export { AuthState, BasedQuery };
 
 // global polyfill
-if (typeof window !== 'undefined' && typeof global === 'undefined') {
-  window.global = window
+if (typeof window !== "undefined" && typeof global === "undefined") {
+  window.global = window;
 }
 
 export class BasedClient extends Emitter {
   constructor(opts?: BasedOpts, settings?: Settings) {
-    super()
+    super();
 
     if (settings?.persistentStorage) {
-      this.storagePath = settings.persistentStorage
+      this.storagePath = settings.persistentStorage;
     }
     if (settings?.maxCacheSize) {
-      console.warn('MaxCacheSize setting not implemented yet...')
-      this.maxCacheSize = settings.maxCacheSize
+      console.warn("MaxCacheSize setting not implemented yet...");
+      this.maxCacheSize = settings.maxCacheSize;
     }
     if (opts) {
-      this.connect(opts)
+      this.connect(opts);
     }
   }
 
   // --------- Persistent Storage
-  storageSize: number = 0
-  maxStorageSize: number = 5e6 - 500 // ~5mb
-  storageEnvKey: number = 0
-  storagePath?: string
-  storageBeingWritten?: ReturnType<typeof setTimeout>
+  storageSize: number = 0;
+  maxStorageSize: number = 5e6 - 500; // ~5mb
+  storageEnvKey: number = 0;
+  storagePath?: string;
+  storageBeingWritten?: ReturnType<typeof setTimeout>;
   // --------- Connection State
-  opts?: BasedOpts
-  connected: boolean = false
-  connection?: Connection
-  url?: () => Promise<string>
+  opts?: BasedOpts;
+  connected: boolean = false;
+  connection?: Connection;
+  url?: () => Promise<string>;
   // --------- Stream
   outgoingStreams: Map<
     string,
     {
-      stream: any
-      resolve: (result: any) => void
-      reject: (err: Error) => void
+      stream: any;
+      resolve: (result: any) => void;
+      reject: (err: Error) => void;
     }[]
-  > = new Map()
-
-  isDrainingStreams: boolean = false
+  > = new Map();
+
+  isDrainingStreams: boolean = false;
   // --------- Queue
-  maxPublishQueue: number = 1000
-  pQ: ChannelPublishQueue = []
-  fQ: FunctionQueue = []
-  sQ: StreamQueue = []
-  oQ: ObserveQueue = new Map()
-  cQ: ChannelQueue = new Map()
-  gQ: GetObserveQueue = new Map()
-  drainInProgress: boolean = false
-  drainTimeout?: ReturnType<typeof setTimeout>
-  idlePing?: ReturnType<typeof setTimeout>
+  maxPublishQueue: number = 1000;
+  pQ: ChannelPublishQueue = [];
+  fQ: FunctionQueue = [];
+  sQ: StreamQueue = [];
+  oQ: ObserveQueue = new Map();
+  cQ: ChannelQueue = new Map();
+  gQ: GetObserveQueue = new Map();
+  drainInProgress: boolean = false;
+  drainTimeout?: ReturnType<typeof setTimeout>;
+  idlePing?: ReturnType<typeof setTimeout>;
   // --------- Cache State
-  cacheSize: number = 0
-  localStorage: boolean = false
-  maxCacheSize: number = 5e7 // 50MB
-  cache: Cache = new Map()
+  cacheSize: number = 0;
+  localStorage: boolean = false;
+  maxCacheSize: number = 5e7; // 50MB
+  cache: Cache = new Map();
   // --------- Function State
-  functionResponseListeners: FunctionResponseListeners = new Map()
-  requestId: number = 0 // max 3 bytes (0 to 16777215)
+  functionResponseListeners: FunctionResponseListeners = new Map();
+  requestId: number = 0; // max 3 bytes (0 to 16777215)
   // --------- Channel State
-  channelState: ChannelState = new Map()
-  channelCleanTimeout?: ReturnType<typeof setTimeout> | null
-  channelCleanupCycle: number = 30e3
+  channelState: ChannelState = new Map();
+  channelCleanTimeout?: ReturnType<typeof setTimeout> | null;
+  channelCleanupCycle: number = 30e3;
   // --------- Observe State
-  observeState: ObserveState = new Map()
+  observeState: ObserveState = new Map();
   // --------- Get State
-  getState: GetState = new Map()
+  getState: GetState = new Map();
   // -------- Auth state
-  authState: AuthState = {}
+  authState: AuthState = {};
   authRequest: {
-    authState: AuthState | null
-    promise: Promise<AuthState> | null
-    resolve: ((result: AuthState) => void) | null
-    reject: ((err: Error) => void) | null
-    inProgress: boolean
+    authState: AuthState | null;
+    promise: Promise<AuthState> | null;
+    resolve: ((result: AuthState) => void) | null;
+    reject: ((err: Error) => void) | null;
+    inProgress: boolean;
   } = {
-<<<<<<< HEAD
     authState: null,
     promise: null,
     resolve: null,
     reject: null,
     inProgress: false,
-  }
+  };
   // --------- Function State
-  streamFunctionResponseListeners: StreamFunctionResponseListeners = new Map()
-  streamRequestId: number = 0 // max 3 bytes (0 to 16777215)
-=======
-      authState: null,
-      promise: null,
-      resolve: null,
-      reject: null,
-      inProgress: false,
-    }
->>>>>>> 44f790d5
+  streamFunctionResponseListeners: StreamFunctionResponseListeners = new Map();
+  streamRequestId: number = 0; // max 3 bytes (0 to 16777215)
 
   // cache
   clearUnusedCache() {
-    freeCacheMemory(this)
+    freeCacheMemory(this);
   }
 
   // --------- Internal Events
   onClose() {
-    this.connected = false
+    this.connected = false;
     // Rare edge case where server got dc'ed while sending the queue - before recieving result)
     if (this.functionResponseListeners.size > this.fQ.length) {
       this.functionResponseListeners.forEach((p, k) => {
         if (
           !this.fQ.find(([id]) => {
             if (id === k) {
-              return true
+              return true;
             }
-            return false
+            return false;
           })
         ) {
           p[1](
             new Error(
               `Server disconnected before function result was processed`
             )
-          )
-          this.functionResponseListeners.delete(k)
+          );
+          this.functionResponseListeners.delete(k);
         }
-      })
-    }
-    this.emit('disconnect', true)
+      });
+    }
+    this.emit("disconnect", true);
   }
 
   onReconnect() {
-    this.connected = true
-    this.emit('reconnect', true)
+    this.connected = true;
+    this.emit("reconnect", true);
   }
 
   onOpen() {
-    this.connected = true
-    this.emit('connect', true)
+    this.connected = true;
+    this.emit("connect", true);
 
     // Resend all subscriptions
     for (const [id, obs] of this.observeState) {
       if (!this.oQ.has(id)) {
-        const cachedData = this.cache.get(id)
-        addObsToQueue(this, obs.name, id, obs.payload, cachedData?.c || 0)
+        const cachedData = this.cache.get(id);
+        addObsToQueue(this, obs.name, id, obs.payload, cachedData?.c || 0);
       }
     }
 
@@ -201,18 +192,18 @@
     for (const [id, channel] of this.channelState) {
       if (!this.cQ.has(id)) {
         if (channel.subscribers.size) {
-          addChannelSubscribeToQueue(this, channel.name, id, channel.payload)
+          addChannelSubscribeToQueue(this, channel.name, id, channel.payload);
         } else {
-          addChannelPublishIdentifier(this, channel.name, id, channel.payload)
+          addChannelPublishIdentifier(this, channel.name, id, channel.payload);
         }
       }
     }
 
-    drainQueue(this)
+    drainQueue(this);
   }
 
   onData(data: any) {
-    incoming(this, data)
+    incoming(this, data);
   }
 
   // --------- Connect
@@ -237,23 +228,23 @@
     if (opts && Object.keys(opts).length > 0) {
       if (this.opts) {
         if (deepEqual(this.opts, opts)) {
-          return
+          return;
         }
-        this.disconnect()
+        this.disconnect();
       }
-      this.opts = opts
-      this.url = () => parseOpts(opts)
-      this.storageEnvKey = hashObjectIgnoreKeyOrder(opts)
-      initStorage(this)
+      this.opts = opts;
+      this.url = () => parseOpts(opts);
+      this.storageEnvKey = hashObjectIgnoreKeyOrder(opts);
+      initStorage(this);
     }
 
     if (!this.opts) {
-      console.error('Configure opts to connect')
-      return
+      console.error("Configure opts to connect");
+      return;
     }
 
     if (this.url && !this.connection) {
-      this.connection = connectWebsocket(this, this.url)
+      this.connection = connectWebsocket(this, this.url);
     }
   }
 
@@ -266,23 +257,23 @@
    */
   public disconnect() {
     if (this.connection) {
-      this.connection.disconnected = true
-      this.connection.destroy()
+      this.connection.disconnected = true;
+      this.connection.destroy();
       if (this.connection.ws) {
-        this.connection.ws.close()
+        this.connection.ws.close();
       }
       if (this.connected) {
-        this.onClose()
+        this.onClose();
       }
-      delete this.connection
-    }
-    clearTimeout(this.drainTimeout)
-    clearTimeout(this.idlePing)
-    this.connected = false
+      delete this.connection;
+    }
+    clearTimeout(this.drainTimeout);
+    clearTimeout(this.idlePing);
+    this.connected = false;
   }
 
   // ---------- Destroy
-  public isDestroyed?: boolean
+  public isDestroyed?: boolean;
 
   /**
   Destroy the client, will remove all internals and cannot be resued,
@@ -297,15 +288,15 @@
    */
   public async destroy(noStorage?: boolean) {
     if (!noStorage) {
-      await updateStorage(this, true)
-    }
-    clearTimeout(this.storageBeingWritten)
-    clearTimeout(this.channelCleanTimeout)
-    this.disconnect()
+      await updateStorage(this, true);
+    }
+    clearTimeout(this.storageBeingWritten);
+    clearTimeout(this.channelCleanTimeout);
+    this.disconnect();
     for (const i in this) {
-      delete this[i]
-    }
-    this.isDestroyed = true
+      delete this[i];
+    }
+    this.isDestroyed = true;
   }
 
   // ---------- Channel
@@ -322,7 +313,7 @@
   ```
    */
   channel(name: string, payload?: any): BasedChannel {
-    return new BasedChannel(this, name, payload)
+    return new BasedChannel(this, name, payload);
   }
 
   // ---------- Query
@@ -351,7 +342,7 @@
   ```
   */
   query(name: string, payload?: any, opts?: QueryOptions): BasedQuery {
-    return new BasedQuery(this, name, payload, opts)
+    return new BasedQuery(this, name, payload, opts);
   }
 
   // -------- Function
@@ -359,31 +350,31 @@
   Callable function, mostly used for modifications.
   */
   call(name: string, payload?: any, opts?: CallOptions): Promise<any> {
-    const retryStrategy = opts?.retryStrategy
+    const retryStrategy = opts?.retryStrategy;
     if (retryStrategy) {
       return new Promise((resolve) => {
-        let time = 0
-        let retries = 0
+        let time = 0;
+        let retries = 0;
         const retryReject = (err: Error) => {
-          const newTime = retryStrategy(err, time, retries)
-          retries++
-          if (typeof newTime === 'number' && !isNaN(newTime)) {
-            time = newTime
+          const newTime = retryStrategy(err, time, retries);
+          retries++;
+          if (typeof newTime === "number" && !isNaN(newTime)) {
+            time = newTime;
             if (newTime === 0) {
-              addToFunctionQueue(this, payload, name, resolve, retryReject)
+              addToFunctionQueue(this, payload, name, resolve, retryReject);
             } else {
               setTimeout(() => {
-                addToFunctionQueue(this, payload, name, resolve, retryReject)
-              }, newTime)
+                addToFunctionQueue(this, payload, name, resolve, retryReject);
+              }, newTime);
             }
           }
-        }
-        return addToFunctionQueue(this, payload, name, resolve, retryReject)
-      })
+        };
+        return addToFunctionQueue(this, payload, name, resolve, retryReject);
+      });
     } else {
       return new Promise((resolve, reject) => {
-        return addToFunctionQueue(this, payload, name, resolve, reject)
-      })
+        return addToFunctionQueue(this, payload, name, resolve, reject);
+      });
     }
   }
 
@@ -400,7 +391,7 @@
     stream: StreamFunctionOpts,
     progressListener?: (progress: number, bytes: number) => void
   ): Promise<any> {
-    return startStream(this, name, stream, progressListener)
+    return startStream(this, name, stream, progressListener);
   }
 
   // -------- Auth
@@ -413,10 +404,10 @@
   ```
   */
   setAuthState(authState: AuthState): Promise<AuthState> {
-    if (typeof authState === 'object') {
-      return sendAuth(this, authState)
+    if (typeof authState === "object") {
+      return sendAuth(this, authState);
     } else {
-      throw new Error('Invalid auth() arguments')
+      throw new Error("Invalid auth() arguments");
     }
   }
 
@@ -428,7 +419,7 @@
   ```
   */
   clearAuthState(): Promise<AuthState> {
-    return sendAuth(this, {})
+    return sendAuth(this, {});
   }
 
   // -------- Storage layer
@@ -440,7 +431,7 @@
   ```
   */
   clearStorage(): Promise<void> {
-    return clearStorage(this)
+    return clearStorage(this);
   }
 
   /**
@@ -451,11 +442,11 @@
   ```
   */
   saveStorage(): Promise<void> {
-    return updateStorage(this)
+    return updateStorage(this);
   }
 }
 
-export { BasedOpts }
+export { BasedOpts };
 
 /**
   Creates a based client
@@ -478,10 +469,10 @@
   opts: BasedOpts,
   settings?: Settings
 ): BasedClient {
-  return new BasedClient(opts, settings)
+  return new BasedClient(opts, settings);
 }
 
 export type QueryMap = {
-  db: { payload: any; result: any }
-  [key: string]: { payload: any; result: any }
-}+  db: { payload: any; result: any };
+  [key: string]: { payload: any; result: any };
+};