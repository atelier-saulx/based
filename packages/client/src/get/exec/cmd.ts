--- conflicted
+++ resolved
@@ -126,10 +126,6 @@
   }
 
   const [resolved] = await ctx.client.command('resolve.nodeid', [0, ...aliases])
-<<<<<<< HEAD
-  // console.dir({ resolved }, { depth: 6 })
-=======
->>>>>>> bbebdaa5
 
   if (resolved?.length !== 2) {
     return
@@ -226,19 +222,6 @@
 ): Promise<any> {
   const { client } = ctx
 
-<<<<<<< HEAD
-  // console.dir(
-  //   {
-  //     op: {
-  //       cmdName,
-  //       args: [makeLangArg(ctx), struct, nodeId, ...(extraArgs || []), ...rpn],
-  //     },
-  //   },
-  //   { depth: 9 }
-  // )
-
-=======
->>>>>>> bbebdaa5
   const op = await client.command(cmdName, [
     makeLangArg(ctx),
     createRecord(recordDef, struct),
