--- conflicted
+++ resolved
@@ -1,35 +1,28 @@
-import { Readable, Writable } from 'stream'
-import fs from 'fs'
-import { promisify } from 'util'
+import { Readable, Writable } from "stream";
+import fs from "fs";
+import { promisify } from "util";
 import {
   StreamFunctionPath,
   StreamFunctionStream,
   StreamResponseHandler,
-} from './types.js'
-<<<<<<< HEAD
-import { BasedClient } from '../index.js'
-import { addStreamChunk, addStreamRegister } from '../outgoing/index.js'
-=======
-import { BasedClient, encodeAuthState } from '../index.js'
-import parseOpts from '@based/opts'
-import { serializeQuery } from '@saulx/utils'
-import { convertDataToBasedError } from '@based/errors'
->>>>>>> 44f790d5
+} from "./types.js";
+import { BasedClient } from "../index.js";
+import { addStreamChunk, addStreamRegister } from "../outgoing/index.js";
 
-const stat = promisify(fs.stat)
+const stat = promisify(fs.stat);
 
 const checkFile = async (path: string): Promise<{ size: number } | null> => {
   try {
-    const s = await stat(path)
+    const s = await stat(path);
     return {
       size: s.size,
-    }
-  } catch (err) { }
-}
+    };
+  } catch (err) {}
+};
 
 export const isStream = (contents: any): contents is Readable => {
-  return contents instanceof Readable
-}
+  return contents instanceof Readable;
+};
 
 export const uploadFilePath = async (
   client: BasedClient,
@@ -37,7 +30,7 @@
   options: StreamFunctionPath,
   progressListener?: (p: number, bytes: number) => void
 ) => {
-  const info = await checkFile(options.path)
+  const info = await checkFile(options.path);
   if (info) {
     return uploadFileStream(
       client,
@@ -51,66 +44,12 @@
         serverKey: options.serverKey,
       },
       progressListener
-    )
+    );
   } else {
-    throw new Error(`File does not exist ${options.path}`)
+    throw new Error(`File does not exist ${options.path}`);
   }
-}
+};
 
-<<<<<<< HEAD
-=======
-const streamRequest = (
-  stream: Readable,
-  name: string,
-  url: string,
-  headers: StreamHeaders,
-  query: string
-) => {
-  const [, protocol, host, port] = parseUrlRe.exec(url)
-  // query
-  const httpOptions = {
-    port,
-    host: host,
-    path: '/' + name + query,
-    method: 'POST',
-    headers,
-  }
-
-  return new Promise((resolve, reject) => {
-    const incomingReady = (incomingReq: IncomingMessage) => {
-      const s: string[] = []
-      incomingReq.on('data', (c) => {
-        s.push(c.toString())
-      })
-      incomingReq.once('end', () => {
-        const result = s.join('')
-        try {
-          const parsed = JSON.parse(result)
-          if ('code' in parsed && 'error' in parsed) {
-            reject(
-              convertDataToBasedError({
-                code: parsed.code,
-                message: parsed.error,
-              })
-            )
-            return
-          }
-          resolve(parsed)
-        } catch (err) { }
-        resolve(result)
-      })
-    }
-
-    const req =
-      protocol === 'wss' || protocol === 'https'
-        ? sslRequest(httpOptions, incomingReady)
-        : request(httpOptions, incomingReady)
-
-    stream.pipe(req)
-  })
-}
-
->>>>>>> 44f790d5
 export const uploadFileStream = async (
   client: BasedClient,
   name: string,
@@ -118,20 +57,20 @@
   progressListener?: (p: number, bytes: number) => void
 ): Promise<any> => {
   if (!(options.contents instanceof Readable)) {
-    throw new Error('File Contents has to be an instance of "Readable"')
+    throw new Error('File Contents has to be an instance of "Readable"');
   }
 
   if (!client.connected) {
-    await client.once('connect')
+    await client.once("connect");
   }
 
-  let reqId = ++client.streamRequestId
+  let reqId = ++client.streamRequestId;
 
   if (reqId > 16777215) {
-    reqId = client.streamRequestId = 0
+    reqId = client.streamRequestId = 0;
   }
 
-  let seqId = 0
+  let seqId = 0;
 
   addStreamRegister(
     client,
@@ -142,118 +81,118 @@
     options.extension,
     name,
     options.payload
-  )
+  );
 
   const useDeflate = !(options.mimeType
     ? /image|video|x-zip/i.test(options.mimeType)
     : options.extension
     ? /(mp4|avi|mov|zip|jpg|jpeg|png|gif|mkv)/i.test(options.extension)
-    : false)
+    : false);
 
   // 100kb
-  const smallest = 100000
+  const smallest = 100000;
 
   // 10mb
-  const maxSize = 1000000 * 10
+  const maxSize = 1000000 * 10;
 
   // 1mb
-  const medium = 1000000 * 1
+  const medium = 1000000 * 1;
 
-  let readSize = Math.min(medium, options.size)
+  let readSize = Math.min(medium, options.size);
   if (options.size < medium * 5) {
-    readSize = Math.min(smallest, options.size)
+    readSize = Math.min(smallest, options.size);
   } else if (options.size > medium * 100) {
-    readSize = maxSize
+    readSize = maxSize;
   }
 
-  let bufferSize = 0
-  let nextHandler: any
-  let chunks: any[] = []
-  let lastReceived = 0
-  let totalBytes = 0
-  let streamHandler: StreamResponseHandler
+  let bufferSize = 0;
+  let nextHandler: any;
+  let chunks: any[] = [];
+  let lastReceived = 0;
+  let totalBytes = 0;
+  let streamHandler: StreamResponseHandler;
 
   const wr = new Writable({
     write: function (c, encoding, next) {
       if (c.byteLength > maxSize) {
         console.warn(
-          'CHUNK SIZE LARGER THEN MAX SIZE NOT HANDLED YET',
+          "CHUNK SIZE LARGER THEN MAX SIZE NOT HANDLED YET",
           c.byteLength,
           maxSize
-        )
+        );
       }
-      bufferSize += c.byteLength
-      chunks.push(c)
+      bufferSize += c.byteLength;
+      chunks.push(c);
       if (bufferSize >= readSize || totalBytes + bufferSize === options.size) {
-        nextHandler = next
+        nextHandler = next;
         if (seqId > 0) {
           if (lastReceived === seqId) {
             // Client is slower then server (most common)
-            nextChunk(undefined)
+            nextChunk(undefined);
           }
           // Else server is slower then client e.g. transcoding etc
         } else {
-          setTimeout(nextChunk, 0)
+          setTimeout(nextChunk, 0);
         }
       } else {
-        next()
+        next();
       }
     },
-  })
+  });
 
   const nextChunk = (receivedSeqId, code?: number, maxChunkSize?: number) => {
     if (receivedSeqId !== undefined) {
       if (maxChunkSize) {
         // set readSize if sefver is busy
-        readSize = maxChunkSize
+        readSize = maxChunkSize;
       }
-      lastReceived = receivedSeqId
+      lastReceived = receivedSeqId;
     }
     if (!nextHandler) {
-      return
+      return;
     }
     if (code === 1) {
-      progressListener(1, options.size)
+      progressListener(1, options.size);
     } else {
-      const n = new Uint8Array(bufferSize)
-      let c = 0
+      const n = new Uint8Array(bufferSize);
+      let c = 0;
       for (const b of chunks) {
-        n.set(b, c)
-        c += b.length
+        n.set(b, c);
+        c += b.length;
       }
       if (progressListener) {
-        progressListener(totalBytes / options.size, totalBytes)
+        progressListener(totalBytes / options.size, totalBytes);
       }
-      totalBytes += bufferSize
+      totalBytes += bufferSize;
 
       if (seqId === 255) {
-        seqId = 0
+        seqId = 0;
       }
 
-      addStreamChunk(client, reqId, ++seqId, n, useDeflate)
-      bufferSize = 0
-      chunks = []
-      nextHandler()
-      nextHandler = undefined
+      addStreamChunk(client, reqId, ++seqId, n, useDeflate);
+      bufferSize = 0;
+      chunks = [];
+      nextHandler();
+      nextHandler = undefined;
     }
-  }
+  };
 
-  options.contents.pipe(wr)
+  options.contents.pipe(wr);
 
-  let id = Math.random().toString(16)
+  let id = Math.random().toString(16);
   const dcHandler = () => {
     // HANDLE THIS
-    console.error('CLIENT DC -> ABORT STREAM', Date.now(), id)
-  }
+    console.error("CLIENT DC -> ABORT STREAM", Date.now(), id);
+  };
 
-  client.once('disconnect', dcHandler)
+  client.once("disconnect", dcHandler);
 
-  options.contents.on('end', () => {
-    client.off('disconnect', dcHandler)
-  })
+  options.contents.on("end", () => {
+    client.off("disconnect", dcHandler);
+  });
 
   return new Promise((resolve, reject) => {
-    streamHandler = [resolve, reject, nextChunk]
-    client.streamFunctionResponseListeners.set(reqId, streamHandler)
-  })
-}+    streamHandler = [resolve, reject, nextChunk];
+    client.streamFunctionResponseListeners.set(reqId, streamHandler);
+  });
+};