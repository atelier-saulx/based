import { Connection } from './websocket/types'
import {
  RequestTypes,
  GenericObject,
  RequestMessage,
  ResponseData,
  SubscriptionMessage,
  FunctionCallMessage,
  Configuration,
  TrackMessage,
  SendTokenOptions,
  AuthMessage,
  BasedErrorCodes,
  BasedError,
  ErrorObject,
} from '@based/types'
import {
  incomingSubscription,
  incomingSubscriptionDiff,
  sendAllSubscriptions,
  removeUnsubscribesFromQueue,
  logoutSubscriptions,
  removeSendSubsriptionDataFromQueue,
} from './subscriptions'
import { Based } from './'
import { addToQueue, drainQueue, stopDrainQueue } from './queue'
import { addRequest, incomingRequest } from './request'
import sendToken from './token'
import { incomingAuthRequest, renewToken } from './auth'
import defaultDebug from './debug'
<<<<<<< HEAD
import { decode } from '@based/protocol/dist/decode'

// import avro from 'avro-js'

// const subType = avro.parse({
//   name: 'Subscription',
//   type: 'record',
//   fields: [
//     { name: 'id', type: 'long' },
//     { name: 'version', type: 'long' },
//     { name: 'data', type: 'string' }, // can type it for queries
//   ],
// })

// const subDiffType = avro.parse({
//   name: 'SubscriptionDiff',
//   type: 'record',
//   fields: [
//     { name: 'id', type: 'long' },
//     { name: 'version', type: 'long' },
//     { name: 'fromVersion', type: 'long' },
//     { name: 'data', type: 'string' }, // can type it for queries - which is AMAZING
//   ],
// })
=======
import { hash } from '@saulx/hash'
>>>>>>> a92cbb75

export * from '@based/types'

export class BasedClient {
  public based: Based

  constructor(based: Based) {
    this.based = based
  }

  debugInternal?: (message: any, type: 'incoming' | 'outgoing') => void

  get debug() {
    return this.debugInternal
  }

  set debug(v: true | ((message: any, type: 'incoming' | 'outgoing') => void)) {
    if (v === true) {
      this.debugInternal = defaultDebug
    } else {
      this.debugInternal = v
    }
  }

  public user: string | false

  optsId: number

  token: string

  tokenToLocalStorage: boolean = false

  renewOptions: {
    refreshToken?: string
  } & { [key: string]: any }

  sendTokenOptions: SendTokenOptions

  retryingRenewToken: boolean

  beingAuth: boolean

  // later make silky smooth.....
  isLogginIn: boolean

  auth: ((x?: any) => void)[] = []

  public initUserState() {
    if (typeof window !== 'undefined') {
      if (this.based.opts) {
        const optsId = hash({
          cluster: this.based.opts.cluster,
          project: this.based.opts.project,
          env: this.based.opts.project,
          org: this.based.opts.org,
        })
        this.optsId = optsId
      } else {
        this.optsId = hash('un-specified-env')
      }
      try {
        const userString = global.localStorage.getItem(
          'based-' + this.optsId + '-uid'
        )
        if (userString) {
          this.tokenToLocalStorage = true
          try {
            const [id, token, refreshToken] = JSON.parse(userString)
            if (token && id) {
              this.updateUserState(id, token, refreshToken)
            }
          } catch (err) {
            global.localStorage.removeItem('based-' + this.optsId + '-uid')
          }
        }
      } catch (err) {}
    }
  }

  public updateUserState(
    id: string | false,
    token?: string,
    refreshToken?: string
  ) {
    this.user = id

    if (!this.tokenToLocalStorage && typeof window !== 'undefined') {
      try {
        global.localStorage.removeItem('based-' + this.optsId + '-uid')
      } catch (err) {}
    }

    if (token) {
      if (refreshToken) {
        this.renewOptions = { refreshToken }
      }
      if (refreshToken) {
        this.renewOptions = {
          ...this.renewOptions,
          refreshToken,
        }
      }
      sendToken(this, token, {
        refreshToken: refreshToken,
      })
      this.auth.push((isValid) => {
        if (isValid) {
          if (typeof window !== 'undefined') {
            try {
              if (this.tokenToLocalStorage) {
                global.localStorage.setItem(
                  'based-' + this.optsId + '-uid',
                  JSON.stringify([id, token, refreshToken])
                )
              }
            } catch (err) {}
          }
          this.based.emit('auth', token)
        } else {
          if (typeof window !== 'undefined') {
            try {
              if (this.tokenToLocalStorage) {
                global.localStorage.removeItem('based-' + this.optsId + '-uid')
              }
            } catch (err) {}
          }
          this.based.emit('auth', false)
        }
      })
    } else {
      if (typeof window !== 'undefined') {
        this.user = false
        try {
          if (this.tokenToLocalStorage) {
            global.localStorage.removeItem('based-' + this.optsId + '-uid')
          }
        } catch (err) {}
      }
      sendToken(this)
      this.based.emit('auth', false)
    }
    // handle dat localstorage
  }

  subscriptions: {
    [subscriptionId: string]: {
      authError?: {
        token: string | false
        error: Error
      }
      cnt: number
      query: GenericObject
      name?: string
      subscribers: {
        [cnt: string]: {
          onInitial?: (
            err: Error | null,
            subscriptionId?: number,
            subscriberId?: number,
            data?: GenericObject,
            isAuthError?: boolean
          ) => void
          onError?: (err: Error) => void
          onData?: (data: any, checksum: number) => void
        }
      }
    }
  } = {}

  cache: {
    [queryId: string]: {
      value: any
      checksum: number
    }
  } = {}

  requestCallbacks: {
    // can do the same - resend
    [reqId: string]: {
      resolve: (val?: any) => void
      reject: (err: Error) => void
      // TODO: check with Jim
      type?: Exclude<
        RequestTypes,
        | RequestTypes.Subscription
        | RequestTypes.SubscriptionDiff
        | RequestTypes.SendSubscriptionData
        | RequestTypes.Unsubscribe
        | RequestTypes.GetSubscription
        | RequestTypes.Token
        | RequestTypes.Track
      >
      payload?: any
      name?: string
      isRetry?: boolean
    }
  } = {}

  authCallbacks: {
    // can do the same - resend
    [reqId: string]: {
      resolve: (val?: any) => void
      reject: (err: Error) => void
    }
  } = {}

  tracking: Set<string>

  configuration: Configuration

  connected: boolean = false

  connection: Connection // needs to be a class

  subscriptionQueue: SubscriptionMessage[] = []

  // and more
  queue: (RequestMessage | FunctionCallMessage | TrackMessage | AuthMessage)[] =
    []

  drainInProgress: boolean = false

  drainTimeout: ReturnType<typeof setTimeout>

  idlePing: ReturnType<typeof setTimeout>

  onClose() {
    this.connected = false
    stopDrainQueue(this)
    removeUnsubscribesFromQueue(this)
    removeSendSubsriptionDataFromQueue(this)
    if (this.based.listeners.disconnect) {
      this.based.listeners.disconnect.forEach((val) => val())
    }
  }

  onReconnect() {
    if (this.based.listeners.reconnect) {
      this.based.listeners.reconnect.forEach((val) => val())
    }
    if (this.tracking) {
      for (const k of this.tracking) {
        addToQueue(this, [RequestTypes.Track, { t: k }])
      }
    }
  }

  onOpen() {
    this.connected = true
    if (this.based.listeners.connect) {
      this.based.listeners.connect.forEach((val) => val())
    }
    if (this.token) {
      sendToken(this, this.token, this.sendTokenOptions)
    }

    sendAllSubscriptions(this)
    drainQueue(this)
  }

  async onData(d) {
    try {
      // if (d.)

      let data: ResponseData
      if (d.data instanceof Blob) {
        // Uint8Array
        const x = await d.data.arrayBuffer()
        data = decode(new Uint8Array(x))
      } else {
        data = JSON.parse(d.data)
      }

      if (this.debugInternal) {
        this.debugInternal(data, 'incoming')
      }

      // @ts-ignore
      const [type, reqId, payload, err, subscriptionErr] = data
      if (type === RequestTypes.Token) {
        this.retryingRenewToken = false
        // means stomething got de-auth wrong
        if (reqId.length) {
          logoutSubscriptions(this, data)
        }

        if (
          !payload &&
          typeof err === 'string' &&
          this.user &&
          this.renewOptions.refreshToken
        ) {
          this.token = err
        }

        for (const fn of this.auth) {
          fn(!payload)
        }
        this.beingAuth = false
        this.auth = []
      } else if (type === RequestTypes.Auth) {
        incomingAuthRequest(this, data)
      } else {
        if (
          // TODO: Find where expired token is not returning a code
          (((subscriptionErr || err) as BasedError)?.code ===
            BasedErrorCodes.TokenExpired ||
            ((subscriptionErr || err) as BasedError)?.message ===
              'Token expired') &&
          !this.retryingRenewToken
        ) {
          this.retryingRenewToken = true
          const userId = this.user

          renewToken(this, this.renewOptions)
            .then((result) => {
              sendToken(this, result.token, this.sendTokenOptions)
              if (
                type === RequestTypes.Subscription ||
                type === RequestTypes.SubscriptionDiff
              ) {
                // TODO: Check this with Jim
                // should it be the individual subscription?
                sendAllSubscriptions(this)
              } else {
                addRequest(
                  this,
                  // @ts-ignore
                  type,
                  (err as ErrorObject)?.payload,
                  this.requestCallbacks[reqId].resolve,
                  this.requestCallbacks[reqId].reject
                )
              }
              this.based.emit('renewToken', result)
              if (result) {
                this.updateUserState(
                  userId,
                  result.token,
                  this.renewOptions.refreshToken
                )
              }
            })
            .catch((err) => {
              this.requestCallbacks[reqId]?.reject(err)
            })
        } else {
          if (
            type === RequestTypes.Set ||
            type === RequestTypes.Get ||
            type === RequestTypes.Configuration ||
            type === RequestTypes.GetConfiguration ||
            type === RequestTypes.Call ||
            type === RequestTypes.Delete ||
            type === RequestTypes.Copy ||
            type === RequestTypes.Digest ||
            type === RequestTypes.RemoveType ||
            type === RequestTypes.RemoveField ||
            type === RequestTypes.BulkUpdate
          ) {
            incomingRequest(this, data)
          } else if (type === RequestTypes.Subscription) {
            incomingSubscription(this, data)
          } else if (type === RequestTypes.SubscriptionDiff) {
            incomingSubscriptionDiff(this, data)
          }
        }
      }
    } catch (err) {
      console.error('Received incorrect data ', d.data)
    }
  }
}<|MERGE_RESOLUTION|>--- conflicted
+++ resolved
@@ -28,34 +28,7 @@
 import sendToken from './token'
 import { incomingAuthRequest, renewToken } from './auth'
 import defaultDebug from './debug'
-<<<<<<< HEAD
-import { decode } from '@based/protocol/dist/decode'
-
-// import avro from 'avro-js'
-
-// const subType = avro.parse({
-//   name: 'Subscription',
-//   type: 'record',
-//   fields: [
-//     { name: 'id', type: 'long' },
-//     { name: 'version', type: 'long' },
-//     { name: 'data', type: 'string' }, // can type it for queries
-//   ],
-// })
-
-// const subDiffType = avro.parse({
-//   name: 'SubscriptionDiff',
-//   type: 'record',
-//   fields: [
-//     { name: 'id', type: 'long' },
-//     { name: 'version', type: 'long' },
-//     { name: 'fromVersion', type: 'long' },
-//     { name: 'data', type: 'string' }, // can type it for queries - which is AMAZING
-//   ],
-// })
-=======
 import { hash } from '@saulx/hash'
->>>>>>> a92cbb75
 
 export * from '@based/types'
 
@@ -287,6 +260,7 @@
     stopDrainQueue(this)
     removeUnsubscribesFromQueue(this)
     removeSendSubsriptionDataFromQueue(this)
+    // removeSendSubsriptionDataFromQueue
     if (this.based.listeners.disconnect) {
       this.based.listeners.disconnect.forEach((val) => val())
     }
@@ -316,18 +290,9 @@
     drainQueue(this)
   }
 
-  async onData(d) {
+  onData(d) {
     try {
-      // if (d.)
-
-      let data: ResponseData
-      if (d.data instanceof Blob) {
-        // Uint8Array
-        const x = await d.data.arrayBuffer()
-        data = decode(new Uint8Array(x))
-      } else {
-        data = JSON.parse(d.data)
-      }
+      const data: ResponseData = JSON.parse(d.data)
 
       if (this.debugInternal) {
         this.debugInternal(data, 'incoming')
