import { BasedDb, FieldDef, SchemaTypeDef } from './index.js'
import dbZig from './db.js'

type Operation = '=' | 'has' | '<' | '>'

// TODO
// write down each operation
// use char codes in parsed schema
// type parsed schema

const ZERO_CHAR = '0'.charCodeAt(0)
const CHARS = '0123456789ABCDEFGHIJKLMNOPQRSTUVWXYZabcdefghijklmnopqrstuvwxyz'

// const opToByte = {
//   string: {
//     '=': 2,
//   },
// }

const operationToByte = (op: Operation) => {
  if (op === '=') {
    return 1
  }
<<<<<<< HEAD
  // 2 is non fixed length check
  if (op === '>') {
    return 3
  }
  if (op === '<') {
    return 4
  }

=======
>>>>>>> a597d461
  if (op === 'has') {
    return 7
  }
  return 0
}

export class Query {
  db: BasedDb
  type: SchemaTypeDef
  id: number | void
  conditions: Map<number, Buffer[]>
  offset: number
  limit: number
  totalConditionSize: number = 0
  constructor(db: BasedDb, target: string, previous?: Query) {
    this.db = db
    let typeDef = this.db.schemaTypesParsed[target]
    if (typeDef) {
      this.type = typeDef
    } else {
      // is ID check prefix
    }
  }

  filter(filter: [string, Operation, any]) {
    if (this.id) {
    } else {
      const field = <FieldDef>this.type.dbMap.tree[filter[0]]
      let fieldIndexChar: number
      let buf: Buffer

      if (field.seperate === true) {
        fieldIndexChar = CHARS[field.index % 62].charCodeAt(0)

        if (field.type === 'string') {
          const op = operationToByte(filter[1])
          if (op === 1) {
            const matches = Buffer.from(filter[2])
            buf = Buffer.allocUnsafe(3 + matches.byteLength)
            buf[0] = 2
            buf.writeInt16LE(matches.byteLength, 1)
            buf.set(matches, 3)
          }
        } else if (field.type === 'references') {
          const op = operationToByte(filter[1])
          const matches = filter[2]
          const len = matches.length
          buf = Buffer.alloc(3 + len * 4)
          if (op === 1) {
            buf[0] = 2
            buf.writeInt16LE(len * 4, 1)
            for (let i = 0; i < len; i++) {
              buf.writeInt32LE(matches[i], i * 4 + 3)
            }
          } else if (op === 7) {
            buf[0] = op
            buf.writeInt16LE(len, 1)
            for (let i = 0; i < len; i++) {
              buf.writeInt32LE(matches[i], i * 4 + 3)
            }
          }
        }
      } else {
        fieldIndexChar = ZERO_CHAR
        if (field.type === 'integer') {
          const op = operationToByte(filter[1])
          if (op === 1 || op === 3 || op === 4) {
            buf = Buffer.alloc(9)
            buf[0] = op
            buf.writeInt16LE(4, 1)
            buf.writeInt16LE(field.start, 3)
            buf.writeInt32LE(filter[2], 5)
          }
        }
      }
      this.conditions ??= new Map()
      let arr = this.conditions.get(fieldIndexChar)
      if (!arr) {
        this.totalConditionSize += 3
        arr = []
        this.conditions.set(fieldIndexChar, arr)
      }
      this.totalConditionSize += buf.byteLength
      arr.push(buf)
      return this
    }
  }

  range(offset: number, limit: number): Query {
    this.offset = offset
    this.limit = limit
    return this
  }

  // subscribe

  get(): { items: number[]; total: number; offset: number; limit: number } {
    if (this.conditions) {
      const conditions = Buffer.allocUnsafe(this.totalConditionSize)
      let lastWritten = 0
      this.conditions.forEach((v, k) => {
        conditions[lastWritten] = k
        let sizeIndex = lastWritten + 1
        lastWritten += 3
        let conditionSize = 0
        for (const condition of v) {
          conditionSize += condition.byteLength
          conditions.set(condition, lastWritten)
          lastWritten += condition.byteLength
        }
        conditions.writeInt16LE(conditionSize, sizeIndex)
      })

      const start = this.offset ?? 0
      const end = this.limit ?? 1e3

      const x = dbZig.getQuery(
        conditions,
        this.type.dbMap.prefix,
        this.type.meta.lastId,
        start,
        end, // def 1k ?
      )

      const arr = new Array(x.byteLength / 4)

      for (let i = 0; i < x.byteLength; i += 4) {
        arr[i / 4] = x.readUint32LE(i)
      }

      return {
        items: arr,
        total: this.type.meta.total,
        offset: start,
        limit: end,
      }
    } else {
    }
  }
}

export const query = (db: BasedDb, target: string) => new Query(db, target)<|MERGE_RESOLUTION|>--- conflicted
+++ resolved
@@ -21,7 +21,6 @@
   if (op === '=') {
     return 1
   }
-<<<<<<< HEAD
   // 2 is non fixed length check
   if (op === '>') {
     return 3
@@ -30,8 +29,6 @@
     return 4
   }
 
-=======
->>>>>>> a597d461
   if (op === 'has') {
     return 7
   }
