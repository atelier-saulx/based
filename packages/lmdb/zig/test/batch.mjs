import test from 'ava'
// import { LoremIpsum } from 'lorem-ipsum'
import { join, dirname, resolve } from 'path'
import { fileURLToPath } from 'node:url'
import addon from '../nativebla.js'
import { mkdir, rm } from 'fs/promises'

const __dirname = dirname(fileURLToPath(import.meta.url))

const KEY_LEN = 8

const relativePath = '../tmp'
const dbFolder = resolve(join(__dirname, relativePath))

test.beforeEach('reset environment', async () => {
  await rm(dbFolder, { force: true, recursive: true }).catch(() => {})
  await mkdir(dbFolder).catch(() => {})
  console.log(`Creating env at ${relativePath}`, addon.createEnv(dbFolder))
})

console.log(addon)

<<<<<<< HEAD
test('set and get batch with buffers', async (t) => {
=======
test.serial('set and get batch with buffers', async (t) => {
>>>>>>> 20cc7e7b
  // let buf = Buffer.alloc(0)

  const keys = []
  const values = []
  let totalLen = 0
  const entries = 1e6 // 329 + 10 + 10 + 10 + 2
  const get_buffer = Buffer.allocUnsafe(entries * KEY_LEN)
  const dx = Date.now()
  for (let i = 0; i < 0 + entries; i++) {
    let key = Buffer.alloc(KEY_LEN)
    key.writeUint32LE(i)

    // key.writeBigUInt64LE(BigInt(i))
    key.copy(get_buffer, i * KEY_LEN)
    const value = Buffer.from('AMAZINGVALUE' + i)
    values.push(value)
    keys.push(key)
    totalLen += 2 + value.byteLength + KEY_LEN
  }
  console.log('flap', Date.now() - dx, 'ms')

  const buf = Buffer.allocUnsafe(totalLen)

  let prevWritten = 0
  for (let i = 0; i < values.length; i++) {
    // key | size | value
    keys[i].copy(buf, prevWritten)
    prevWritten += KEY_LEN
    const bla = values[i].byteLength
    buf.writeUInt16LE(bla, prevWritten)
    prevWritten += 2
    values[i].copy(buf, prevWritten)
    prevWritten += bla
  }

  let d = Date.now()
  const res = addon.setBatchBuffer(buf)

  let ms = Date.now() - d
  let seconds = ms / 1000

  console.info(
    `BATCH WRITE: ${entries / 1000}k entries took ${ms}ms, ${~~(entries / seconds)} sets/second`,
  )

  t.is(res, 1)

  d = Date.now()
  const get_res = addon.getBatch(get_buffer)
  ms = Date.now() - d
  seconds = ms / 1000

  console.info(
    `BATCH READ: ${entries / 1000}k entries took ${ms}ms, ${~~(entries / seconds)} gets/second`,
  )

  let last_read = 0
  for (let i = 0; i < entries; i++) {
    let data_len = get_res.subarray(last_read, last_read + 2).readInt16LE()

    // console.log('data len = ', data_len)

    last_read += 2
    const data = get_res.subarray(last_read, last_read + data_len)
    // console.log('data val = ', data)
    last_read += data_len

    // console.log(data.toString(), values[i].toString())

    t.deepEqual(data, values[i])
  }
})

test.serial('set and get batch with buffers', async (t) => {
  // let buf = Buffer.alloc(0)

  const keys = []
  const values = []
  let totalLen = 0
  const entries = 1e6 // 329 + 10 + 10 + 10 + 2
  const get_buffer = Buffer.allocUnsafe(entries * KEY_LEN)
  const dx = Date.now()
  for (let i = 0; i < 0 + entries; i++) {
    let key = Buffer.alloc(KEY_LEN)
    key.writeUint32LE(i)

    // key.writeBigUInt64LE(BigInt(i))
    key.copy(get_buffer, i * KEY_LEN)
    const value = Buffer.from('AMAZINGVALUE' + i)
    values.push(value)
    keys.push(key)
    totalLen += 2 + value.byteLength + KEY_LEN
  }
  console.log('flap', Date.now() - dx, 'ms')

  const buf = Buffer.allocUnsafe(totalLen)

  let prevWritten = 0
  for (let i = 0; i < values.length; i++) {
    // key | size | value
    keys[i].copy(buf, prevWritten)
    prevWritten += KEY_LEN
    const bla = values[i].byteLength
    buf.writeUInt16LE(bla, prevWritten)
    prevWritten += 2
    values[i].copy(buf, prevWritten)
    prevWritten += bla
  }

  let d = Date.now()
  const res = addon.setBatchBuffer(buf)

  let ms = Date.now() - d
  let seconds = ms / 1000

  console.info(
    `BATCH WRITE: ${entries / 1000}k entries took ${ms}ms, ${~~(entries / seconds)} sets/second`,
  )

  t.is(res, 1)

  d = Date.now()
  const get_res = addon.getBatch(get_buffer)
  ms = Date.now() - d
  seconds = ms / 1000

  console.info(
    `BATCH READ: ${entries / 1000}k entries took ${ms}ms, ${~~(entries / seconds)} gets/second`,
  )

  let last_read = 0
  for (let i = 0; i < entries; i++) {
    let data_len = get_res.subarray(last_read, last_read + 2).readInt16LE()

    // console.log('data len = ', data_len)

    last_read += 2
    const data = get_res.subarray(last_read, last_read + data_len)
    // console.log('data val = ', data)
    last_read += data_len

    // console.log(data.toString(), values[i].toString())

    t.deepEqual(data, values[i])
  }
})

test('dups with cursor', (t) => {
  // set many value completely flat (one key per value)
  // then set the same num of values but in a limited num of keys, say 50
  // and time the difference to set and get

  const keys = []
  const values = []
  let totalLen = 0
  const entries = 1e6 // 329 + 10 + 10 + 10 + 2
  const get_buffer = Buffer.allocUnsafe(entries * KEY_LEN)
  for (let i = 0; i < 0 + entries; i++) {
    let key = Buffer.alloc(KEY_LEN)
    key.writeUInt32LE(i)
    key.copy(get_buffer, i * KEY_LEN)
    const value = Buffer.from('AMAZINGVALUE' + i)
    values.push(value)
    keys.push(key)
    totalLen += 2 + value.byteLength + KEY_LEN
  }

  const buf = Buffer.allocUnsafe(totalLen)

  let prevWritten = 0
  for (let i = 0; i < values.length; i++) {
    // key | size | value
    keys[i].copy(buf, prevWritten)
    prevWritten += KEY_LEN
    const bla = values[i].byteLength
    buf.writeUInt16LE(bla, prevWritten)
    prevWritten += 2
    values[i].copy(buf, prevWritten)
    prevWritten += bla
  }

  let d = Date.now()
  const res = addon.cursorSet(buf)

  let ms = Date.now() - d
  let seconds = ms / 1000

  console.info(
    `BATCH WRITE: ${entries / 1000}k entries took ${ms}ms, ${~~(entries / seconds)} sets/second`,
  )

  t.is(res, 1)

  d = Date.now()
  const get_res = addon.cursorGet(get_buffer)
  ms = Date.now() - d
  seconds = ms / 1000

  console.info(
    `BATCH READ: ${entries / 1000}k entries took ${ms}ms, ${~~(entries / seconds)} gets/second`,
  )

  let last_read = 0
  for (let i = 0; i < entries; i++) {
    let data_len = get_res.subarray(last_read, last_read + 2).readInt16LE()

    // console.log('data len = ', data_len)

    last_read += 2
    const data = get_res.subarray(last_read, last_read + data_len)
    // console.log('data val = ', data)
    last_read += data_len

    // console.log(data.toString(), values[i].toString())

    t.deepEqual(data, values[i])
  }
})<|MERGE_RESOLUTION|>--- conflicted
+++ resolved
@@ -20,11 +20,7 @@
 
 console.log(addon)
 
-<<<<<<< HEAD
 test('set and get batch with buffers', async (t) => {
-=======
-test.serial('set and get batch with buffers', async (t) => {
->>>>>>> 20cc7e7b
   // let buf = Buffer.alloc(0)
 
   const keys = []
