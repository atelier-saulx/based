const c = @import("../c.zig");
const errors = @import("../errors.zig");
const napi = @import("../napi.zig");
const std = @import("std");
const db = @import("../db.zig");
const runCondition = @import("./conditions.zig").runConditions;

pub fn getQuery(env: c.napi_env, info: c.napi_callback_info) callconv(.C) c.napi_value {
    return getQueryInternal(env, info) catch |err| {
        napi.jsThrow(env, @errorName(err));
        return null;
    };
}

fn getQueryInternal(
    env: c.napi_env,
    info: c.napi_callback_info,
) !c.napi_value {
    const args = try napi.getArgs(5, env, info);
    const queries = try napi.getBuffer("queries", env, args[0]);
    const type_prefix = try napi.getStringFixedLength("type", 2, env, args[1]);
    const last_id = try napi.getInt32("last_id", env, args[2]);
    const offset = try napi.getInt32("offset", env, args[3]);
    const limit = try napi.getInt32("limit", env, args[4]);

    var arena = std.heap.ArenaAllocator.init(std.heap.page_allocator);
    defer arena.deinit();
    const allocator = arena.allocator();
    var shards = std.AutoHashMap([3]u8, db.Shard).init(allocator);
    defer {
        var it = shards.iterator();
        while (it.next()) |shard| {
            db.closeShard(shard.value_ptr);
        }
    }
    const txn = try db.createTransaction(true);

    var results = std.ArrayList(u32).init(allocator);

    var i: u32 = offset + 1;
    var currentShard: u8 = 0;
    var total_results: usize = 0;

    checkItem: while (i <= last_id and total_results <= offset + limit) : (i += 1) {
        if (i > (@as(u32, currentShard + 1)) * 1_000_000) {
            currentShard += 1;
        }

        var fieldIndex: usize = 0;
        while (fieldIndex < queries.len) {
            const querySize: u16 = std.mem.readInt(
                u16,
                queries[fieldIndex + 1 ..][0..2],
                .little,
            );
            const field = queries[fieldIndex];
            const shardKey = db.getShardKey(field, currentShard);
            var shard = shards.get(shardKey);
            if (shard == null) {
                shard = db.openShard(type_prefix, shardKey, txn) catch null;
                if (shard != null) {
                    try shards.put(shardKey, shard.?);
                }
            }

            if (shard != null) {
                const query = queries[fieldIndex + 3 .. fieldIndex + 3 + querySize];

                var k: c.MDB_val = .{ .mv_size = 4, .mv_data = null };

                k.mv_data = &i;
                var v: c.MDB_val = .{ .mv_size = 0, .mv_data = null };

                errors.mdbCheck(c.mdb_cursor_get(shard.?.cursor, &k, &v, c.MDB_SET)) catch {
                    continue :checkItem;
                };

                if (runCondition(@as([*]u8, @ptrCast(v.mv_data))[0..v.mv_size], query)) {} else {
                    continue :checkItem;
                }
            } else {
<<<<<<< HEAD
                // std.debug.print("\nSHARD DOES NOT EXIST {s} {d}", .{ type_prefix, shardKey });
=======
>>>>>>> a597d461
                continue :checkItem;
            }

            fieldIndex += querySize + 3;
        }

        total_results += 1;
        try results.append(i);
    }

    var data: ?*anyopaque = undefined;
    var result: c.napi_value = undefined;

    if (c.napi_create_buffer(env, total_results * 4, &data, &result) != c.napi_ok) {
        return null;
    }

    var last_pos: usize = 0;
    for (results.items) |*key| {
        @memcpy(@as([*]u8, @ptrCast(data))[last_pos .. last_pos + 4], @as([*]u8, @ptrCast(key)));
        last_pos += 4;
    }

    try errors.mdbCheck(c.mdb_txn_commit(txn));

    return result;
}<|MERGE_RESOLUTION|>--- conflicted
+++ resolved
@@ -79,10 +79,6 @@
                     continue :checkItem;
                 }
             } else {
-<<<<<<< HEAD
-                // std.debug.print("\nSHARD DOES NOT EXIST {s} {d}", .{ type_prefix, shardKey });
-=======
->>>>>>> a597d461
                 continue :checkItem;
             }
 
