--- conflicted
+++ resolved
@@ -64,14 +64,8 @@
     flags |= c.MDB_CREATE;
 
     if (hasDbi) {
-<<<<<<< HEAD
-        mdbThrow(c.mdb_dbi_open(txn, @ptrCast(dbi_name), c.MDB_INTEGERKEY, &dbi)) catch |err| {
-            std.debug.print("flap flap", .{});
+        mdbThrow(c.mdb_dbi_open(txn, @ptrCast(dbi_name), flags, &dbi)) catch |err| {
             std.debug.print("Hello dbi {s}\n", .{@as([*:0]u8, @ptrCast(dbi_name))});
-
-=======
-        mdbThrow(c.mdb_dbi_open(txn, @ptrCast(dbi_name), flags, &dbi)) catch |err| {
->>>>>>> ee852f7b
             return jsThrow(env, @errorName(err));
         };
     } else {
