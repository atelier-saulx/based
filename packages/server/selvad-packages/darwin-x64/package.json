{
  "name": "@based/db-server-darwin-x64",
<<<<<<< HEAD
  "version": "2.0.0-alpha.29",
=======
  "version": "3.1.1",
>>>>>>> 69dde8cc
  "description": "The Darwin 64-bit binary for db-server.",
  "homepage": "https://github.com/atelier-saulx/based-db#readme",
  "license": "MIT",
  "preferUnplugged": true,
  "engines": {
    "node": ">=18"
  },
  "os": [
    "darwin"
  ],
  "cpu": [
    "x64"
  ]
}<|MERGE_RESOLUTION|>--- conflicted
+++ resolved
@@ -1,10 +1,6 @@
 {
   "name": "@based/db-server-darwin-x64",
-<<<<<<< HEAD
-  "version": "2.0.0-alpha.29",
-=======
   "version": "3.1.1",
->>>>>>> 69dde8cc
   "description": "The Darwin 64-bit binary for db-server.",
   "homepage": "https://github.com/atelier-saulx/based-db#readme",
   "license": "MIT",
