--- conflicted
+++ resolved
@@ -24,8 +24,6 @@
 
   if (route.maxPayloadSize > -1 && route.maxPayloadSize < size) {
     sendHttpError(client, BasedErrorCode.PayloadTooLarge)
-<<<<<<< HEAD
-=======
     return
   }
 
@@ -46,7 +44,6 @@
           sendHttpError(client, BasedErrorCode.FunctionNotFound, route.name)
         })
     })
->>>>>>> 50725c92
     return
   }
 
