import { DataStream } from './DataStream'
import { HttpClient } from '../../../types'
import { sendHttpError } from '../send'
<<<<<<< HEAD
import { BasedErrorCode } from '../../../error'
=======
import zlib from 'node:zlib'
>>>>>>> 23f68fc1

export default (client: HttpClient, size: number): DataStream => {
  const stream = new DataStream()
  let total = 0
<<<<<<< HEAD
  client.res.onData(async (chunk, isLast) => {
    const buf = Buffer.from(chunk)
    total += buf.length

    if (total > size) {
      stream.destroy()
      sendHttpError(
        client,
        BasedErrorCode.InvalidPayload,
        'Payload Too Large',
        { code: 413 }
      )
      // sendHttpError(client, 'Payload Too Large', 413)
      return
    }

    stream.write(buf)
    if (isLast) {
      stream.emit('progress', 1)
      stream.end()
    }
  })
}

const largeFile = (client: HttpClient, stream: DataStream, size: number) => {
=======
>>>>>>> 23f68fc1
  let progress = 0
  let setInProgress = false
  stream.emit('progress', progress)

  const readData =
    size > 200000
      ? (buf: Buffer, isLast: boolean) => {
          progress = total / size
          if (!setInProgress) {
            setInProgress = true
            setTimeout(() => {
              stream.emit('progress', progress)
              setInProgress = false
            }, 250)
          }
          if (isLast) {
            stream.end(buf)
          } else {
            stream.write(buf)
          }
        }
      : (buf: Buffer, isLast: boolean) => {
          if (isLast) {
            stream.end(buf)
            stream.emit('progress', 1)
          } else {
            stream.write(buf)
          }
        }

<<<<<<< HEAD
    if (total > size) {
      stream.destroy()
      sendHttpError(
        client,
        BasedErrorCode.InvalidPayload,
        'Payload Too Large',
        { code: 413 }
      )
      // sendHttpError(client, 'Payload Too Large', 413)
      return
=======
  const contentEncoding = client.context.headers['content-encoding']
  if (contentEncoding) {
    /*
    Content-Encoding: gzip
    Content-Encoding: deflate
    Content-Encoding: br
    */
    let uncompressStream: zlib.Deflate | zlib.Gunzip | zlib.BrotliDecompress
    if (contentEncoding === 'deflate') {
      uncompressStream = zlib.createInflate()
    } else if (contentEncoding === 'gzip') {
      uncompressStream = zlib.createGunzip()
    } else if (contentEncoding === 'br') {
      uncompressStream = zlib.createBrotliDecompress()
>>>>>>> 23f68fc1
    }

    if (uncompressStream) {
      client.res.onData((c, isLast) => {
        total += c.byteLength

        if (total > size) {
          sendHttpError(client, 'Payload Too Large', 413)
          uncompressStream.destroy()
          return
        }
        const buf = Buffer.from(c)
        if (isLast) {
          uncompressStream.end(buf)
        } else {
          uncompressStream.push(buf)
        }
      })
      uncompressStream.on('data', (d) => {
        // readData(d, last)
      })
    } else {
      sendHttpError(client, 'Unsupported Content-Encoding', 400)
    }
  } else {
    client.res.onData((c, isLast) => {
      total += c.byteLength
      if (total > size) {
        sendHttpError(client, 'Payload Too Large', 413)
        return
      }
      readData(Buffer.from(c), isLast)
    })
  }

  return stream
}<|MERGE_RESOLUTION|>--- conflicted
+++ resolved
@@ -1,43 +1,12 @@
 import { DataStream } from './DataStream'
 import { HttpClient } from '../../../types'
 import { sendHttpError } from '../send'
-<<<<<<< HEAD
+import zlib from 'node:zlib'
 import { BasedErrorCode } from '../../../error'
-=======
-import zlib from 'node:zlib'
->>>>>>> 23f68fc1
 
 export default (client: HttpClient, size: number): DataStream => {
   const stream = new DataStream()
   let total = 0
-<<<<<<< HEAD
-  client.res.onData(async (chunk, isLast) => {
-    const buf = Buffer.from(chunk)
-    total += buf.length
-
-    if (total > size) {
-      stream.destroy()
-      sendHttpError(
-        client,
-        BasedErrorCode.InvalidPayload,
-        'Payload Too Large',
-        { code: 413 }
-      )
-      // sendHttpError(client, 'Payload Too Large', 413)
-      return
-    }
-
-    stream.write(buf)
-    if (isLast) {
-      stream.emit('progress', 1)
-      stream.end()
-    }
-  })
-}
-
-const largeFile = (client: HttpClient, stream: DataStream, size: number) => {
-=======
->>>>>>> 23f68fc1
   let progress = 0
   let setInProgress = false
   stream.emit('progress', progress)
@@ -68,18 +37,6 @@
           }
         }
 
-<<<<<<< HEAD
-    if (total > size) {
-      stream.destroy()
-      sendHttpError(
-        client,
-        BasedErrorCode.InvalidPayload,
-        'Payload Too Large',
-        { code: 413 }
-      )
-      // sendHttpError(client, 'Payload Too Large', 413)
-      return
-=======
   const contentEncoding = client.context.headers['content-encoding']
   if (contentEncoding) {
     /*
@@ -94,7 +51,6 @@
       uncompressStream = zlib.createGunzip()
     } else if (contentEncoding === 'br') {
       uncompressStream = zlib.createBrotliDecompress()
->>>>>>> 23f68fc1
     }
 
     if (uncompressStream) {
@@ -102,7 +58,7 @@
         total += c.byteLength
 
         if (total > size) {
-          sendHttpError(client, 'Payload Too Large', 413)
+          sendHttpError(client, BasedErrorCode.PayloadTooLarge)
           uncompressStream.destroy()
           return
         }
@@ -113,17 +69,17 @@
           uncompressStream.push(buf)
         }
       })
-      uncompressStream.on('data', (d) => {
+      uncompressStream.on('data', () => {
         // readData(d, last)
       })
     } else {
-      sendHttpError(client, 'Unsupported Content-Encoding', 400)
+      sendHttpError(client, BasedErrorCode.UnsupportedContentEncoding)
     }
   } else {
     client.res.onData((c, isLast) => {
       total += c.byteLength
       if (total > size) {
-        sendHttpError(client, 'Payload Too Large', 413)
+        sendHttpError(client, BasedErrorCode.PayloadTooLarge)
         return
       }
       readData(Buffer.from(c), isLast)
