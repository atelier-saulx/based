import { isObservableFunctionSpec } from '../../functions'
import { decodePayload, decodeName, readUint8 } from '../../protocol'
import { BasedServer } from '../../server'
import { create, unsubscribe, destroy, subscribe } from '../../observable'
import { sendError, BasedErrorCode } from '../../error'
import { WebsocketClient } from '../../types'

export const subscribeMessage = (
  arr: Uint8Array,
  start: number,
  len: number,
  isDeflate: boolean,
  client: WebsocketClient,
  server: BasedServer
) => {
  // | 4 header | 8 id | 8 checksum | 1 name length | * name | * payload |

  const nameLen = arr[start + 20]

  const id = readUint8(arr, start + 4, 8)
  const checksum = readUint8(arr, start + 12, 8)
  const name = decodeName(arr, start + 21, start + 21 + nameLen)

  if (!name || !id) {
    return false
  }

  if (client.ws?.obs.has(id)) {
    // allready subscribed to this id
    return true
  }

  const payload = decodePayload(
    new Uint8Array(arr.slice(start + 21 + nameLen, start + len)),
    isDeflate
  )

  server.auth.config
    .authorize(server, client, 'observe', name, payload)
    .then((ok) => {
      if (!client.ws) {
        return
      }

      if (!ok) {
<<<<<<< HEAD
        if (!ws.unauthorizedObs) ws.unauthorizedObs = new Set()
        ws.unauthorizedObs.add(id)
        sendError(ws, 'Not authorized', {
=======
        sendError(client, 'Not authorized', {
>>>>>>> cb35cb47
          basedCode: BasedErrorCode.AuthorizeRejectedError,
          observableId: id,
        })
        return false
      }

      client.ws.subscribe(String(id))
      client.ws.obs.add(id)

      if (server.activeObservablesById.has(id)) {
        subscribe(server, id, checksum, client)
      } else {
        server.functions
          .get(name)
          .then((spec) => {
            if (spec && isObservableFunctionSpec(spec)) {
              const obs = create(server, name, id, payload)
              if (!client.ws?.obs.has(id)) {
                if (obs.clients.size === 0) {
                  destroy(server, id)
                }
              } else {
                subscribe(server, id, checksum, client)
              }
            } else {
              console.error('No function for you', name)
            }
          })
          .catch((err) => {
            console.error('fn does not exist', err)
          })
      }
    })
    .catch((err) => {
      sendError(client, err, {
        basedCode: BasedErrorCode.AuthorizeError,
        observableId: id,
      })
      destroy(server, id)
    })

  return true
}

export const unsubscribeMessage = (
  arr: Uint8Array,
  start: number,
  client: WebsocketClient,
  server: BasedServer
) => {
  // | 4 header | 8 id |

  const id = readUint8(arr, start + 4, 8)

  if (!id) {
    return false
  }

  if (!client.ws) {
    return
  }

  client.ws.unsubscribe(String(id))

  unsubscribe(server, id, client)

  return true
}<|MERGE_RESOLUTION|>--- conflicted
+++ resolved
@@ -43,13 +43,7 @@
       }
 
       if (!ok) {
-<<<<<<< HEAD
-        if (!ws.unauthorizedObs) ws.unauthorizedObs = new Set()
-        ws.unauthorizedObs.add(id)
-        sendError(ws, 'Not authorized', {
-=======
         sendError(client, 'Not authorized', {
->>>>>>> cb35cb47
           basedCode: BasedErrorCode.AuthorizeRejectedError,
           observableId: id,
         })
