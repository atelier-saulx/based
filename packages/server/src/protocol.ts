--- conflicted
+++ resolved
@@ -11,7 +11,6 @@
   //   1 = subscribe
   //   2 = unsubscribe
   //   3 = get from observable
-  //   4 = auth
   // isDeflate (1 bit)
   // len (28 bits)
   const len = nr >> 4
@@ -61,7 +60,6 @@
   //   0 = functionData
   //   1 = subscriptionData
   //   2 = subscriptionDiffData
-  //   4 = authData
   // isDeflate (1 bit)
   // len (28 bits)
   const encodedMeta = (type << 1) + (isDeflate ? 1 : 0)
@@ -174,7 +172,6 @@
   }
 }
 
-<<<<<<< HEAD
 export const encodeObservableDiffResponse = (
   id: number,
   checksum: number,
@@ -187,20 +184,12 @@
   let isDeflate = false
   // implement later
   const chunks = 1
-=======
-export const encodeAuthResponse = (id: number, buffer: Buffer): Uint8Array => {
-  // Type 4
-  // | 4 header | 3 id | * payload |
-
-  let isDeflate = false
->>>>>>> 918234ab
-
-  if (buffer.length > 100) {
-    isDeflate = true
-    buffer = zlib.deflateRawSync(buffer, {})
-  }
-
-<<<<<<< HEAD
+
+  if (buffer.length > 100) {
+    isDeflate = true
+    buffer = zlib.deflateRawSync(buffer, {})
+  }
+
   if (chunks === 1) {
     const msgSize = 24 + buffer.length
     const header = encodeHeader(2, isDeflate, msgSize)
@@ -217,7 +206,19 @@
     console.warn('chunk not implemented yet')
     return new Uint8Array(0)
   }
-=======
+}
+
+export const encodeAuthResponse = (id: number, buffer: Buffer): Uint8Array => {
+  // Type 4
+  // | 4 header | 3 id | * payload |
+
+  let isDeflate = false
+
+  if (buffer.length > 100) {
+    isDeflate = true
+    buffer = zlib.deflateRawSync(buffer, {})
+  }
+
   const headerSize = 4
   const idSize = 3
   const msgSize = idSize + buffer.length
@@ -229,5 +230,4 @@
     array.set(buffer, 7)
   }
   return array
->>>>>>> 918234ab
 }