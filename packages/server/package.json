{
  "name": "@based/server",
  "version": "7.1.0",
  "license": "MIT",
  "main": "./dist/index.js",
  "type": "module",
  "files": [
    "package.json",
    "README.md",
    "dist"
  ],
  "scripts": {
    "build": "npx tsc",
    "watch": "npm run build -- --watch",
    "clean": "rimraf {.turbo,dist,node_modules}"
  },
  "dependencies": {
    "utility-types": "^3.10.0",
    "@based/uws": "^4.1.0",
    "@saulx/diff": "^2.0.1",
    "@saulx/hash": "^3.0.0",
    "@saulx/utils": "^4.3.1",
    "picocolors": "^1.0.0",
    "jsonexport": "^3.2.0",
    "jsonwebtoken": "^8.5.1",
    "mime-types": "^2.1.31",
    "@based/functions": "^3.0.1",
    "@based/errors": "^1.0.0"
  },
  "devDependencies": {
    "@types/mime-types": "2.1.1",
<<<<<<< HEAD
    "@saulx/tsconfig": "^1.1.0",
    "@saulx/prettier-config": "^1.0.0",
=======
>>>>>>> 44f790d5
    "typescript": "^5.2.2",
    "rimraf": "^3.0.2"
  }
}<|MERGE_RESOLUTION|>--- conflicted
+++ resolved
@@ -25,15 +25,10 @@
     "jsonwebtoken": "^8.5.1",
     "mime-types": "^2.1.31",
     "@based/functions": "^3.0.1",
-    "@based/errors": "^1.0.0"
+    "@based/errors": "^1.2.0"
   },
   "devDependencies": {
     "@types/mime-types": "2.1.1",
-<<<<<<< HEAD
-    "@saulx/tsconfig": "^1.1.0",
-    "@saulx/prettier-config": "^1.0.0",
-=======
->>>>>>> 44f790d5
     "typescript": "^5.2.2",
     "rimraf": "^3.0.2"
   }
