{
  "name": "@based/server",
  "version": "2.10.0",
  "license": "MIT",
  "main": "dist/index.js",
  "module": "src/index.ts",
  "scripts": {
    "build": "npx  tsc",
    "watch": "npm run build -- --watch",
    "clean": "rimraf {.turbo,dist,node_modules}"
  },
  "peerDependencies": {
    "@saulx/selva": "10||11||12||13||14"
  },
  "dependencies": {
<<<<<<< HEAD
    "@based/client": "^2.8.0",
    "@based/graphql": "^2.4.2",
    "@based/protocol": "^1.0.0",
=======
    "@based/client": "2.9.0",
    "@based/graphql": "2.4.2",
>>>>>>> 28486a50
    "@based/uws": "2.4.0",
    "@saulx/diff": "^1.1.3",
    "@saulx/hash": "^1.1.0",
    "@saulx/utils": "^2.2.1",
    "chalk": "^4.1.2",
    "graphql": "^16.3.0",
    "jsonexport": "^3.2.0",
    "jsonwebtoken": "^8.5.1",
    "mime-types": "^2.1.31",
    "ua-parser-js": "^0.7.28"
  },
  "devDependencies": {
    "@types/node": "^17.0.23",
    "ts-node": "^10.1.0",
    "typescript": "^4.3.5",
    "rimraf": "^3.0.2"
  }
}<|MERGE_RESOLUTION|>--- conflicted
+++ resolved
@@ -13,14 +13,8 @@
     "@saulx/selva": "10||11||12||13||14"
   },
   "dependencies": {
-<<<<<<< HEAD
-    "@based/client": "^2.8.0",
+    "@based/client": "^2.9.0",
     "@based/graphql": "^2.4.2",
-    "@based/protocol": "^1.0.0",
-=======
-    "@based/client": "2.9.0",
-    "@based/graphql": "2.4.2",
->>>>>>> 28486a50
     "@based/uws": "2.4.0",
     "@saulx/diff": "^1.1.3",
     "@saulx/hash": "^1.1.0",
