{
  "name": "@based/db-server",
<<<<<<< HEAD
  "version": "2.0.0-alpha.29",
=======
  "version": "3.1.1",
>>>>>>> 69dde8cc
  "license": "MIT",
  "main": "dist/src/index.js",
  "scripts": {
    "build": "npx tsc",
    "watch": "npm run build -- --watch",
    "clean": "rimraf {.turbo,dist,node_modules}"
  },
  "sideEffects": false,
  "type": "module",
  "files": [
    "dist/src",
    "!dist/src/**/*.js.map",
    "selvad/*",
    "!selvad/local"
  ],
  "dependencies": {
    "@saulx/diff": "^1.1.4",
    "@saulx/utils": "^3.2.2",
    "@based/client": "^4.7.6",
    "node_modules-path": "^2.0.7",
    "get-port": "^5.1.1",
    "mkdirp": "^1.0.4",
    "chalk": "^5.3.0"
  },
  "devDependencies": {
    "@types/node": "^17.0.23",
    "ts-node": "10.9.1",
    "typescript": "^5.2.2",
    "rimraf": "^3.0.2"
  },
  "optionalDependencies": {
<<<<<<< HEAD
    "@based/db-server-linux-x64": "2.0.0-alpha.29",
    "@based/db-server-darwin-x64": "2.0.0-alpha.29",
    "@based/db-server-darwin-arm64": "2.0.0-alpha.29"
=======
    "@based/db-server-linux-x64": "3.1.1",
    "@based/db-server-darwin-x64": "3.1.1",
    "@based/db-server-darwin-arm64": "3.1.1"
>>>>>>> 69dde8cc
  }
}<|MERGE_RESOLUTION|>--- conflicted
+++ resolved
@@ -1,10 +1,6 @@
 {
   "name": "@based/db-server",
-<<<<<<< HEAD
-  "version": "2.0.0-alpha.29",
-=======
   "version": "3.1.1",
->>>>>>> 69dde8cc
   "license": "MIT",
   "main": "dist/src/index.js",
   "scripts": {
@@ -36,14 +32,8 @@
     "rimraf": "^3.0.2"
   },
   "optionalDependencies": {
-<<<<<<< HEAD
-    "@based/db-server-linux-x64": "2.0.0-alpha.29",
-    "@based/db-server-darwin-x64": "2.0.0-alpha.29",
-    "@based/db-server-darwin-arm64": "2.0.0-alpha.29"
-=======
     "@based/db-server-linux-x64": "3.1.1",
     "@based/db-server-darwin-x64": "3.1.1",
     "@based/db-server-darwin-arm64": "3.1.1"
->>>>>>> 69dde8cc
   }
 }