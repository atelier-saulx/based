import { BasedDb, ModifyCtx } from '../../index.js'
import { SchemaTypeDef } from '../../server/schema/schema.js'
import { startDrain, flushBuffer } from '../operations.js'
import { setCursor } from './setCursor.js'
import { modify } from './modify.js'
import { ModifyRes, ModifyState } from './ModifyRes.js'
import { CREATE, ModifyErr, RANGE_ERR } from './types.js'
import { writeFixedValue } from './fixed.js'
<<<<<<< HEAD
import {
  checkFilterSubscription,
  getSubscriptionMarkers,
} from '../query/subscription/index.js'
import { DbClient } from '../index.js'
=======
import { getSubscriptionMarkers } from '../query/subscription/index.js'
>>>>>>> e88ec23f

export type CreateObj = Record<string, any>

const appendCreate = (
  ctx: ModifyCtx,
  def: SchemaTypeDef,
  obj: CreateObj,
  res: ModifyState,
  unsafe: boolean,
): ModifyErr => {
  const len = ctx.len
  let err = modify(ctx, res, obj, def, CREATE, def.tree, true, unsafe)

  if (err) {
    return err
  }

  if (ctx.len === len || def.mainLen === 0) {
    if (ctx.len + 10 > ctx.max) {
      return RANGE_ERR
    }
    setCursor(ctx, def, 0, res.tmpId, CREATE)
  }

  if (def.createTs) {
    const createTs = Date.now()
    for (const prop of def.createTs) {
      if (ctx.lastMain === -1) {
        let mainLenU32 = def.mainLen
        setCursor(ctx, def, prop.prop, res.tmpId, CREATE)
        ctx.buf[ctx.len++] = CREATE
        ctx.buf[ctx.len++] = mainLenU32
        ctx.buf[ctx.len++] = mainLenU32 >>>= 8
        ctx.buf[ctx.len++] = mainLenU32 >>>= 8
        ctx.buf[ctx.len++] = mainLenU32 >>>= 8
        ctx.lastMain = ctx.len
        ctx.buf.fill(0, ctx.len, (ctx.len += def.mainLen))
      }
      err = writeFixedValue(ctx, createTs, prop, ctx.lastMain + prop.start)
      if (err) {
        return err
      }
    }
  }

  // if touched lets see perf impact here
  if (def.hasStringProp) {
    if (ctx.hasStringField !== def.stringPropsSize - 1) {
      if (ctx.len + 3 > ctx.max) {
        return RANGE_ERR
      }
      ctx.buf[ctx.len++] = 7
      let sizepos = ctx.len
      ctx.len += 2
      for (const { prop } of def.stringPropsLoop) {
        if (def.stringPropsCurrent[prop] === 1) {
          if (ctx.len + 1 > ctx.max) {
            return RANGE_ERR
          }
          ctx.buf[ctx.len++] = prop
        }
      }
      let size = ctx.len - sizepos - 2
      ctx.buf[sizepos++] = size
      ctx.buf[sizepos] = size >>>= 8
    }

    if (ctx.hasStringField !== -1) {
      def.stringProps.copy(def.stringPropsCurrent)
    }
  }
}

export function create(
  db: DbClient,
  type: string,
  obj: CreateObj,
  unsafe?: boolean,
): ModifyRes {
  const def = db.schemaTypesParsed[type]

  let id: number
  if ('id' in obj) {
    if (unsafe) {
      id = obj.id
    } else {
      throw Error('create with "id" is not allowed')
    }
  } else {
    id = def.lastId + 1
  }

  const ctx = db.modifyCtx
  const res = new ModifyState(
    id,
    db,
    getSubscriptionMarkers(db, def.id, id, true),
  )

  const pos = ctx.len
  const err = appendCreate(ctx, def, obj, res, unsafe)

  if (err) {
    ctx.prefix0 = -1 // force a new cursor
    ctx.len = pos

    if (err === RANGE_ERR) {
      if (pos === 0) {
        throw new Error('out of range')
      }
      flushBuffer(db)
      return db.create(type, obj, unsafe)
    }

    res.error = err
    // @ts-ignore
    return res
  }

  if (!db.isDraining) {
    startDrain(db)
  }

  if (id > def.lastId) {
    def.lastId = id
    def.total++
  }

<<<<<<< HEAD
  checkFilterSubscription(db, def.id)

=======
>>>>>>> e88ec23f
  // @ts-ignore
  return res
}<|MERGE_RESOLUTION|>--- conflicted
+++ resolved
@@ -6,15 +6,8 @@
 import { ModifyRes, ModifyState } from './ModifyRes.js'
 import { CREATE, ModifyErr, RANGE_ERR } from './types.js'
 import { writeFixedValue } from './fixed.js'
-<<<<<<< HEAD
-import {
-  checkFilterSubscription,
-  getSubscriptionMarkers,
-} from '../query/subscription/index.js'
+import { getSubscriptionMarkers } from '../query/subscription/index.js'
 import { DbClient } from '../index.js'
-=======
-import { getSubscriptionMarkers } from '../query/subscription/index.js'
->>>>>>> e88ec23f
 
 export type CreateObj = Record<string, any>
 
@@ -126,6 +119,7 @@
         throw new Error('out of range')
       }
       flushBuffer(db)
+
       return db.create(type, obj, unsafe)
     }
 
@@ -143,11 +137,6 @@
     def.total++
   }
 
-<<<<<<< HEAD
-  checkFilterSubscription(db, def.id)
-
-=======
->>>>>>> e88ec23f
   // @ts-ignore
   return res
 }