import {
  isPropDef,
  PropDef,
  PropDefEdge,
  REVERSE_TYPE_INDEX_MAP,
  SchemaPropTree,
} from '../../server/schema/types.js'
import { BasedDb, ModifyCtx } from '../../index.js'
import { inspect } from 'node:util'
<<<<<<< HEAD
import {
  SubscriptionMarkers,
  SubscriptionMarkersCheck,
} from '../query/subscription/index.js'
=======
import { SubscriptionMarkers } from '../query/subscription/index.js'
import { DbClient } from '../index.js'
>>>>>>> 3d95f01b

export type ModifyRes = {
  tmpId: number
  error?: Error
} & Promise<number>

const MAGIC_KEY = Math.random().toString(36).substring(2)
const MAGIC_REG = RegExp(`("${MAGIC_KEY}|${MAGIC_KEY}")`, 'g')
const walk = (val) => {
  if (typeof val === 'object' && val !== null) {
    if (Array.isArray(val)) {
      return val.map(walk)
    }
    const obj = {}
    for (const key in val) {
      obj[MAGIC_KEY + key + MAGIC_KEY] = walk(val[key])
    }
    return obj
  }
  return val
}

const parseVal = (val) => {
  if (typeof val === 'object' && val !== null) {
    return JSON.stringify(walk(val)).replace(MAGIC_REG, '')
  }
  return val
}

export class ModifyError {
  constructor(
    prop: PropDef | PropDefEdge | SchemaPropTree,
    val: any,
    msg?: string,
  ) {
    this.#prop = prop
    this.#val = val
    this.#msg = msg
  }
  #msg: string
  #prop: PropDef | PropDefEdge | SchemaPropTree
  #val: any
  toString() {
    if (isPropDef(this.#prop)) {
      if (this.#msg) {
        return `Invalid value at '${this.#prop.path.join('.')}'. Expected ${this.#msg} received '${parseVal(this.#val)}'`
      }
      return `Invalid value at '${this.#prop.path.join('.')}'. Expected ${REVERSE_TYPE_INDEX_MAP[this.#prop.typeIndex]}, received '${parseVal(this.#val)}'`
    }

    return `Unknown property '${this.#val}'. Expected one of: ${Object.keys(this.#prop).join(', ')}`
  }

  [inspect.custom]() {
    return this.toString()
  }
}

export class ModifyState {
  constructor(
<<<<<<< HEAD
    tmpId: number,
    db: BasedDb,
    subMarkers: SubscriptionMarkersCheck | false,
=======
    typeId: number,
    tmpId: number,
    db: DbClient,
    subMarkers: SubscriptionMarkers,
>>>>>>> 3d95f01b
  ) {
    this.tmpId = tmpId
    this.#typeId = typeId
    this.#buf = db.modifyCtx
    this.#ctx = db.modifyCtx.ctx
    this.subMarkers = subMarkers
  }

  subMarkers: SubscriptionMarkersCheck | false

  #buf: ModifyCtx
  #ctx: ModifyCtx['ctx']
  #typeId: number
  tmpId: number
  error?: ModifyError
  promises?: Promise<any>[];
  [Symbol.toPrimitive]() {
    return this.tmpId
  }
  getId(offsets: Record<number, number>) {
    const offset = offsets[this.#typeId] || 0
    return this.tmpId + offset
  }
  then(resolve, reject) {
    const promise = new Promise((resolve) => {
      if (this.error) {
        reject(new Error(this.error.toString()))
      } else if ('offsets' in this.#ctx) {
        resolve(this.getId(this.#ctx.offsets))
      } else {
        this.#buf.queue.set(resolve, this)
      }
    })
    if (this.promises?.length) {
      return Promise.allSettled(this.promises)
        .then(() => promise)
        .then(resolve, reject)
    } else {
      return promise.then(resolve, reject)
    }
  }
  catch(handler) {
    if (this.error) {
      return new Promise((resolve) => {
        resolve(handler(new Error(this.error.toString())))
      })
    }
    return this
  }
}<|MERGE_RESOLUTION|>--- conflicted
+++ resolved
@@ -7,15 +7,11 @@
 } from '../../server/schema/types.js'
 import { BasedDb, ModifyCtx } from '../../index.js'
 import { inspect } from 'node:util'
-<<<<<<< HEAD
 import {
   SubscriptionMarkers,
   SubscriptionMarkersCheck,
 } from '../query/subscription/index.js'
-=======
-import { SubscriptionMarkers } from '../query/subscription/index.js'
 import { DbClient } from '../index.js'
->>>>>>> 3d95f01b
 
 export type ModifyRes = {
   tmpId: number
@@ -76,16 +72,10 @@
 
 export class ModifyState {
   constructor(
-<<<<<<< HEAD
-    tmpId: number,
-    db: BasedDb,
-    subMarkers: SubscriptionMarkersCheck | false,
-=======
     typeId: number,
     tmpId: number,
     db: DbClient,
-    subMarkers: SubscriptionMarkers,
->>>>>>> 3d95f01b
+    subMarkers: SubscriptionMarkersCheck | false,
   ) {
     this.tmpId = tmpId
     this.#typeId = typeId
