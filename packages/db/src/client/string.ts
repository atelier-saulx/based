--- conflicted
+++ resolved
@@ -1,19 +1,9 @@
 import type { LangCode } from '@based/schema'
 import native from '../native.js'
-<<<<<<< HEAD
-import {
-  readUint32,
-  makeTmpBuffer,
-  DECODER,
-  ENCODER,
-  writeUint32,
-} from '@based/utils'
+import { makeTmpBuffer, ENCODER, writeUint32 } from '@based/utils'
+import { COMPRESSED, NOT_COMPRESSED } from '@based/protocol/db-read'
 import { Ctx } from './modify/Ctx.js'
 import { resize } from './modify/resize.js'
-=======
-import { makeTmpBuffer, ENCODER, writeUint32 } from '@based/utils'
-import { COMPRESSED, NOT_COMPRESSED } from '@based/protocol/db-read'
->>>>>>> 8e952d37
 
 const { getUint8Array: getTmpBuffer } = makeTmpBuffer(4096) // the usual page size?
 
