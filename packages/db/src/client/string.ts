import { LangCode } from '@based/schema'
import native from '../native.js'
<<<<<<< HEAD
import { readUint32, makeTmpBuffer, DECODER, ENCODER } from '@based/utils'
import { Ctx } from './modify/Ctx.js'
import { resize } from './modify/resize.js'
=======
import {
  readUint32,
  makeTmpBuffer,
  DECODER,
  ENCODER,
  writeUint32,
} from '@based/utils'
>>>>>>> 4994bd12

const { getUint8Array: getTmpBuffer } = makeTmpBuffer(4096) // the usual page size?

export const COMPRESSED = 1
export const NOT_COMPRESSED = 0

export const write = (
  ctx: Ctx,
  value: string,
  offset: number,
  noCompression: boolean,
  lang?: LangCode,
): number | null => {
  const buf = ctx.array

  value = value.normalize('NFKD')
  buf[offset] = lang || 0
  const { written: l } = ENCODER.encodeInto(value, buf.subarray(offset + 2))
  let crc = native.crc32(buf.subarray(offset + 2, offset + 2 + l))

  // 50 len maybe if lvl 1
  if (value.length > 200 && !noCompression) {
    const insertPos = offset + 6 + l
    const startPos = offset + 2
    const endPos = offset + 2 + l
    const willEnd = insertPos + l
    resize(ctx, willEnd)
    // if (willEnd > buf.length) {
    //   return null
    // }
    buf.copyWithin(insertPos, startPos, endPos)
    const size = native.compress(buf, offset + 6, l)

    if (size === 0) {
      resize(ctx, l + 6)
      buf[offset + 1] = NOT_COMPRESSED
      ENCODER.encodeInto(value, buf.subarray(offset + 2))
      writeUint32(buf, crc, offset + l + 2)
      return l + 6
    } else {
      resize(ctx, size + 10)
      let len = l
      buf[offset + 1] = COMPRESSED
      writeUint32(buf, len, offset + 2)
      writeUint32(buf, crc, offset + size + 6)
      return size + 10
    }
  } else {
    buf[offset + 1] = NOT_COMPRESSED
    writeUint32(buf, crc, offset + l + 2)
    return l + 6
  }
}

export const compress = (str: string): Uint8Array => {
  const len = ENCODER.encode(str).byteLength
  const tmpCompressBlock = getTmpBuffer(len * 3)
  // @ts-ignore
  const l = write({ array: tmpCompressBlock }, str, 0, false)
  const nBuffer = new Uint8Array(l)
  nBuffer.set(tmpCompressBlock.subarray(0, l))
  // const l = write(tmpCompressBlock, str, 0, false)
  // const nBuffer = new Uint8Array(l)
  // nBuffer.set(tmpCompressBlock.subarray(0, l))
  return nBuffer
}

export const decompress = (val: Uint8Array): string => {
  return read(val, 0, val.length, false)
}

export const read = (
  val: Uint8Array,
  offset: number,
  len: number,
  strippedCrc32: boolean,
): string => {
  const type = val[offset + 1]
  if (type == COMPRESSED) {
    const origSize = readUint32(val, offset + 2)
    const newBuffer = getTmpBuffer(origSize)
    // Browser fallback required for this
    native.decompress(
      val,
      newBuffer,
      offset + 6,
      strippedCrc32 ? len - 2 : len - 6,
    )
    return DECODER.decode(newBuffer)
  } else if (type == NOT_COMPRESSED) {
    if (strippedCrc32) {
      return DECODER.decode(val.subarray(offset + 2, len + offset))
    } else {
      return DECODER.decode(val.subarray(offset + 2, len + offset - 4))
    }
  }
  return ''
}

export const readUtf8 = (
  val: Uint8Array,
  offset: number,
  len: number,
): string => {
  return DECODER.decode(val.subarray(offset, len + offset))
}<|MERGE_RESOLUTION|>--- conflicted
+++ resolved
@@ -1,10 +1,5 @@
 import { LangCode } from '@based/schema'
 import native from '../native.js'
-<<<<<<< HEAD
-import { readUint32, makeTmpBuffer, DECODER, ENCODER } from '@based/utils'
-import { Ctx } from './modify/Ctx.js'
-import { resize } from './modify/resize.js'
-=======
 import {
   readUint32,
   makeTmpBuffer,
@@ -12,7 +7,8 @@
   ENCODER,
   writeUint32,
 } from '@based/utils'
->>>>>>> 4994bd12
+import { Ctx } from './modify/Ctx.js'
+import { resize } from './modify/resize.js'
 
 const { getUint8Array: getTmpBuffer } = makeTmpBuffer(4096) // the usual page size?
 
