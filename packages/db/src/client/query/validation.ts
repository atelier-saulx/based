--- conflicted
+++ resolved
@@ -7,6 +7,7 @@
   PropDefEdge,
   REFERENCE,
   REFERENCES,
+  REVERSE_TYPE_INDEX_MAP,
   SchemaTypeDef,
   STRING,
   TEXT,
@@ -31,7 +32,7 @@
   MIN_ID_VALUE,
 } from './thresholds.js'
 import { QueryByAliasObj, QueryDef } from './types.js'
-import { safeStringify } from './display.js'
+import { displayTarget, safeStringify } from './display.js'
 
 export type QueryError = {
   code: number
@@ -54,12 +55,9 @@
 export const ERR_SORT_ENOENT = 14
 export const ERR_SORT_TYPE = 15
 export const ERR_SORT_ORDER = 16
-<<<<<<< HEAD
 export const ERR_SORT_WRONG_TARGET = 17
 export const ERR_RANGE_INVALID_OFFSET = 18
 export const ERR_RANGE_INVALID_LIMIT = 19
-=======
->>>>>>> 34d60ed2
 
 const messages = {
   [ERR_TARGET_INVAL_TYPE]: (p) => `Type "${p}" does not exist`,
@@ -86,17 +84,16 @@
     return `Filter: Invalid value ${p[0]} ${operatorReverseMap[p[1].operation]} "${safeStringify(p[2])}"`
   },
   [ERR_SORT_ENOENT]: (p) => `Sort: field does not exist "${p}"`,
-<<<<<<< HEAD
   [ERR_SORT_WRONG_TARGET]: (p) =>
     `Sort: incorrect qeury target "${displayTarget(p)}"`,
   [ERR_SORT_ORDER]: (p) =>
     `Sort: incorrect order option "${safeStringify(p.order)}" passed to sort "${p.field}"`,
+  [ERR_SORT_TYPE]: (p) =>
+    `Sort: cannot sort on type "${REVERSE_TYPE_INDEX_MAP[p.typeIndex]}" on field "${p.path.join('.')}"`,
   [ERR_RANGE_INVALID_OFFSET]: (p) =>
     `Range: incorrect offset "${safeStringify(p)}"`,
   [ERR_RANGE_INVALID_LIMIT]: (p) =>
     `Range: incorrect limit "${safeStringify(p)}"`,
-=======
->>>>>>> 34d60ed2
 }
 
 export type ErrorCode = keyof typeof messages
@@ -324,7 +321,6 @@
   orderInput?: 'asc' | 'desc',
 ): QueryDef['sort'] => {
   const propDef = def.props[field]
-<<<<<<< HEAD
 
   if (orderInput && orderInput !== 'asc' && orderInput !== 'desc') {
     def.errors.push({
@@ -332,8 +328,6 @@
       payload: { order: orderInput, field },
     })
   }
-=======
->>>>>>> 34d60ed2
   const order = orderInput === 'asc' || orderInput === undefined ? 0 : 1
 
   if (!propDef) {
@@ -345,6 +339,15 @@
       prop: EMPTY_ALIAS_PROP_DEF,
       order,
     }
+  }
+
+  const type = propDef.typeIndex
+
+  if (type === TEXT || type === REFERENCES || type === REFERENCE) {
+    def.errors.push({
+      code: ERR_SORT_TYPE,
+      payload: propDef,
+    })
   }
 
   return {
