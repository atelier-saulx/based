--- conflicted
+++ resolved
@@ -111,11 +111,7 @@
     const fields = collectFields(query.def)
     const typeId = query.def.schema!.id
     const subId = native.crc32(
-<<<<<<< HEAD
-      query.buffer!.subarray(ID.id + 4, query.buffer!.byteLength - 4),
-=======
       query.buffer.subarray(ID_OFFSET + 4, query.buffer.byteLength - 4),
->>>>>>> 8979a8c5
     )
     const headerLen = 18
     const types = collectTypes(query.def)
