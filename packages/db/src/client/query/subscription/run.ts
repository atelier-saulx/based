import { Subscription } from './types.js'
import { BasedDb } from '../../../index.js'
import { BasedQueryResponse } from '../BasedIterable.js'
<<<<<<< HEAD
import { resetSubscriptionMarkers } from './markers.js'
=======
import { DbClient } from '../../index.js'
>>>>>>> 3d95f01b

export const resultsAreEqual = (a: Buffer, b: Buffer): boolean => {
  const aLen = a.byteLength
  const bLen = b.byteLength
  if (aLen != bLen) {
    return false
  }
  if (a[aLen - 4] != b[bLen - 4]) return false
  if (a[aLen - 3] != b[bLen - 3]) return false
  if (a[aLen - 2] != b[bLen - 2]) return false
  if (a[aLen - 1] != b[bLen - 1]) return false
  return true
}

export const runSubscription = (subscription: Subscription) => {
  if (!subscription.inProgress) {
    subscription.inProgress = true
    const q = subscription.query
    const buf = q.buffer
    const d = performance.now()
    q.db.hooks
      .getQueryBuf(buf)
      .then((res) => {
        if (subscription.closed) {
          return
        }
        subscription.inProgress = false
        const buf = Buffer.from(res)
        if (subscription.res) {
          if (resultsAreEqual(subscription.res.result, buf)) {
            return
          }
          subscription.res.execTime = performance.now() - d
          subscription.res.result = buf
        } else {
          subscription.res = new BasedQueryResponse(
            q.id,
            q.def,
            buf,
            performance.now() - d,
          )
        }
        subscription.subs.forEach((fn) => {
          fn(subscription.res)
        })
      })
      .catch((err) => {
        subscription.inProgress = false
        console.error('Subscription getQuery errors', err)
      })
  }
}

<<<<<<< HEAD
export const startSubscription = (db: BasedDb) => {
=======
export const resetModifySubs = (db: DbClient) => {
  db.modifySubscriptions.forEach((t) => {})
}

export const startSubscription = (db: DbClient) => {
>>>>>>> 3d95f01b
  if (!db.subscriptionsInProgress) {
    db.subscriptionsInProgress = true
    setTimeout(() => {
      db.subscriptionsToRun.forEach((s) => {
        runSubscription(s)
      })
      db.subscriptionsToRun = []
      resetSubscriptionMarkers(db)
      db.subscriptionsInProgress = false
    }, db.subscriptonThrottleMs)
  }
}<|MERGE_RESOLUTION|>--- conflicted
+++ resolved
@@ -1,11 +1,7 @@
 import { Subscription } from './types.js'
-import { BasedDb } from '../../../index.js'
 import { BasedQueryResponse } from '../BasedIterable.js'
-<<<<<<< HEAD
+import { DbClient } from '../../index.js'
 import { resetSubscriptionMarkers } from './markers.js'
-=======
-import { DbClient } from '../../index.js'
->>>>>>> 3d95f01b
 
 export const resultsAreEqual = (a: Buffer, b: Buffer): boolean => {
   const aLen = a.byteLength
@@ -59,15 +55,7 @@
   }
 }
 
-<<<<<<< HEAD
-export const startSubscription = (db: BasedDb) => {
-=======
-export const resetModifySubs = (db: DbClient) => {
-  db.modifySubscriptions.forEach((t) => {})
-}
-
 export const startSubscription = (db: DbClient) => {
->>>>>>> 3d95f01b
   if (!db.subscriptionsInProgress) {
     db.subscriptionsInProgress = true
     setTimeout(() => {
