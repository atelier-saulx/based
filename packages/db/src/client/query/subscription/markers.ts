// --------------------------------------------
// TODO hooks for update / create
import { PropDef, PropDefEdge } from '../../../server/schema/types.js'
<<<<<<< HEAD
import { BasedDb } from '../../../index.js'
import {
  Subscription,
  SubscriptionMarkerMap,
  SubscriptionMarkersCheck,
} from './types.js'
import { BasedDbQuery } from '../BasedDbQuery.js'
import { startSubscription } from './run.js'
import { QueryDef } from '../types.js'

export const getSubscriptionMarkers = (
  db: BasedDb,
=======
import { SubscriptionMarkers } from './types.js'
import { DbClient } from '../../index.js'

export const getSubscriptionMarkers: SubscriptionMarkers = (
  db: DbClient,
>>>>>>> 3d95f01b
  typeId: number,
  id: number,
  isCreate: boolean,
): SubscriptionMarkersCheck | false => {
  if (!(typeId in db.subscriptionMarkers)) {
    return false
  }
  const t = db.subscriptionMarkers[typeId]

  let subMarkersCheck: SubscriptionMarkersCheck | false = false

  if (!isCreate) {
    if (t.ids.has(id)) {
      const idMarkers = t.ids.get(id)
      subMarkersCheck = { ids: idMarkers, collection: false }
    }
  }

  if (t.collection) {
    if (!subMarkersCheck) {
      subMarkersCheck = { ids: false, collection: t.collection }
    } else {
      subMarkersCheck.collection = t.collection
    }
  }

  return subMarkersCheck
}

export const checkSubscriptionMarkers = (
<<<<<<< HEAD
  db: BasedDb,
  m: SubscriptionMarkersCheck,
=======
  db: DbClient,
  markers: SubscriptionMarkers,
>>>>>>> 3d95f01b
  prop: PropDef | PropDefEdge, // number
) => {
  let newSub = false

  if (m.ids) {
    const markers = m.ids
    if (prop.separate) {
      const propSubs = markers.props[prop.prop]
      if (propSubs) {
        for (const s of propSubs) {
          if (!s.inProgress) {
            newSub = true
            db.subscriptionsToRun.push(s)
          }
        }
      }
    } else {
      const propSubs = markers.main[prop.start]
      if (propSubs) {
        if (propSubs) {
          for (const s of propSubs) {
            if (!s.inProgress) {
              newSub = true
              db.subscriptionsToRun.push(s)
            }
          }
        }
      }
    }
  }

  if (m.collection) {
    const markers = m.collection
    if (prop.separate) {
      const propSubs = markers.props[prop.prop]
      // @ts-ignore
      if (propSubs && !propSubs.__handled) {
        // @ts-ignore
        propSubs.__handled = true
        for (const s of propSubs) {
          if (!s.inProgress) {
            newSub = true
            db.subscriptionsToRun.push(s)
          }
        }
      }
    } else {
      const propSubs = markers.main[prop.start]
      // @ts-ignore
      if (propSubs && !propSubs.__handled) {
        // @ts-ignore
        propSubs.__handled = true
        for (const s of propSubs) {
          if (!s.inProgress) {
            newSub = true
            db.subscriptionsToRun.push(s)
          }
        }
      }
    }
  }

  if (newSub && !db.subscriptionsInProgress) {
    startSubscription(db)
  }
}

export const createSubscriptionMarkerMap = (): SubscriptionMarkerMap => {
  return {}
}

const getFilterFields = (
  filter: QueryDef['filter'],
  results: { main: Set<number>; props: Set<number> } = {
    main: new Set(),
    props: new Set(),
  },
) => {
  const conditions = filter.conditions
  if (conditions) {
    conditions.forEach((v, k) => {
      if (k === 0) {
        for (const buf of v) {
          results.main.add(buf.readUint16LE(4))
        }
      } else {
        results.props.add(k)
      }
    })
  }
  if (filter.or) {
    getFilterFields(filter.or, results)
  }
  return results
}

// resetting subs is a copy for now
export const addSubscriptionMarkers = (
  q: BasedDbQuery,
  subscription: Subscription,
) => {
  const typeId = q.def.schema.id
  if (!q.db.subscriptionMarkers[typeId]) {
    q.db.subscriptionMarkers[typeId] = {
      ids: new Map(),
      collection: {
        main: {},
        props: {},
      },
    }
  }
  const markerType = q.db.subscriptionMarkers[typeId]
  if ('id' in q.def.target) {
    const id = q.def.target.id as number
    if (!markerType.ids.has(id)) {
      markerType.ids.set(id, {
        main: {},
        props: {},
      })
    }
    const marker = markerType.ids.get(id)
    const props = q.def.include.props
    const main = q.def.include.main
    for (const p of props) {
      if (!(p in marker.props)) {
        marker.props[p] = []
      }
      const markerProps = marker.props[p]
      markerProps.push(subscription)
    }
    for (const p in main.include) {
      if (!(p in marker.main)) {
        marker.main[p] = []
      }
      const markerProps = marker.main[p]
      markerProps.push(subscription)
    }
  } else if ('alias' in q.def.target) {
    // later
  } else {
    const props = q.def.include.props
    const main = q.def.include.main
    const marker = markerType.collection
    for (const p of props) {
      if (!(p in marker.props)) {
        marker.props[p] = []
      }
      marker.props[p].push(subscription)
    }
    for (const p in main.include) {
      if (!(p in marker.main)) {
        marker.main[p] = []
      }
      marker.main[p].push(subscription)
    }
    if (q.def.filter) {
      const r = getFilterFields(q.def.filter)
      r.main.forEach((k) => {
        const p = String(k)
        if (!(p in marker.main)) {
          marker.main[p] = []
          // @ts-ignore
          marker.main[p].__handled = false
        }
        if (!main.include[p]) {
          marker.main[p].push(subscription)
        }
      })
      r.props.forEach((k) => {
        const p = String(k)
        if (!(p in marker.props)) {
          marker.props[p] = []
          // @ts-ignore
          marker.props[p].__handled = false
        }
        if (!props.has(k)) {
          marker.props[p].push(subscription)
        }
      })
    }
  }
}

export const resetSubscriptionMarkers = (db: BasedDb) => {
  for (const typeId in db.subscriptionMarkers) {
    const t = db.subscriptionMarkers[typeId]

    for (const k in t.collection.main) {
      // @ts-ignore
      t.collection.main[k].__handled = false
    }
    for (const k in t.collection.props) {
      // @ts-ignore
      t.collection.props[k].__handled = false
    }
  }
}

export const removeSubscriptionMarkers = (q: BasedDbQuery) => {
  // derp
  console.log('remove markers!')
}<|MERGE_RESOLUTION|>--- conflicted
+++ resolved
@@ -1,8 +1,4 @@
-// --------------------------------------------
-// TODO hooks for update / create
 import { PropDef, PropDefEdge } from '../../../server/schema/types.js'
-<<<<<<< HEAD
-import { BasedDb } from '../../../index.js'
 import {
   Subscription,
   SubscriptionMarkerMap,
@@ -11,16 +7,10 @@
 import { BasedDbQuery } from '../BasedDbQuery.js'
 import { startSubscription } from './run.js'
 import { QueryDef } from '../types.js'
+import { DbClient } from '../../index.js'
 
 export const getSubscriptionMarkers = (
-  db: BasedDb,
-=======
-import { SubscriptionMarkers } from './types.js'
-import { DbClient } from '../../index.js'
-
-export const getSubscriptionMarkers: SubscriptionMarkers = (
   db: DbClient,
->>>>>>> 3d95f01b
   typeId: number,
   id: number,
   isCreate: boolean,
@@ -51,13 +41,8 @@
 }
 
 export const checkSubscriptionMarkers = (
-<<<<<<< HEAD
-  db: BasedDb,
+  db: DbClient,
   m: SubscriptionMarkersCheck,
-=======
-  db: DbClient,
-  markers: SubscriptionMarkers,
->>>>>>> 3d95f01b
   prop: PropDef | PropDefEdge, // number
 ) => {
   let newSub = false
@@ -241,7 +226,7 @@
   }
 }
 
-export const resetSubscriptionMarkers = (db: BasedDb) => {
+export const resetSubscriptionMarkers = (db: DbClient) => {
   for (const typeId in db.subscriptionMarkers) {
     const t = db.subscriptionMarkers[typeId]
 
