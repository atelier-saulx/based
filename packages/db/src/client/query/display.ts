--- conflicted
+++ resolved
@@ -353,7 +353,6 @@
     str += ']'
   }
   return str
-<<<<<<< HEAD
 }
 
 export const defHasId = (def: QueryDef) => {
@@ -378,6 +377,4 @@
               def.target.id)
       : def.schema.type
   return target
-=======
->>>>>>> 34d60ed2
 }