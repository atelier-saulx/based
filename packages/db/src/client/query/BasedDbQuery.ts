--- conflicted
+++ resolved
@@ -30,13 +30,7 @@
 import { convertFilter } from './filter/convertFilter.js'
 import { validateLocale, validateRange } from './validation.js'
 import { DEF_RANGE_PROP_LIMIT } from './thresholds.js'
-<<<<<<< HEAD
-import { wait } from '@based/utils'
-import { AggregateType, StepInput } from './aggregates/types.js'
-=======
-import { wait } from '@saulx/utils'
 import { AggregateType, StepInput, aggFnOptions } from './aggregates/types.js'
->>>>>>> 61fcfe5e
 import { displayTarget } from './display.js'
 import picocolors from 'picocolors'
 
