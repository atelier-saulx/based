--- conflicted
+++ resolved
@@ -127,11 +127,6 @@
         }
       } else if (typeof f === 'function') {
         f((field: string) => {
-<<<<<<< HEAD
-=======
-          console.log(2)
->>>>>>> 34dbcdc7
-          hasField(field)
           const prop = this.def.props[field]
           if (prop && (prop.typeIndex === 13 || prop.typeIndex === 14)) {
             const refDef = createOrGetRefQueryDef(this.db, this.def, prop)
@@ -140,13 +135,6 @@
           }
         })
       } else if (Array.isArray(f)) {
-        for (const field of f) {
-<<<<<<< HEAD
-=======
-          console.log(3)
->>>>>>> 34dbcdc7
-          hasField(field)
-        }
         includeFields(this.def, f)
       } else if (f !== undefined) {
         throw new Error(
