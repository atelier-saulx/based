import {
  QueryDef,
  QueryTarget,
  filter,
  Operator,
  sort,
  filterOr,
  QueryByAliasObj,
  isAlias,
  addAggregate,
  groupBy,
  LangFallback,
  IncludeOpts,
} from './query.js'
import { BasedQueryResponse } from './BasedQueryResponse.js'
import { FilterBranch } from './filter/FilterBranch.js'
import { search, Search, vectorSearch } from './search/index.js'
import native from '../../native.js'
import { subscribe, OnData, OnError } from './subscription/index.js'
import { registerQuery } from './registerQuery.js'
import { DbClient } from '../index.js'
import { LangCode, langCodesMap, LangName } from '@based/schema'
import { FilterBranchFn, FilterOpts } from './filter/types.js'
import { convertFilter } from './filter/convertFilter.js'
import { validateLocale, validateRange } from './validation.js'
import { DEF_RANGE_PROP_LIMIT } from './thresholds.js'
import { StepInput, aggFnOptions } from './aggregates/types.js'
import { displayTarget } from './display.js'
import picocolors from 'picocolors'
import { include } from './include/include.js'
import { AggregateType, ReaderSchema } from '@based/protocol/db-read'

export { QueryByAliasObj }

export type SelectFn = (field: string) => BasedDbReferenceQuery

export type BranchInclude = (select: SelectFn) => any

export type QueryCommand = {
  method: string
  args: any[]
}

export class QueryBranch<T> {
  db: DbClient
  def: QueryDef
  queryCommands: QueryCommand[]

  constructor(db: DbClient, def?: QueryDef) {
    this.db = db
    this.def = def
  }

  sort(field: string, order: 'asc' | 'desc' = 'asc'): T {
    if (this.queryCommands) {
      this.queryCommands.push({
        method: 'sort',
        args: [field, order],
      })
    } else {
      sort(this.def, field, order)
    }
    // @ts-ignore
    return this
  }

  filter<O extends Operator>(
    field: string,
    operator?: O | boolean,
    value?: any,
    opts?: FilterOpts<O>,
  ): T {
    if (this.queryCommands) {
      this.queryCommands.push({
        method: 'filter',
        args: [field, operator, value, opts],
      })
    } else {
      const f = convertFilter(this, field, operator, value, opts)
      if (!f) {
        // @ts-ignore
        return this
      }
      filter(this.db, this.def, f, this.def.filter)
    }
    // @ts-ignore
    return this
  }

  search(query: string, ...fields: Search[]): T

  search(
    query: ArrayBufferView,
    field: string,
    opts?: Omit<FilterOpts, 'lowerCase'>,
  ): T

  search(
    query: string | ArrayBufferView,
    field?: Search | string,
    opts?: Omit<FilterOpts, 'lowerCase'> | Search,
    ...fields: Search[]
  ): T {
    if (this.queryCommands) {
      this.queryCommands.push({
        method: 'search',
        args: [query, field, opts, ...fields],
      })
    } else {
      if (ArrayBuffer.isView(query)) {
        // @ts-ignore
        vectorSearch(this.def, query, field, opts ?? {})
        // @ts-ignore
        return this
      }

      if (field) {
        if (!fields) {
          // @ts-ignore
          fields = [field]
        } else {
          // @ts-ignore
          fields.unshift(field)
        }
      }

      if (opts) {
        if (!fields) {
          // @ts-ignore
          fields = [opts]
        } else {
          // @ts-ignore
          fields.unshift(opts)
        }
      }

      if (fields.length) {
        if (fields.length === 1) {
          search(this, query, fields[0])
        } else {
          const s = {}
          for (const f of fields) {
            if (typeof f === 'string') {
              s[f] = 0
            } else if (Array.isArray(f)) {
              for (const ff of f) {
                s[ff] = 0
              }
            } else if (typeof f === 'object') {
              Object.assign(s, f)
            }
          }
          search(this, query, s)
        }
      } else {
        search(this, query)
      }
    }

    // @ts-ignore
    return this
  }

  groupBy(field: string, step?: StepInput): T {
    if (this.queryCommands) {
      this.queryCommands.push({
        method: 'groupBy',
        args: [field, step],
      })
    } else {
      groupBy(this, field, step)
    }
    // only works with aggregates for now
    // @ts-ignore
    return this
  }

  count(field: string = 'count'): T {
    if (this.queryCommands) {
      this.queryCommands.push({
        method: 'count',
        args: [field],
      })
    } else {
      const p = field.split('.')
      addAggregate(this, AggregateType.COUNT, p)
    }
    // @ts-ignore
    return this
  }

  sum(...fields: string[]): T {
    if (fields.length === 0) {
      throw new Error('Empty sum() called')
    }

    if (this.queryCommands) {
      this.queryCommands.push({
        method: 'sum',
        args: fields,
      })
    } else {
      addAggregate(this, AggregateType.SUM, fields)
    }
    // @ts-ignore
    return this
  }

  cardinality(field: string): T {
    if (field.length === 0) {
      throw new Error('Empty cardinality() called')
    }

    if (this.queryCommands) {
      this.queryCommands.push({
        method: 'cardinality',
        args: [field],
      })
    } else {
      addAggregate(this, AggregateType.CARDINALITY, [field])
    }
    // @ts-ignore
    return this
  }

  stddev(...args: (string | aggFnOptions)[]): T {
    if (this.queryCommands) {
      this.queryCommands.push({
        method: 'stddev',
        args,
      })
    } else {
      let option: aggFnOptions = {}
      let fields: string[]

      const lastArg = args[args.length - 1]
      const lastArgIsOptions = typeof lastArg === 'object' && lastArg !== null

      if (lastArgIsOptions) {
        option = lastArg as aggFnOptions
        fields = args.slice(0, -1) as string[]
      } else {
        fields = args as string[]
      }

      if (fields.length === 0) {
        throw new Error('Empty standard deviation function called')
      }
      addAggregate(this, AggregateType.STDDEV, fields, option)
    }
    // @ts-ignore
    return this
  }

  var(...args: (string | aggFnOptions)[]): T {
    if (this.queryCommands) {
      this.queryCommands.push({
        method: 'var',
        args,
      })
    } else {
      let option: aggFnOptions = {}
      let fields: string[] = []

      const lastArg = args[args.length - 1]
      const lastArgIsOptions = typeof lastArg === 'object' && lastArg !== null

      if (lastArgIsOptions) {
        option = lastArg as aggFnOptions
        fields = args.slice(0, -1) as string[]
      } else {
        fields = args as string[]
      }

      if (fields.length === 0) {
        throw new Error('Empty variance called')
      }
      addAggregate(this, AggregateType.VARIANCE, fields, option)
    }
    // @ts-ignore
    return this
  }

  avg(...fields: string[]): T {
    if (fields.length === 0) {
      throw new Error('Empty average function called')
    }
    if (this.queryCommands) {
      this.queryCommands.push({
        method: 'avg',
        args: fields,
      })
    } else {
      addAggregate(this, AggregateType.AVERAGE, fields)
    }
    // @ts-ignore
    return this
  }

  harmonicMean(...fields: string[]): T {
    if (fields.length === 0) {
      throw new Error('Empty harmonic mean function called')
    }

    if (this.queryCommands) {
      this.queryCommands.push({
        method: 'harmonicMean',
        args: fields,
      })
    } else {
      addAggregate(this, AggregateType.HMEAN, fields)
    }
    // @ts-ignore
    return this
  }

  max(...fields: string[]): T {
    if (fields.length === 0) {
      throw new Error('Empty maximum function called')
    }

    if (this.queryCommands) {
      this.queryCommands.push({
        method: 'max',
        args: fields,
      })
    } else {
      addAggregate(this, AggregateType.MAX, fields)
    }
    // @ts-ignore
    return this
  }

  min(...fields: string[]): T {
    if (fields.length === 0) {
      throw new Error('Empty minimum function called')
    }

    if (this.queryCommands) {
      this.queryCommands.push({
        method: 'min',
        args: fields,
      })
    } else {
      addAggregate(this, AggregateType.MIN, fields)
    }
    // @ts-ignore
    return this
  }

  or(fn: FilterBranchFn): T
  or(
    field: string,
    operator?: Operator | boolean,
    value?: any,
    opts?: FilterOpts,
  ): T
  or(
    field: string | FilterBranchFn,
    operator?: Operator | boolean,
    value?: any,
    opts?: FilterOpts,
  ): T {
    if (this.queryCommands) {
      this.queryCommands.push({
        method: 'or',
        args: [field, operator, value, opts],
      })
    } else {
      if (typeof field === 'function') {
        const f = new FilterBranch(
          this.db,
          filterOr(this.db, this.def, [], this.def.filter),
          this.def,
        )
        field(f)
        this.def.filter.size += f.filterBranch.size
      } else {
        const f = convertFilter(this, field, operator, value, opts)
        if (f) {
          filterOr(this.db, this.def, f, this.def.filter)
        }
      }
    }
    // @ts-ignore
    return this
  }

  range(start: number, end: number = DEF_RANGE_PROP_LIMIT): T {
    if (this.queryCommands) {
      this.queryCommands.push({ method: 'range', args: [start, end] })
    } else {
      const offset = start
      const limit = end - start
      if (validateRange(this.def, offset, limit)) {
        this.def.range.offset = 0
        this.def.range.limit = DEF_RANGE_PROP_LIMIT
        // @ts-ignore
        return this
      }
      this.def.range.offset = offset
      this.def.range.limit = limit
    }
    // @ts-ignore
    return this
  }

  include(
    ...fields: (
      | string
      | BranchInclude
      | IncludeOpts
      | (string | IncludeOpts)[]
    )[]
  ): T {
    if (this.queryCommands) {
      this.queryCommands.push({ method: 'include', args: fields })
    } else {
      include(this, fields)
      if (this.def.schema.propHooks?.include) {
        for (const field of this.def.include.stringFields.keys()) {
          const hooks = this.def.schema.props[field]?.hooks
          const includeHook = hooks?.include
          if (includeHook) {
            hooks.include = null
            includeHook(this, this.def.include.stringFields)
            hooks.include = includeHook
          }
        }
      }
      const includeHook = this.def.schema.hooks?.include
      if (includeHook) {
        this.def.schema.hooks.include = null
        includeHook(this, this.def.include.stringFields)
        this.def.schema.hooks.include = includeHook
      }
    }
    // @ts-ignore
    return this
  }
}

export class BasedDbReferenceQuery extends QueryBranch<BasedDbReferenceQuery> {}

const resToJSON = (
  res: BasedQueryResponse,
  replacer?: (this: any, key: string, value: any) => any,
  space?: string | number,
) => res.toJSON(replacer, space)
const resToObject = (res: BasedQueryResponse) => res.toObject()

class GetPromise extends Promise<BasedQueryResponse> {
  toObject() {
    return this.then(resToObject)
  }
  toJSON(
    replacer?: (this: any, key: string, value: any) => any,
    space?: string | number,
  ) {
    return this.then((res) => resToJSON(res, replacer, space))
  }
  inspect(depth?: number, raw?: boolean) {
    return this.then(
      (res: BasedQueryResponse) =>
        new GetPromise((resolve) => resolve(res.inspect(depth, raw))),
    ) as GetPromise
  }
}

export class BasedDbQuery extends QueryBranch<BasedDbQuery> {
  skipValidation = false
  target: QueryTarget
  readSchema: ReaderSchema
  constructor(
    db: DbClient,
    type: string,
    rawTarget?:
      | QueryByAliasObj
      | number
      | Promise<number>
      | Uint32Array
      | (QueryByAliasObj | number)[],
    skipValidation?: boolean, // for internal use
  ) {
    const target: QueryTarget = {
      type,
    }

    if (rawTarget) {
      if (isAlias(rawTarget)) {
        target.alias = rawTarget
      } else {
        if (Array.isArray(rawTarget) || rawTarget instanceof Uint32Array) {
          // TODO ADD MULTI ALIAS
          // @ts-ignore
          target.ids = rawTarget
        } else {
          target.id = rawTarget
        }
      }
    }

    super(db)
    this.db = db
    this.skipValidation = skipValidation
    this.queryCommands = []
    this.target = target
  }

  reset() {
    this.id = undefined
    this.buffer = undefined
    this.def = undefined
  }

  #getInternal = async (resolve, reject) => {
    let buf: Uint8Array
    try {
      if (!this.db.schema) {
        await this.db.once('schema')
      }
      if ('id' in this.target) {
        this.target.id = await this.target.id
      }
      buf = registerQuery(this)
    } catch (err) {
      reject(err)
      return
    }

<<<<<<< HEAD
=======
    const d = performance.now()
>>>>>>> 7c076eba
    await this.db.isModified()

    if (this.db.schema?.hash !== this.def.schemaChecksum) {
      this.reset()
      return this.#getInternal(resolve, reject)
    }
    const d = performance.now()

    const res = await this.db.hooks.getQueryBuf(buf)

    if (res.byteLength === 1) {
      if (res[0] === 0) {
        if (this.def && this.def.schemaChecksum === this.db.schema?.hash) {
          // my schema did not change since last time, wait for the schema to change
          this.reset()
          this.db.emit(
            'info',
            'query get schema mismatch - awaiting new schema',
          )
          await this.db.once('schema')
          return this.#getInternal(resolve, reject)
        } else {
          // its changed so lets send again
          this.db.emit(
            'info',
            'query get schema mismatch - got the same already',
          )
          this.reset()
          return this.#getInternal(resolve, reject)
        }
      } else {
        reject(new Error('unexpected error'))
      }
    } else if (res instanceof Error) {
      reject(res)
    } else {
      resolve(new BasedQueryResponse(this.def, res, performance.now() - d))
    }
  }

  // if !id not initialized yet
  id: number

  get(): GetPromise {
    return new GetPromise(this.#getInternal)
  }

  buffer: Uint8Array

  register() {
    registerQuery(this)
  }

  locale(locale: LangName, fallBack?: LangFallback) {
    if (this.queryCommands) {
      this.queryCommands.unshift({
        method: 'locale',
        args: [locale],
      })
    } else {
      if (fallBack === undefined) {
        // Uses fallback from schema if available
        const localeDescriptor = this.def.schema.locales[locale]
        fallBack =
          typeof localeDescriptor === 'object'
            ? localeDescriptor.fallback || false
            : false
      }
      validateLocale(this.def, locale)
      const fallBackCode: LangCode[] =
        fallBack === false ? [] : [langCodesMap.get(fallBack)]
      this.def.lang = {
        lang: langCodesMap.get(locale) ?? 0,
        fallback: fallBackCode,
      }
    }
    return this
  }

  subscribe(onData: OnData, onError?: OnError) {
    return subscribe(
      this,
      (res) => {
        try {
          onData(res)
        } catch (err) {
          const def = this.def
          let name = picocolors.red(`QueryError[${displayTarget(def)}]\n`)
          name += `  Error executing onData handler in subscription\n`
          name += `  ${err.message}\n`
          console.error(name)
        }
      },
      onError ??
        ((err) => {
          console.error(err)
        }),
    )
  }

  _getSync(dbCtxExternal: any) {
    const buf = registerQuery(this)
    const d = performance.now()
    const res = native.getQueryBuf(buf, dbCtxExternal)
    return new BasedQueryResponse(
      this.def,
      new Uint8Array(res),
      performance.now() - d,
    )
  }
}<|MERGE_RESOLUTION|>--- conflicted
+++ resolved
@@ -528,10 +528,6 @@
       return
     }
 
-<<<<<<< HEAD
-=======
-    const d = performance.now()
->>>>>>> 7c076eba
     await this.db.isModified()
 
     if (this.db.schema?.hash !== this.def.schemaChecksum) {
