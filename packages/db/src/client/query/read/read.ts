--- conflicted
+++ resolved
@@ -262,23 +262,8 @@
           // const edgeDef: PropDefEdge = target.reverseMainEdges[prop]
           // change this
           i++
-<<<<<<< HEAD
           // readMainValue(edgeDef, result, i, item)
           // i += edgeDef.len
-=======
-          const size = readUint32(result, i)
-          if (size === 0) {
-            addField(edgeDef, '', item)
-          } else {
-            addField(edgeDef, read(result, i + 4, size), item)
-          }
-          i += size + 4
-        } else if (t === CARDINALITY) {
-          i++
-          const size = readUint32(result, i)
-          addField(edgeDef, readUint32(result, i + 4), item)
-          i += size + 4
->>>>>>> 0c0f32c5
         } else {
           const edgeDef: PropDefEdge = target.reverseSeperateEdges[prop]
           const t = edgeDef.typeIndex
@@ -306,6 +291,11 @@
               addField(edgeDef, read(result, i + 4, size), item)
             }
             i += size + 4
+          } else if (t === CARDINALITY) {
+            i++
+            const size = readUint32(result, i)
+            addField(edgeDef, readUint32(result, i + 4), item)
+            i += size + 4
           }
         }
       }
