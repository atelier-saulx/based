--- conflicted
+++ resolved
@@ -112,84 +112,8 @@
   }
 }
 
-<<<<<<< HEAD
-const readMain = (
-  q: QueryDef,
-  result: Uint8Array,
-  offset: number,
-  item: Item,
-) => {
-  const mainInclude = q.include.main
-  let i = offset
-  const isEdge = q.type === QueryDefType.Edge
-  const main = isEdge ? q.target.ref.reverseMainEdges : q.schema.main
-  const len = isEdge ? q.target.ref.edgeMainLen : q.schema.mainLen
-  if (mainInclude.len === len) {
-    for (const start in main) {
-      const prop = main[start]
-      readMainValue(q, prop, result, prop.start + i, item)
-    }
-    i += len
-  } else {
-    for (const k in mainInclude.include) {
-      const [index, prop] = mainInclude.include[k]
-      readMainValue(q, prop, result, index + i, item)
-    }
-    i += mainInclude.len
-  }
-  return i - offset
-}
-
-const handleUndefinedProps = (id: number, q: QueryDef, item: Item) => {
-  // can be optmized a lot... shit meta info in the propsRead objectmeta is just a shift of 8
-  if (q.include.meta) {
-    for (const k of q.include.meta) {
-      const prop = q.schema.reverseProps[k]
-      if (
-        q.include.propsRead[k] !== id &&
-        getByPath(item, prop.path) === undefined
-      ) {
-        addField(prop, { ...EMPTY_META }, item, true)
-      }
-    }
-  }
-
-  for (const k in q.include.propsRead) {
-    if (q.include.propsRead[k] !== id) {
-      // Only relevant for separate props
-      const prop = q.schema.reverseProps[k]
-      if (prop.typeIndex === CARDINALITY) {
-        addField(prop, 0, item, false)
-      } else if (prop.typeIndex === TEXT && q.lang.lang == 0) {
-        const lan = getEmptyField(prop, item)
-        const lang = q.include.langTextFields.get(prop.prop).codes
-        if (lang.has(0)) {
-          for (const locale in q.schema.locales) {
-            if (lan[locale] == undefined) {
-              lan[locale] = ''
-            }
-          }
-        } else {
-          for (const code of lang) {
-            const locale = inverseLangMap.get(code)
-            if (!lan[locale]) {
-              lan[locale] = ''
-            }
-          }
-        }
-      } else {
-        selvaStringProp(q, prop, item)
-      }
-    }
-  }
-}
-
-export const readAllFields = (
-  q: QueryDef,
-=======
 export const readProps = (
   q: ReaderSchema,
->>>>>>> ce6edbcb
   result: Uint8Array,
   offset: number,
   end: number,
