--- conflicted
+++ resolved
@@ -27,10 +27,8 @@
     }
     q.queryCommands = commands
 
-<<<<<<< HEAD
     const buf = queryToBuffer(q)
     q.buffer = buf
-=======
     // console.log(buf)
     // console.log('--------------------------------------------------')
     // console.dir(convertToReaderSchema(q.def), { depth: 100 })
@@ -42,7 +40,6 @@
     //   serialize(convertToReaderSchema(q.def)),
     // )
     // console.log('--------------------------------------------------')
->>>>>>> 7bba8361
 
     q.def.readSchema = convertToReaderSchema(q.def)
     handleErrors(q.def)
