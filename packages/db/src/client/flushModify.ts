--- conflicted
+++ resolved
@@ -117,16 +117,10 @@
     const lastIds = {}
     const data = ctx.getData(lastIds)
     const resCtx = ctx.ctx
-<<<<<<< HEAD
-    const queue = ctx.queue
     const d = performance.now()
-=======
-
->>>>>>> 6a94be63
     flushPromise = db.hooks.flushModify(data).then(({ offsets }) => {
       db.writeTime += performance.now() - d
       resCtx.offsets = offsets
-
       for (const typeId in lastIds) {
         if (typeId in offsets) {
           const lastId = lastIds[typeId] + offsets[typeId]
@@ -140,26 +134,13 @@
           console.error('Panic: No offset returned in flushModify')
         }
       }
-<<<<<<< HEAD
-      console.log(queue.size)
-      if (queue.size) {
-        flushPromise.then(() => {
-          for (const [resolve, res] of queue) {
-            resolve(res.getId())
-          }
-        })
-=======
-
       if (resCtx.queue?.size) {
         const queue = resCtx.queue
         resCtx.queue = null
         for (const [resolve, res] of queue) {
           resolve(res.getId())
         }
->>>>>>> 6a94be63
       }
-
-      db.writeTime += Date.now() - d
       db.flushReady()
     })
 
