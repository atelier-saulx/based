--- conflicted
+++ resolved
@@ -15,24 +15,15 @@
   res: ModifyState,
   modifyOp: ModifyOp,
   hasEdges: boolean,
-<<<<<<< HEAD
 ): ModifyErr {
   if (ctx.len + 16 > ctx.max) {
     return RANGE_ERR
   }
+  ctx.db.markNodeDirty(def.inverseTypeId, id)
   setCursor(ctx, schema, def.prop, res.tmpId, modifyOp)
   appendU8(ctx, modifyOp)
   appendU8(ctx, hasEdges ? 1 : 0)
   appendU32(ctx, id)
-=======
-) {
-  ctx.db.markNodeDirty(t.inverseTypeId, id)
-  setCursor(ctx, schema, t.prop, res.tmpId, modifyOp)
-  ctx.buf[ctx.len] = modifyOp
-  ctx.buf[ctx.len + 1] = hasEdges ? 1 : 0
-  ctx.buf.writeUint32LE(id, ctx.len + 2)
-  ctx.len += 6
->>>>>>> 2a58e80d
 }
 
 function singleReferencEdges(
