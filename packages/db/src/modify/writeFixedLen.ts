--- conflicted
+++ resolved
@@ -26,16 +26,6 @@
     return
   }
 
-<<<<<<< HEAD
-  // 1: timestamp
-  if (t.typeIndex === 1) {
-    db.modifyBuffer.buffer.writeFloatLE(value, pos)
-    return
-  }
-
-  // 4: number
-  if (t.typeIndex === 4) {
-=======
   // 1: timestamp, 4: number
   if (t.typeIndex === 1 || t.typeIndex === 4) {
     if (value === null) {
@@ -44,7 +34,6 @@
       modifyError(res, t, value)
       return
     }
->>>>>>> 585098ee
     db.modifyBuffer.buffer.writeFloatLE(value, pos)
     return
   }
