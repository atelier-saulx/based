--- conflicted
+++ resolved
@@ -10,11 +10,14 @@
 } from './types.js'
 import { ModifyError, ModifyState } from './ModifyRes.js'
 import { setCursor } from './setCursor.js'
-<<<<<<< HEAD
-import { appendU32, appendU8, appendUtf8 } from './utils.js'
-=======
+import {
+  appendU32,
+  appendU8,
+  appendUtf8,
+  reserveU32,
+  writeU32,
+} from './utils.js'
 import { write } from '../string.js'
->>>>>>> 2a58e80d
 
 // allow setting buffer in modify create for strings
 // add compression handling for main buffer
@@ -49,16 +52,10 @@
       ctx.hasStringField++
     }
     setCursor(ctx, def, t.prop, res.tmpId, modifyOp)
-<<<<<<< HEAD
+
     appendU8(ctx, modifyOp)
-    appendU32(ctx, size)
-    appendUtf8(ctx, value)
-=======
-    ctx.buf[ctx.len] = modifyOp
-    ctx.len += 5
-    const size = write(ctx.buf, value, ctx.len, ctx.db.noCompression)
-    ctx.buf.writeUint32LE(size, ctx.len + 1 - 5)
-    ctx.len += size
->>>>>>> 2a58e80d
+    const sizepos = reserveU32(ctx)
+    const newsize = appendUtf8(ctx, value)
+    writeU32(ctx, newsize, sizepos)
   }
 }