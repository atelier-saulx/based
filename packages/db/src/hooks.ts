import { styleText } from 'node:util'
import {
  StrictSchema,
  MigrateFns,
  DbSchema,
  SchemaChecksum,
} from '@based/schema'
import type { BasedDbQuery } from './client/query/BasedDbQuery.js'
import { OnClose, OnData, OnError } from './client/query/subscription/types.js'
import { DbServer } from './server/index.js'
import { displayTarget } from './client/query/display.js'
import { registerSubscription } from './server/subscription.js'

export type DbClientHooks = {
  setSchema(
    schema: StrictSchema,
    transformFns?: MigrateFns,
  ): Promise<SchemaChecksum>
  flushModify(buf: Uint8Array): Promise<Uint8Array | null>
  getQueryBuf(buf: Uint8Array): ReturnType<DbServer['getQueryBuf']>
  subscribe(
    q: BasedDbQuery,
    onData: (buf: Uint8Array) => ReturnType<OnData>,
    onError?: OnError,
  ): OnClose
  subscribeSchema(cb: (schema: DbSchema) => void): void
}

export const getDefaultHooks = (
  server: DbServer,
  subInterval = 200,
): DbClientHooks => {
  return {
    subscribe(
      q: BasedDbQuery,
      onData: (res: Uint8Array) => void,
      onError: OnError,
    ) {
<<<<<<< HEAD
      return registerSubscription(
        server,
        q.buffer,
        q.subscriptionBuffer,
        onData,
        onError,
        subInterval,
      )
=======
      let timer: ReturnType<typeof setTimeout>
      let killed = false
      const poll = async () => {
        const res = await server.getQueryBuf(q.buffer)
        if (killed) {
          return
        }
        if (res.byteLength >= 4) {
          onData(res)
        } else if (res.byteLength === 1 && res[0] === 0) {
          server.emit(
            'info',
            `[${displayTarget(q.def)}] Subscribe schema mismatch - should resolve after update`,
          )
          return
        } else {
          const def = q.def
          let name = styleText('red', `QueryError[${displayTarget(def)}]\n`)
          name += `  Incorrect buffer received in subscription (maybe server not started ${res.byteLength}) bytes\n`
          onError(new Error(name))
        }
        timer = setTimeout(poll, subInterval)
      }

      void poll()

      return () => {
        clearTimeout(timer)
        killed = true
      }
>>>>>>> 7bba8361
    },
    setSchema(schema: StrictSchema, transformFns) {
      return server.setSchema(schema, transformFns)
    },
    subscribeSchema(setSchema) {
      if (server.schema) {
        setSchema(server.schema)
      }
      server.on('schema', (schema) => {
        setSchema(schema)
      })
    },
    flushModify(buf: Uint8Array) {
      const res = server.modify(buf)
      if (res instanceof Promise) {
        return res.then((res) => res && new Uint8Array(res))
      }
      return Promise.resolve(res && new Uint8Array(res))
    },
    getQueryBuf(buf: Uint8Array) {
      return server.getQueryBuf(buf)
    },
  }
}<|MERGE_RESOLUTION|>--- conflicted
+++ resolved
@@ -1,4 +1,3 @@
-import { styleText } from 'node:util'
 import {
   StrictSchema,
   MigrateFns,
@@ -8,7 +7,6 @@
 import type { BasedDbQuery } from './client/query/BasedDbQuery.js'
 import { OnClose, OnData, OnError } from './client/query/subscription/types.js'
 import { DbServer } from './server/index.js'
-import { displayTarget } from './client/query/display.js'
 import { registerSubscription } from './server/subscription.js'
 
 export type DbClientHooks = {
@@ -36,7 +34,6 @@
       onData: (res: Uint8Array) => void,
       onError: OnError,
     ) {
-<<<<<<< HEAD
       return registerSubscription(
         server,
         q.buffer,
@@ -45,38 +42,6 @@
         onError,
         subInterval,
       )
-=======
-      let timer: ReturnType<typeof setTimeout>
-      let killed = false
-      const poll = async () => {
-        const res = await server.getQueryBuf(q.buffer)
-        if (killed) {
-          return
-        }
-        if (res.byteLength >= 4) {
-          onData(res)
-        } else if (res.byteLength === 1 && res[0] === 0) {
-          server.emit(
-            'info',
-            `[${displayTarget(q.def)}] Subscribe schema mismatch - should resolve after update`,
-          )
-          return
-        } else {
-          const def = q.def
-          let name = styleText('red', `QueryError[${displayTarget(def)}]\n`)
-          name += `  Incorrect buffer received in subscription (maybe server not started ${res.byteLength}) bytes\n`
-          onError(new Error(name))
-        }
-        timer = setTimeout(poll, subInterval)
-      }
-
-      void poll()
-
-      return () => {
-        clearTimeout(timer)
-        killed = true
-      }
->>>>>>> 7bba8361
     },
     setSchema(schema: StrictSchema, transformFns) {
       return server.setSchema(schema, transformFns)
