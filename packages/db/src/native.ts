--- conflicted
+++ resolved
@@ -31,7 +31,17 @@
     return db.save(buf, dbCtx)
   },
 
-<<<<<<< HEAD
+  isSaveReady: (pid: number, path: string): boolean => {
+    const errBuf = Buffer.alloc(80)
+    try {
+      const buf = Buffer.concat([Buffer.from(path), Buffer.from([0])])
+      return db.isSaveReady(pid, buf, errBuf)
+    } catch (err) {
+      console.log('ERROR SAVE READY', errBuf.toString())
+      throw err
+    }
+  },
+
   saveCommon: (path: string, dbCtx: any): number => {
     const buf = Buffer.concat([Buffer.from(path), Buffer.from([0])])
     return db.save(buf, dbCtx)
@@ -48,54 +58,21 @@
     return db.saveRange(buf, typeCode, start, end, dbCtx)
   },
 
-=======
->>>>>>> c8ce489d
-  isSaveReady: (pid: number, path: string): boolean => {
-    const errBuf = Buffer.alloc(80)
-    try {
-      const buf = Buffer.concat([Buffer.from(path), Buffer.from([0])])
-      return db.isSaveReady(pid, buf, errBuf)
-    } catch (err) {
-      console.log('ERROR SAVE READY', errBuf.toString())
-      throw err
-    }
+  loadCommon: (path: string, dbCtx: any): number => {
+    const buf = Buffer.concat([Buffer.from(path), Buffer.from([0])])
+    return db.loadCommon(buf, dbCtx)
   },
 
-<<<<<<< HEAD
-  getTypeInfo: (type: number, dbCtx: any) => {
-    return db.getTypeInfo(type, dbCtx)
-=======
-  saveCommon: (path: string): number => {
+  loadRange: (path: string, dbCtx: any): number => {
     const buf = Buffer.concat([Buffer.from(path), Buffer.from([0])])
-    return db.saveCommon(buf)
-  },
-
-  saveRange: (path: string, typeCode: number, start: number, end: number): number => {
-    const buf = Buffer.concat([Buffer.from(path), Buffer.from([0])])
-    return db.saveRange(buf, typeCode, start, end)
-  },
-
-
-  loadCommon: (path: string): number => {
-    const buf = Buffer.concat([Buffer.from(path), Buffer.from([0])])
-    return db.loadCommon(buf)
-  },
-
-  loadRange: (path: string): number => {
-    const buf = Buffer.concat([Buffer.from(path), Buffer.from([0])])
-    return db.loadRange(buf)
-  },
-
-  stop: () => {
-    return db.stop()
-  },
-
-  getTypeInfo: (type: number) => {
-    return db.getTypeInfo(type)
->>>>>>> c8ce489d
+    return db.loadRange(buf, dbCtx)
   },
 
   updateSchemaType: (prefix: number, buf: Buffer, dbCtx: any) => {
     return db.updateSchema(prefix, buf, dbCtx)
   },
+
+  getTypeInfo: (typeId: number, defCtx: any) => {
+    return db.getTypeInfo(typeId, defCtx)
+  },
 }