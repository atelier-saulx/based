--- conflicted
+++ resolved
@@ -3,12 +3,7 @@
 import { ENCODER, writeInt32 } from '@saulx/utils'
 import native from '../../native.js'
 
-<<<<<<< HEAD
-function loadBlock(dbCtx: any, filepath: string): null | Uint8Array {
-=======
-function loadBlock(dbCtx: any, filepath: string): null | ArrayBuffer
-{
->>>>>>> 07b3ae12
+function loadBlock(dbCtx: any, filepath: string): null | ArrayBuffer {
   try {
     native.loadBlock(filepath, dbCtx)
   } catch (e) {
@@ -17,27 +12,15 @@
   return null
 }
 
-<<<<<<< HEAD
 function unloadBlock(
   dbCtx: any,
   filepath: string,
   typeId: number,
   start: number,
-): Uint8Array {
-  const hash = new Uint8Array(16)
-  const err = native.saveBlock(filepath, typeId, start, dbCtx, hash)
-=======
-function unloadBlock(dbCtx: any, filepath: string, typeId: number, start: number): ArrayBuffer {
+): ArrayBuffer {
   const buf = new ArrayBuffer(20) // [[4 bytes err], [16 bytes hash]]
   const hash = new Uint8Array(buf, 4)
-  const err = native.saveBlock(
-    filepath,
-    typeId,
-    start,
-    dbCtx,
-    hash,
-  )
->>>>>>> 07b3ae12
+  const err = native.saveBlock(filepath, typeId, start, dbCtx, hash)
   if (err) {
     const errCodeBuf = new Uint8Array(buf, 0, 4)
     writeInt32(errCodeBuf, err, 0)
