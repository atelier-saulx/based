import native from '../native.js'
import { join } from 'node:path'
import { SchemaTypeDef } from '@based/schema/def'
import {
  DECODER,
  equals,
  readUint16,
  readUint32,
  writeUint16,
  writeUint32,
} from '@based/utils'
import {
  BLOCK_HASH_SIZE,
  BlockHash,
  BlockMap,
  makeTreeKey,
  destructureTreeKey,
  Block,
} from './blockMap.js'
import { DbServer } from './index.js'
import { writeFile } from 'node:fs/promises'
import { bufToHex } from '@based/utils'
import { COMMON_SDB_FILE, WRITELOG_FILE } from '../types.js'
import { OpType } from '../zigTsExports.js'

type RangeDump = {
  file: string
  hash: string
  start: number
  end: number
}

export type Writelog = {
  ts: number
  types: { [t: number]: { blockCapacity: number } }
  hash: string
  commonDump: string
  rangeDumps: {
    [t: number]: RangeDump[]
  }
}

export type SaveOpts = {
  skipDirtyCheck?: boolean
  skipMigrationCheck?: boolean
}

const SELVA_ENOENT = -8

const QOP_SAVE_BLOCK = 67
const QOP_SAVE_COMMON = 69
const MOP_LOAD_BLOCK = 22
const MOP_UNLOAD_BLOCK = 33
const MOP_LOAD_COMMON = 44

export function registerBlockIoListeners(db: DbServer) {
  db.addOpListener(OpType.saveBlock, 0, (buf: Uint8Array) => {
    const err = readUint32(buf, 0)
    const start = readUint32(buf, 4)
    const typeId = readUint16(buf, 8)
    const hash = buf.slice(10, 10 + BLOCK_HASH_SIZE)
    const key = makeTreeKey(typeId, start)

    if (err === SELVA_ENOENT) {
      // Generally we don't nor can't remove blocks from blockMap before we
      // attempt to access them.
      db.blockMap.removeBlock(key)
    } else if (err) {
      const block = db.blockMap.updateBlock(key, hash)
      const errMsg = `Save ${typeId}:${start} failed: ${native.selvaStrerror(err)}`
      db.emit('error', errMsg)
      block.ioPromise.reject(errMsg)
    } else {
      const block = db.blockMap.updateBlock(key, hash)
      block.ioPromise?.resolve()
    }
  })

  //   db.addOpListener(0, (buf: Uint8Array) => {
  //     const op = Math.random() // TODO read op
  //     const err = readUint32(buf, 0)
  //     const start = readUint32(buf, 4)
  //     const typeId = readUint16(buf, 8)
  //     const hash = buf.slice(10, 10 + BLOCK_HASH_SIZE)
  //     const key = makeTreeKey(typeId, start)

  //     if (op == MOP_LOAD_BLOCK) {
  //       const block = db.blockMap.getBlock(key)
  //       if (err === 0) {
  //         const prevHash = block.hash
  //         if (equals(prevHash, hash)) {
  //           const block = db.blockMap.updateBlock(key, hash)
  //           block.ioPromise.resolve()
  //         } else {
  //           block.ioPromise.reject(new Error('Block hash mismatch'))
  //         }
  //       } else {
  //         const errlog = DECODER.decode(buf.slice(16))
  //         db.emit('error', errlog)
  //         block.ioPromise.reject(
  //           new Error(
  //             `Load ${typeId}:${start} failed: ${native.selvaStrerror(err)}`,
  //           ),
  //         )
  //       }
  //     } else if (op == MOP_UNLOAD_BLOCK) {
  //       // TODO SELVA_ENOENT => db.blockMap.removeBlock(key) ??
  //       if (err === 0) {
  //         const block = db.blockMap.updateBlock(key, hash, 'fs')
  //         block.ioPromise?.resolve()
  //       } else {
  //         const block = db.blockMap.getBlock(key)
  //         block.ioPromise.reject(
  //           new Error(
  //             `Unload ${typeId}:${start} failed: ${native.selvaStrerror(err)}`,
  //           ),
  //         )
  //       }
  //     }
  //   })
}

async function saveCommon(db: DbServer): Promise<void> {
  const filename = join(db.fileSystemPath, COMMON_SDB_FILE)
  const msg = new Uint8Array(5 + native.stringByteLength(filename) + 1)

  msg[4] = QOP_SAVE_COMMON
  native.stringToUint8Array(filename, msg, 5, true)

  return new Promise((resolve, reject) => {
    // db.addQueryOnceListener(QOP_SAVE_COMMON, msg, (buf: Uint8Array) => {
    //   const err = readUint32(buf, 0)
    //   if (err) {
    //     const errMsg = `Save common failed: ${native.selvaStrerror(err)}`
    //     db.emit('error', errMsg)
    //     reject(new Error(errMsg))
    //   } else {
    //     resolve()
    //   }
    // })

    native.getQueryBufThread(msg, db.dbCtxExternal)
  })
}

async function saveBlocks(db: DbServer, blocks: Block[]): Promise<void> {
  await Promise.all(
    blocks.map((block) => {
      const [typeId, start] = destructureTreeKey(block.key)
      const def = db.schemaTypesParsedById[typeId]
      const end = start + def.blockCapacity - 1
      const filename = join(
        db.fileSystemPath,
        BlockMap.blockSdbFile(typeId, start, end),
      )
      const msg = new Uint8Array(5 + native.stringByteLength(filename) + 1)

      msg[4] = QOP_SAVE_BLOCK
      writeUint32(msg, start, 5)
      writeUint16(msg, typeId, 9)
      native.stringToUint8Array(filename, msg, 11, true)

      const p = BlockMap.setIoPromise(block)
      native.getQueryBufThread(msg, db.dbCtxExternal)
      return p
    }),
  )
}

export async function loadCommon(
  db: DbServer,
  filename: string,
): Promise<void> {
  const msg = new Uint8Array(5 + native.stringByteLength(filename) + 1)

  msg[4] = MOP_LOAD_COMMON
  native.stringToUint8Array(filename, msg, 5, true)

  return new Promise((resolve, reject) => {
    // FIXME
    //db.addModifyOnceListener(MOP_LOAD_COMMON, (buf: Uint8Array) => {
    //  const err = readUint32(buf, 0)
    //  if (err) {
    //    const errMsg = `Save common failed: ${native.selvaStrerror(err)}`
    //    db.emit('error', errMsg)
    //    reject(new Error(errMsg))
    //  } else {
    //    resolve()
    //  }
    //})

    native.modifyThread(msg, db.dbCtxExternal)
  })
}

export async function loadBlockRaw(
  db: DbServer,
  filename: string,
): Promise<void> {
  const msg = new Uint8Array(6 + native.stringByteLength(filename) + 1)

  msg[4] = MOP_LOAD_BLOCK
  native.stringToUint8Array(filename, msg, 5, true)

  return new Promise((resolve, reject) => {
    // FIXME
    //db.addModifyOnceListener(MOP_LOAD_BLOCK, (buf: Uint8Array) => {
    //  const err = readUint32(buf, 0)
    //  if (err) {
    //    const errMsg = `Save common failed: ${native.selvaStrerror(err)}`
    //    db.emit('error', errMsg)
    //    reject(new Error(errMsg))
    //  } else {
    //    resolve()
    //  }
    //})

    native.modifyThread(msg, db.dbCtxExternal)
  })
}

/**
 * Load an existing block (typically of a partial type) back to memory.
 */
export async function loadBlock(
  db: DbServer,
  def: SchemaTypeDef,
  start: number,
) {
  const key = makeTreeKey(def.id, start)
  const block = db.blockMap.getBlock(key)
  if (!block) {
    throw new Error(`No such block: ${key}`)
  }

  if (block.ioPromise) {
    return block.ioPromise
  }

  const end = start + def.blockCapacity - 1
  const filename = join(
    db.fileSystemPath,
    BlockMap.blockSdbFile(def.id, start, end),
  )
  const msg = new Uint8Array(5 + native.stringByteLength(filename) + 1)

  msg[4] = MOP_LOAD_BLOCK
  native.stringToUint8Array(filename, msg, 5, true)

  const p = BlockMap.setIoPromise(block)
  native.modifyThread(msg, db.dbCtxExternal)
  await p
}

/**
 * Save a block and remove it from memory.
 */
export async function unloadBlock(
  db: DbServer,
  def: SchemaTypeDef,
  start: number,
) {
  const end = start + def.blockCapacity - 1
  const key = makeTreeKey(def.id, start)
  const block = db.blockMap.getBlock(key)
  if (!block) {
    throw new Error(`No such block: ${key}`)
  }

  const filename = join(
    db.fileSystemPath,
    BlockMap.blockSdbFile(def.id, start, end),
  )
  const msg = new Uint8Array(5 + native.stringByteLength(filename) + 1)

  msg[4] = MOP_UNLOAD_BLOCK
  native.stringToUint8Array(filename, msg, 5, true)

  const p = BlockMap.setIoPromise(block)
  native.modifyThread(msg, db.dbCtxExternal)
  await p
}

/**
 * Execute cb() for each block in memory.
 */
export function foreachBlock(
  db: DbServer,
  def: SchemaTypeDef,
  cb: (start: number, end: number, hash: BlockHash) => void,
  includeEmptyBlocks: boolean = false,
) {
  const step = def.blockCapacity
  const lastId = db.ids[def.id - 1]

  for (let start = 1; start <= lastId; start += step) {
    const end = start + step - 1
    const hash: BlockHash = new Uint8Array(BLOCK_HASH_SIZE)
    const res = native.getNodeBlockHash(
      db.dbCtxExternal,
      def.id,
      start,
      hash,
    )

    if (res || includeEmptyBlocks) {
      cb(start, end, hash)
    }
  }
}

function inhibitSave(
  db: DbServer,
  { skipDirtyCheck, skipMigrationCheck }: SaveOpts,
): boolean {
  if (!(skipDirtyCheck || db.blockMap.isDirty)) {
    return true
  }

  if (db.migrating && !skipMigrationCheck) {
    db.emit('info', 'Block save db is migrating')
    return true
  }

  if (db.saveInProgress) {
    db.emit('info', 'Already have a save in progress cancel save')
    return true
  }
  return false
}

function makeWritelog(db: DbServer, ts: number): Writelog {
  const types: Writelog['types'] = {}
  const rangeDumps: Writelog['rangeDumps'] = {}

  for (const key in db.schemaTypesParsed) {
    const { id, blockCapacity } = db.schemaTypesParsed[key]
    types[id] = { blockCapacity }
    rangeDumps[id] = []
  }

  db.blockMap.foreachBlock((block) => {
    const [typeId, start] = destructureTreeKey(block.key)
    const def = db.schemaTypesParsedById[typeId]
    const end = start + def.blockCapacity - 1
    const data: RangeDump = {
      file: db.blockMap.getBlockFile(block),
      hash: bufToHex(block.hash),
      start,
      end,
    }

    rangeDumps[typeId].push(data)
  })

  return {
    ts,
    types,
    commonDump: COMMON_SDB_FILE,
    rangeDumps,
    hash: bufToHex(db.blockMap.hash), // TODO `hash('hex')`
  }
}

export async function save(db: DbServer, opts: SaveOpts = {}): Promise<void> {
  if (inhibitSave(db, opts)) {
    return
  }

  let ts = Date.now()
  db.saveInProgress = true

  try {
    await saveCommon(db)

    const blocks: Block[] = []
<<<<<<< HEAD
    db.blockMap.foreachDirtyBlock((typeId, start, end, block) =>
      blocks.push(block),
    )
=======
    db.blockMap.foreachDirtyBlock((_typeId, _start, _end, block) => blocks.push(block))
>>>>>>> 3cd43060
    await saveBlocks(db, blocks)

    try {
      // Note that we assume here that blockMap didn't change before we call
      // makeWritelog(). This is true as long as db.saveInProgress protects
      // the blockMap from changes.
      const data = makeWritelog(db, ts)
      await writeFile(
        join(db.fileSystemPath, WRITELOG_FILE),
        JSON.stringify(data),
      )
    } catch (err) {
      db.emit('error', `Save: writing writeLog failed ${err.message}`)
    }

    db.emit('info', `Save took ${Date.now() - ts}ms`)
  } catch (err) {
    db.emit('error', `Save failed ${err.message}`)
    throw err
  } finally {
    db.saveInProgress = false
  }
}<|MERGE_RESOLUTION|>--- conflicted
+++ resolved
@@ -296,12 +296,7 @@
   for (let start = 1; start <= lastId; start += step) {
     const end = start + step - 1
     const hash: BlockHash = new Uint8Array(BLOCK_HASH_SIZE)
-    const res = native.getNodeBlockHash(
-      db.dbCtxExternal,
-      def.id,
-      start,
-      hash,
-    )
+    const res = native.getNodeBlockHash(db.dbCtxExternal, def.id, start, hash)
 
     if (res || includeEmptyBlocks) {
       cb(start, end, hash)
@@ -374,13 +369,9 @@
     await saveCommon(db)
 
     const blocks: Block[] = []
-<<<<<<< HEAD
-    db.blockMap.foreachDirtyBlock((typeId, start, end, block) =>
+    db.blockMap.foreachDirtyBlock((_typeId, _start, _end, block) =>
       blocks.push(block),
     )
-=======
-    db.blockMap.foreachDirtyBlock((_typeId, _start, _end, block) => blocks.push(block))
->>>>>>> 3cd43060
     await saveBlocks(db, blocks)
 
     try {
