--- conflicted
+++ resolved
@@ -66,12 +66,7 @@
 }
 
 function makeEdgeConstraintFlags(prop: PropDef): number {
-<<<<<<< HEAD
-  return prop.dependent ? EDGE_FIELD_CONSTRAINT_FLAG_DEPENDENT : 0x0
-=======
-    const EDGE_FIELD_CONSTRAINT_FLAG_DEPENDENT = 0x01
-    return prop.dependent ? EDGE_FIELD_CONSTRAINT_FLAG_DEPENDENT : 0x00
->>>>>>> cf54be4b
+  return prop.dependent ? EDGE_FIELD_CONSTRAINT_FLAG_DEPENDENT : 0x00
 }
 
 const propDefBuffer = (
@@ -91,7 +86,6 @@
     const buf: Buffer = Buffer.allocUnsafe(9)
     const dstType: SchemaTypeDef = schema[prop.inverseTypeName]
     let eschema = []
-    console.log('POWERFUL STUFF')
     // @ts-ignore
     buf[0] = selvaType + 2 * !!isEdge // field type
     buf[1] = makeEdgeConstraintFlags(prop) // flags
