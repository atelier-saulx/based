import { createHash } from 'crypto'
import { create, update } from './modify/index.js'
import { remove } from './modify/remove.js'
import { ModifyRes } from './modify/ModifyRes.js'
import { parse, Schema } from '@based/schema'
import {
  PropDef,
  SchemaTypeDef,
  createSchemaTypeDef,
  schemaToSelvaBuffer,
} from './schema/schema.js'
import { hashObjectIgnoreKeyOrder, stringHash } from '@saulx/hash'
import db from './native.js'
import { BasedDbQuery } from './query/BasedDbQuery.js'
import { flushBuffer } from './operations.js'
import { destroy } from './destroy.js'
import { setTimeout } from 'node:timers/promises'
import fs from 'node:fs/promises'
import { join } from 'node:path'
import { genId } from './schema/utils.js'
import { createTree as createMerkleTree } from '../src/csmt/index.js'

export * from './schema/typeDef.js'
export * from './modify/index.js'
export const native = db
export { BasedQueryResponse } from './query/BasedIterable.js'

const SCHEMA_FILE = 'schema.json'
const WRITELOG_FILE = 'writelog.json'
const COMMON_SDB_FILE = 'common.sdb'
const block_sdb_file = (typeId: number, start: number, end: number) =>
  `${typeId}_${start}_${end}.sdb`

type Writelog = {
  ts: number
  types: { [t: number]: { lastId: number; blockSize: number } }
  hash?: string
  commonDump: string
  rangeDumps: {
    [t: number]: {
      // TODO add type
      file: string
      hash: string
      start: number
      end: number
    }[]
  }
}

export type ModCtx = {
  max: number
  buf: Buffer
  hasStringField: number
  len: number
  field: number
  prefix0: number
  prefix1: number
  id: number
  lastMain: number
  mergeMain: (PropDef | any)[] | null
  mergeMainSize: number
  ctx: { offset?: number }
  queue: Map<number, (id: number) => void>
  db: BasedDb
}

type CsmtNodeRange = {
  file: string
  typeId: number
  start: number
  end: number
}

const createCsmtHashFun = db.createHash
const makeCsmtKey = (typeId: number, start: number) =>
  typeId * 4294967296 + start
const destructureCsmtKey = (key: number) => [
  (key / 4294967296) | 0,
  (key >>> 31) * 2147483648 + (key & 0x7fffffff),
]
const makeCsmtKeyFromNodeId = (
  typeId: number,
  blockSize: number,
  nodeId: number,
) => {
  const tmp = nodeId - +!(nodeId % blockSize)
  return typeId * 4294967296 + ((tmp / blockSize) | 0) * blockSize + 1
}

export class BasedDb {
  isDraining: boolean = false
  maxModifySize: number = 100 * 1e3 * 1e3
  modifyCtx: ModCtx

  blockSize = 100_000
  merkleTree = createMerkleTree(createCsmtHashFun)
  dirtyRanges = new Set<number>()

  id: number

  dbCtxExternal: any

  schema: Schema & { lastId: number }

  schemaTypesParsed: { [key: string]: SchemaTypeDef } = {}

  // total write time until .drain is called manualy
  writeTime: number = 0

  native = db

  fileSystemPath: string

  noCompression: boolean

  constructor({
    path,
    maxModifySize,
    noCompression,
  }: {
    path: string
    maxModifySize?: number
    fresh?: boolean
    noCompression?: boolean
  }) {
    if (maxModifySize) {
      this.maxModifySize = maxModifySize
    }
    const max = this.maxModifySize
    this.modifyCtx = {
      max,
      hasStringField: -1,
      mergeMainSize: 0,
      mergeMain: null,
      buf: Buffer.allocUnsafe(max),
      len: 0,
      field: -1,
      prefix0: 0,
      prefix1: 0,
      id: -1,
      lastMain: -1,
      ctx: {},
      queue: new Map(),
      db: this,
    }
    this.noCompression = noCompression || false
    this.fileSystemPath = path
    this.schemaTypesParsed = {}
    this.schema = { lastId: 0, types: {} }
  }

  async start(opts: { clean?: boolean } = {}): Promise<
    {
      shard: number
      field: number
      entries: number
      type: number[]
      lastId: number
    }[]
  > {
    console.log('start')
    this.id = stringHash(this.fileSystemPath) >>> 0
    if (opts.clean) {
      try {
        await fs.rm(this.fileSystemPath, { recursive: true })
      } catch {}
    }

    try {
      await fs.mkdir(this.fileSystemPath, { recursive: true })
    } catch (err) {}

    this.dbCtxExternal = db.start(this.fileSystemPath, false, this.id)

    let writelog: Writelog = null
    try {
      writelog = JSON.parse(
        (
          await fs.readFile(join(this.fileSystemPath, WRITELOG_FILE))
        ).toString(),
      )

      // Load the common dump
      db.loadCommon(
        join(this.fileSystemPath, writelog.commonDump),
        this.dbCtxExternal,
      )

      // Load all range dumps
      for (const typeId in writelog.rangeDumps) {
        const dumps = writelog.rangeDumps[typeId]
        for (const dump of dumps) {
          const fname = dump.file
          const err = db.loadRange(
            join(this.fileSystemPath, fname),
            this.dbCtxExternal,
          )
          if (err) {
            console.log(`Failed to load a range. file: "${fname}": ${err}`)
          }
        }
      }

      const schema = await fs.readFile(join(this.fileSystemPath, SCHEMA_FILE))
      if (schema) {
        // Prop need to not call setting in selva
        this.putSchema(JSON.parse(schema.toString()), true)
      }
    } catch (err) {}
    for (const key in this.schemaTypesParsed) {
      const def = this.schemaTypesParsed[key]

      const [total, lastId] = this.native.getTypeInfo(
        def.id,
        this.dbCtxExternal,
      )

      def.total = total
      def.lastId = writelog ? writelog.types[def.id].lastId : lastId

      // TODO This should be stored per type
      this.blockSize = writelog.types[def.id].blockSize

      const step = writelog.types[def.id].blockSize
      for (let start = 1; start <= lastId; start += step) {
        const end = start + step - 1
        const hash = Buffer.allocUnsafe(16)
        this.native.getNodeRangeHash(
          def.id,
          start,
          end,
          hash,
          this.dbCtxExternal,
        )

        //console.log(`load range ${def.id}:${start}-${end} hash:`, hash)

        const mtKey = makeCsmtKey(def.id, start)
        this.merkleTree.insert(mtKey, hash, { file: '', start, end })
      }
    }

    if (writelog?.hash) {
      const oldHash = Buffer.from(writelog.hash, 'hex')
      const newHash = this.merkleTree.getRoot()?.hash
      if (oldHash.compare(newHash) != 0) {
        console.error(
          `WARN: CSMT hash mismatch: ${writelog.hash} != ${newHash.toString('hex')}`,
        )
      }
    }

    return []
  }

  updateTypeDefs() {
    for (const field in this.schema.types) {
      const type = this.schema.types[field]
      if (
        this.schemaTypesParsed[field] &&
        this.schemaTypesParsed[field].checksum ===
          hashObjectIgnoreKeyOrder(type) // bit weird..
      ) {
        continue
      } else {
        if (!type.id) {
          type.id = genId(this)
        }
        const def = createSchemaTypeDef(field, type, this.schemaTypesParsed)
        this.schemaTypesParsed[field] = def
      }
    }
  }

  putSchema(schema: Schema, fromStart: boolean = false): Schema {
    if (!fromStart) {
      parse(schema)
    }

    const { lastId } = this.schema
    this.schema = {
      lastId,
      ...schema,
    }

    this.updateTypeDefs()

    if (!fromStart) {
      fs.writeFile(
        join(this.fileSystemPath, SCHEMA_FILE),
        JSON.stringify(this.schema),
      )
      let types = Object.keys(this.schemaTypesParsed)
      const s = schemaToSelvaBuffer(this.schemaTypesParsed)
      for (let i = 0; i < s.length; i++) {
        //  TYPE SELVA user Uint8Array(6) [ 1, 17, 23, 0, 11, 0 ]
        const type = this.schemaTypesParsed[types[i]]
        // TODO should not crash!
        try {
          this.native.updateSchemaType(type.id, s[i], this.dbCtxExternal)
        } catch (err) {
          console.error('Cannot update schema on selva', type.type, err, s[i])
        }
      }
    }
    return this.schema
  }

  removeSchema() {
    // TODO fix
  }

  markNodeDirty(typeId: number, nodeId: number): void {
    this.dirtyRanges.add(makeCsmtKeyFromNodeId(typeId, this.blockSize, nodeId))
  }

  create(type: string, value: any): ModifyRes {
    return create(this, type, value)
  }

  upsert(type: string, aliases: Record<string, string>, value: any) {
    console.warn('TODO upsert nice')
    for (const key in aliases) {
    }
  }

  update(
    type: string,
    id: number | ModifyRes,
    value: any,
    overwrite?: boolean,
  ): ModifyRes {
    return update(
      this,
      type,
      typeof id === 'number' ? id : id.tmpId,
      value,
      overwrite,
    )
  }

  remove(type: string, id: number | ModifyRes) {
    return remove(this, type, typeof id === 'number' ? id : id.tmpId)
  }

  query(
    type: string,
    id?: number | ModifyRes | (number | ModifyRes)[],
  ): BasedDbQuery {
    if (Array.isArray(id)) {
      let i = id.length
      while (i--) {
        if (typeof id[i] == 'object') {
          // @ts-ignore
          id[i] = id[i].tmpId
        }
      }
    } else if (typeof id == 'object') {
      id = id.tmpId
    }
    return new BasedDbQuery(this, type, id as number | number[])
  }

  drain() {
    flushBuffer(this)
    const t = this.writeTime
    this.writeTime = 0
    return t
  }

  async save() {
    let err: number
    const ts = Date.now()

    err = this.native.saveCommon(
      join(this.fileSystemPath, COMMON_SDB_FILE),
      this.dbCtxExternal,
    )
    if (err) {
      console.error(`Save common failed: ${err}`)
    }

    for (const mtKey of this.dirtyRanges) {
      const [typeId, start] = destructureCsmtKey(mtKey)
      const end = start + this.blockSize - 1
      const file = block_sdb_file(typeId, start, end)
      const path = join(this.fileSystemPath, file)
      const hash = Buffer.allocUnsafe(16)
      err = this.native.saveRange(
        path,
        typeId,
        start,
        end,
        this.dbCtxExternal,
        hash,
      )
      if (err) {
        console.error(`Save ${typeId}:${start}-${end} failed: ${err}`)
        return // TODO What to do with the merkle tree in this situation?
      }

      // console.log(`save range ${typeId}:${start}-${end} hash:`, hash)

      this.merkleTree.delete(mtKey)
      this.merkleTree.insert(mtKey, hash, { file, start, end })
    }
    this.dirtyRanges.clear()

<<<<<<< HEAD
    const dumps: {
      file: string
      hash?: string
      start?: number
      end?: number
    }[] = [
      {
        file: COMMON_SDB_FILE,
      },
    ]
    mt.visitLeafNodes((leaf) =>
      dumps.push({ ...leaf.data, hash: leaf.hash.toString('hex') }),
    )
    const data = {
      ts,
      blockSize: this.blockSize,
      hash: mt.getRoot().hash.toString('hex'),
      dumps,
=======
    const types: Writelog['types'] = {}
    for (const key in this.schemaTypesParsed) {
      const def = this.schemaTypesParsed[key]
      types[def.id] = { lastId: def.lastId, blockSize: this.blockSize }
    }

    const dumps: Writelog['rangeDumps'] = {}
    for (const key in this.schemaTypesParsed) {
      const def = this.schemaTypesParsed[key]
      dumps[def.id] = []
    }
    this.merkleTree.visitLeafNodes((leaf) => {
      const [typeId] = destructureCsmtKey(leaf.key)
      const data: CsmtNodeRange = leaf.data
      dumps[typeId].push({ ...data, hash: leaf.hash.toString('hex') })
    })

    const data: Writelog = {
      ts,
      types,
      commonDump: COMMON_SDB_FILE,
      rangeDumps: dumps,
    }
    const mtRoot = this.merkleTree.getRoot()
    if (mtRoot) {
      data.hash = mtRoot.hash.toString('hex')
>>>>>>> 2a58e80d
    }
    fs.appendFile(
      join(this.fileSystemPath, WRITELOG_FILE),
      JSON.stringify(data),
      { flag: 'w', flush: true },
    )
  }

  async stop(noSave?: boolean) {
    this.modifyCtx.len = 0
    if (!noSave) {
      await this.save()
    }
    db.stop(this.dbCtxExternal)
    await setTimeout()
  }

  async destroy() {
    return destroy(this)
  }
}<|MERGE_RESOLUTION|>--- conflicted
+++ resolved
@@ -1,6 +1,4 @@
-import { createHash } from 'crypto'
-import { create, update } from './modify/index.js'
-import { remove } from './modify/remove.js'
+import { create, update, remove } from './modify/index.js'
 import { ModifyRes } from './modify/ModifyRes.js'
 import { parse, Schema } from '@based/schema'
 import {
@@ -9,7 +7,7 @@
   createSchemaTypeDef,
   schemaToSelvaBuffer,
 } from './schema/schema.js'
-import { hashObjectIgnoreKeyOrder, stringHash } from '@saulx/hash'
+import { hashObjectIgnoreKeyOrder, hash, stringHash } from '@saulx/hash'
 import db from './native.js'
 import { BasedDbQuery } from './query/BasedDbQuery.js'
 import { flushBuffer } from './operations.js'
@@ -21,9 +19,7 @@
 import { createTree as createMerkleTree } from '../src/csmt/index.js'
 
 export * from './schema/typeDef.js'
-export * from './modify/index.js'
-export const native = db
-export { BasedQueryResponse } from './query/BasedIterable.js'
+export * from './modify/modify.js'
 
 const SCHEMA_FILE = 'schema.json'
 const WRITELOG_FILE = 'writelog.json'
@@ -158,7 +154,6 @@
       lastId: number
     }[]
   > {
-    console.log('start')
     this.id = stringHash(this.fileSystemPath) >>> 0
     if (opts.clean) {
       try {
@@ -207,9 +202,9 @@
         this.putSchema(JSON.parse(schema.toString()), true)
       }
     } catch (err) {}
+
     for (const key in this.schemaTypesParsed) {
       const def = this.schemaTypesParsed[key]
-
       const [total, lastId] = this.native.getTypeInfo(
         def.id,
         this.dbCtxExternal,
@@ -406,26 +401,6 @@
     }
     this.dirtyRanges.clear()
 
-<<<<<<< HEAD
-    const dumps: {
-      file: string
-      hash?: string
-      start?: number
-      end?: number
-    }[] = [
-      {
-        file: COMMON_SDB_FILE,
-      },
-    ]
-    mt.visitLeafNodes((leaf) =>
-      dumps.push({ ...leaf.data, hash: leaf.hash.toString('hex') }),
-    )
-    const data = {
-      ts,
-      blockSize: this.blockSize,
-      hash: mt.getRoot().hash.toString('hex'),
-      dumps,
-=======
     const types: Writelog['types'] = {}
     for (const key in this.schemaTypesParsed) {
       const def = this.schemaTypesParsed[key]
@@ -452,7 +427,6 @@
     const mtRoot = this.merkleTree.getRoot()
     if (mtRoot) {
       data.hash = mtRoot.hash.toString('hex')
->>>>>>> 2a58e80d
     }
     fs.appendFile(
       join(this.fileSystemPath, WRITELOG_FILE),
