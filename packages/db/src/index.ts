--- conflicted
+++ resolved
@@ -123,22 +123,14 @@
     return this.server.start.apply(this.server, arguments)
   }
 
-<<<<<<< HEAD
-  stop: DbServer['stop'] = async function () {
+  stop: DbServer['stop'] = async function (this: BasedDb) {
     await this.isModified()
-=======
-  stop: DbServer['stop'] = function (this: BasedDb) {
->>>>>>> 5cfe54ee
     this.client.stop()
     return this.server.stop.apply(this.server, arguments)
   }
 
-<<<<<<< HEAD
-  save: DbServer['save'] = async function () {
+  save: DbServer['save'] = async function (this: BasedDb) {
     await this.isModified()
-=======
-  save: DbServer['save'] = function (this: BasedDb) {
->>>>>>> 5cfe54ee
     return this.server.save.apply(this.server, arguments)
   }
 
@@ -146,11 +138,7 @@
     return this.server.migrateSchema.apply(this.server, arguments)
   }
 
-<<<<<<< HEAD
-  isModified: DbClient['isModified'] = function () {
-=======
   isModified: DbClient['isModified'] = function (this: BasedDb) {
->>>>>>> 5cfe54ee
     return this.client.isModified.apply(this.client, arguments)
   }
 
