import { create, update, remove } from './modify/modify.js'
import { ModifyRes } from './modify/ModifyRes.js'
import { parse, Schema } from '@based/schema'
import {
  PropDef,
  SchemaTypeDef,
  createSchemaTypeDef,
  schemaToSelvaBuffer,
} from './schema/schema.js'
import { wait } from '@saulx/utils'
import { hashObjectIgnoreKeyOrder, hash, stringHash } from '@saulx/hash'
import db from './native.js'
import { BasedDbQuery } from './query/BasedDbQuery.js'
import { flushBuffer } from './operations.js'
import { destroy } from './destroy.js'
import { setTimeout } from 'node:timers/promises'
import fs from 'node:fs/promises'
import { join } from 'node:path'
import { genId } from './schema/utils.js'

export * from './schema/typeDef.js'
export * from './modify/modify.js'

const SCHEMA_FILE = 'schema.json'

export class BasedDb {
  isDraining: boolean = false
  maxModifySize: number = 100 * 1e3 * 1e3
  modifyCtx: {
    max: number
    buf: Buffer
    hasStringField: number
    len: number
    field: number
    prefix0: number
    prefix1: number
    id: number
    lastMain: number
    mergeMain: (PropDef | any)[] | null
    mergeMainSize: number
    ctx: { offset?: number }
    queue: Map<number, (id: number) => void>
    db: BasedDb
  }

  id: number

  dbCtxExternal: any

  schema: Schema & { lastId: number }

  schemaTypesParsed: { [key: string]: SchemaTypeDef } = {}

  // total write time until .drain is called manualy
  writeTime: number = 0

  native = db

  fileSystemPath: string
  splitDump: boolean

  constructor({
    path,
    splitDump,
    maxModifySize,
  }: {
    path: string
    splitDump?: boolean,
    maxModifySize?: number
    fresh?: boolean
  }) {
    if (maxModifySize) {
      this.maxModifySize = maxModifySize
    }
    const max = this.maxModifySize
    this.modifyCtx = {
      max,
      hasStringField: -1,
      mergeMainSize: 0,
      mergeMain: null,
      buf: Buffer.allocUnsafe(max),
      len: 0,
      field: -1,
      prefix0: 0,
      prefix1: 0,
      id: -1,
      lastMain: -1,
      ctx: {},
      queue: new Map(),
      db: this,
    }

    this.fileSystemPath = path
    this.splitDump = !!splitDump
    this.schemaTypesParsed = {}
    this.schema = { lastId: 0, types: {} }
  }

  async start(opts: { clean?: boolean } = {}): Promise<
    {
      shard: number
      field: number
      entries: number
      type: number[]
      lastId: number
    }[]
  > {
    if (opts.clean) {
      try {
        await fs.rm(this.fileSystemPath, { recursive: true })
      } catch {}
    }

    try {
      await fs.mkdir(this.fileSystemPath, { recursive: true })
    } catch (err) {}
    if (this.splitDump) {
      const dumps = (await fs.readdir(this.fileSystemPath)).filter((fname: string) => fname.endsWith('.sdb') && fname != 'common.sdb')

      db.start(this.fileSystemPath, null, false)
      db.loadCommon(join(this.fileSystemPath, 'common.sdb'))
      dumps.forEach((fname) => db.loadRange(join(this.fileSystemPath, fname)))
    } else {
      const dumppath = join(this.fileSystemPath, 'data.sdb')
      const s = await fs.stat(dumppath).catch(() => null)

<<<<<<< HEAD
    this.id = stringHash(this.fileSystemPath) >>> 0
    this.dbCtxExternal = db.start(
      this.fileSystemPath,
      s ? dumppath : null,
      false,
      this.id,
    )
=======
      db.start(this.fileSystemPath, s ? dumppath : null, false)
    }
>>>>>>> c8ce489d

    try {
      const schema = await fs.readFile(join(this.fileSystemPath, SCHEMA_FILE))
      if (schema) {
        // Prop need to not call setting in selva
        this.putSchema(JSON.parse(schema.toString()), true)
      }
    } catch (err) { }

    for (const key in this.schemaTypesParsed) {
      const def = this.schemaTypesParsed[key]
      const [total, lastId] = this.native.getTypeInfo(
        def.id,
        this.dbCtxExternal,
      )
      def.total = total
      def.lastId = lastId
    }

    return []
  }

  updateTypeDefs() {
    for (const field in this.schema.types) {
      const type = this.schema.types[field]
      if (
        this.schemaTypesParsed[field] &&
        this.schemaTypesParsed[field].checksum ===
          hashObjectIgnoreKeyOrder(type) // bit weird..
      ) {
        continue
      } else {
        if (!type.id) {
          type.id = genId(this)
        }
        const def = createSchemaTypeDef(field, type, this.schemaTypesParsed)
        this.schemaTypesParsed[field] = def
      }
    }
  }

  putSchema(schema: Schema, fromStart: boolean = false): Schema {
    if (!fromStart) {
      parse(schema)
    }

    const { lastId } = this.schema
    this.schema = {
      lastId,
      ...schema,
    }

    this.updateTypeDefs()

    if (!fromStart) {
      fs.writeFile(
        join(this.fileSystemPath, SCHEMA_FILE),
        JSON.stringify(this.schema),
      )
      let types = Object.keys(this.schemaTypesParsed)
      const s = schemaToSelvaBuffer(this.schemaTypesParsed)
      for (let i = 0; i < s.length; i++) {
        //  TYPE SELVA user Uint8Array(6) [ 1, 17, 23, 0, 11, 0 ]
        const type = this.schemaTypesParsed[types[i]]
        // TODO should not crash!
        try {
          this.native.updateSchemaType(type.id, s[i], this.dbCtxExternal)
        } catch (err) {
          console.error('Cannot update schema on selva', type.type, err, s[i])
        }
      }
    }
    return this.schema
  }

  removeSchema() {
    // TODO fix
  }

  create(type: string, value: any): ModifyRes {
    return create(this, type, value)
  }

  upsert(type: string, aliases: Record<string, string>, value: any) {
    console.warn('TODO upsert nice')
    for (const key in aliases) {
    }
  }

  update(
    type: string,
    id: number | ModifyRes,
    value: any,
    overwrite?: boolean,
  ): ModifyRes {
    return update(
      this,
      type,
      typeof id === 'number' ? id : id.tmpId,
      value,
      overwrite,
    )
  }

  remove(type: string, id: number | ModifyRes) {
    return remove(this, type, typeof id === 'number' ? id : id.tmpId)
  }

  query(
    type: string,
    id?: number | ModifyRes | (number | ModifyRes)[],
  ): BasedDbQuery {
    if (Array.isArray(id)) {
      let i = id.length
      while (i--) {
        if (typeof id[i] == 'object') {
          // @ts-ignore
          id[i] = id[i].tmpId
        }
      }
    } else if (typeof id == 'object') {
      id = id.tmpId
    }
    return new BasedDbQuery(this, type, id as number | number[])
  }

  drain() {
    flushBuffer(this)
    const t = this.writeTime
    this.writeTime = 0
    return t
  }

  async save() {
    const dumppath = join(this.fileSystemPath, 'data.sdb')
    await fs.rm(dumppath).catch(() => {})
    var rdy = false
    const pid = this.native.save(dumppath, this.dbCtxExternal)
    while (!rdy) {
      await wait(100)
      if (this.native.isSaveReady(pid, dumppath)) {
        rdy = true
        break
      }
    }
  }

  async stop(noSave?: boolean) {
    this.modifyCtx.len = 0
    if (!noSave) {
      await this.save()
    }
    db.stop(this.id, this.dbCtxExternal)
    await setTimeout()
  }

  async destroy() {
    return destroy(this)
  }
}<|MERGE_RESOLUTION|>--- conflicted
+++ resolved
@@ -65,7 +65,7 @@
     maxModifySize,
   }: {
     path: string
-    splitDump?: boolean,
+    splitDump?: boolean
     maxModifySize?: number
     fresh?: boolean
   }) {
@@ -105,6 +105,8 @@
       lastId: number
     }[]
   > {
+    this.id = stringHash(this.fileSystemPath) >>> 0
+
     if (opts.clean) {
       try {
         await fs.rm(this.fileSystemPath, { recursive: true })
@@ -115,27 +117,26 @@
       await fs.mkdir(this.fileSystemPath, { recursive: true })
     } catch (err) {}
     if (this.splitDump) {
-      const dumps = (await fs.readdir(this.fileSystemPath)).filter((fname: string) => fname.endsWith('.sdb') && fname != 'common.sdb')
-
-      db.start(this.fileSystemPath, null, false)
-      db.loadCommon(join(this.fileSystemPath, 'common.sdb'))
-      dumps.forEach((fname) => db.loadRange(join(this.fileSystemPath, fname)))
+      const dumps = (await fs.readdir(this.fileSystemPath)).filter(
+        (fname: string) => fname.endsWith('.sdb') && fname != 'common.sdb',
+      )
+
+      this.dbCtxExternal = db.start(this.fileSystemPath, null, false, this.id)
+      db.loadCommon(join(this.fileSystemPath, 'common.sdb'), this.dbCtxExternal)
+      dumps.forEach((fname) =>
+        db.loadRange(join(this.fileSystemPath, fname), this.dbCtxExternal),
+      )
     } else {
+      // todo remove later
       const dumppath = join(this.fileSystemPath, 'data.sdb')
       const s = await fs.stat(dumppath).catch(() => null)
-
-<<<<<<< HEAD
-    this.id = stringHash(this.fileSystemPath) >>> 0
-    this.dbCtxExternal = db.start(
-      this.fileSystemPath,
-      s ? dumppath : null,
-      false,
-      this.id,
-    )
-=======
-      db.start(this.fileSystemPath, s ? dumppath : null, false)
-    }
->>>>>>> c8ce489d
+      this.dbCtxExternal = db.start(
+        this.fileSystemPath,
+        s ? dumppath : null,
+        false,
+        this.id,
+      )
+    }
 
     try {
       const schema = await fs.readFile(join(this.fileSystemPath, SCHEMA_FILE))
@@ -143,7 +144,7 @@
         // Prop need to not call setting in selva
         this.putSchema(JSON.parse(schema.toString()), true)
       }
-    } catch (err) { }
+    } catch (err) {}
 
     for (const key in this.schemaTypesParsed) {
       const def = this.schemaTypesParsed[key]
