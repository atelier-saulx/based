<<<<<<< HEAD
import { stringCompress } from './client/string.js'
import { DbServer } from './server/index.js'
import { DbClient, QueryId } from './client/index.js'
import { debugMode, debugServer } from './utils.js'
import { getDefaultHooks } from './hooks.js'
=======
import { stringCompress } from './db-client/string.js'
import { DbServer } from './db-server/index.js'
import { DbClient } from './db-client/index.js'
import { debugMode, debugServer } from './utils/debug.js'
import { getDefaultHooks } from './db-client/hooks.js'
>>>>>>> 2ed5b4a9
import { Emitter } from './shared/Emitter.js'
import wait from './utils/wait.js'
export { stringCompress }
export { DbClient, DbServer }
<<<<<<< HEAD
export { xxHash64 } from './client/xxHash64.js'
export { crc32 } from './client/crc32.js'
export { default as createHash } from './server/dbHash.js'
export * from './utils.js'
export * from './client/query/query.js'
export * from './client/query/BasedDbQuery.js'
export * from './client/query/BasedQueryResponse.js'
export * from './hooks.js'
export * from './server/subscription.js'
import { ParseSchemaDef } from './client/query/typeInference.js'
import { BasedDbQuery } from './client/query/BasedDbQuery.js'

export { getDefaultHooks, BasedDbOpts }
=======
export { xxHash64 } from './db-client/xxHash64.js'
export { crc32 } from './db-client/crc32.js'
export { default as createHash } from './db-server/dbHash.js'
export * from './utils/debug.js'
export * from './db-client/query/query.js'
export * from './db-client/query/BasedDbQuery.js'
export * from './db-client/query/BasedQueryResponse.js'
export * from './db-client/hooks.js'
export * from './db-server/subscription.js'

export const SCHEMA_FILE_DEPRECATED = 'schema.json'
export const SCHEMA_FILE = 'schema.bin'
export const WRITELOG_FILE = 'writelog.json'
export const COMMON_SDB_FILE = 'common.sdb'

export type BasedDbOpts = {
  path: string
  maxModifySize?: number
  debug?: boolean | 'server' | 'client'
  saveIntervalInSeconds?: number
}

export { getDefaultHooks }
>>>>>>> 2ed5b4a9

export class BasedDb<
  SchemaDef extends { types: any } = { types: any },
> extends Emitter {
  client: DbClient<SchemaDef>
  server: DbServer
  fileSystemPath: string

  constructor(opts: BasedDbOpts) {
    super()
    this.fileSystemPath = opts.path
    const server = new DbServer({
      path: opts.path,
      saveIntervalInSeconds: opts.saveIntervalInSeconds,
    })
    const client = new DbClient<SchemaDef>({
      maxModifySize: opts.maxModifySize,
      hooks: getDefaultHooks(server),
    })

    this.server = server
    this.client = client

    if (opts.debug) {
      if (opts.debug === 'client') {
        debugServer(this.server)
      } else if (opts.debug === 'server') {
        debugServer(this.server)
      } else {
        debugMode(this)
      }
    }
  }

  create: DbClient['create'] = function (this: BasedDb) {
    return this.client.create.apply(this.client, arguments)
  }

  copy: DbClient['copy'] = function (this: BasedDb) {
    return this.client.copy.apply(this.client, arguments)
  }

  update: DbClient['update'] = function (this: BasedDb) {
    return this.client.update.apply(this.client, arguments)
  }

  upsert: DbClient['upsert'] = function (this: BasedDb) {
    return this.client.upsert.apply(this.client, arguments)
  }

  insert: DbClient['insert'] = function (this: BasedDb) {
    return this.client.insert.apply(this.client, arguments)
  }

  delete: DbClient['delete'] = function (this: BasedDb) {
    return this.client.delete.apply(this.client, arguments)
  }

  expire: DbClient['expire'] = function (this: BasedDb) {
    return this.client.expire.apply(this.client, arguments)
  }

  // query: DbClient['query'] = function (this: BasedDb) {
  //   return this.client.query.apply(this.client, arguments)
  // }
  // Overload 1: Typed Query
  query<K extends keyof ParseSchemaDef<SchemaDef> & string>(
    type: K,
    id?: QueryId,
  ): BasedDbQuery<ParseSchemaDef<SchemaDef>[K], {}>

  // Overload 2: Root Query
  query(): BasedDbQuery<ParseSchemaDef<SchemaDef>, {}>

  // Implementation (Forwarding logic)
  query(type?: string, id?: QueryId): BasedDbQuery<any, any> {
    return this.client.query.apply(this.client, arguments as any)
  }

  schemaIsSet: DbClient['schemaIsSet'] = function (this: BasedDb) {
    return this.client.schemaIsSet.apply(this.client, arguments)
  }

  setSchema: DbClient['setSchema'] = function (this: BasedDb) {
    return this.client.setSchema.apply(this.client, arguments)
  }

  putSchema: DbClient['setSchema'] = function (this: BasedDb) {
    console.warn(
      'URGENT: putSchema will be removed in next release. Use setSchema instead!',
    )
    return this.setSchema.apply(this, arguments)
  }

  drain: DbClient['drain'] = function (this: BasedDb) {
    return this.client.drain.apply(this.client, arguments)
  }

  // server
  start: DbServer['start'] = function (this: BasedDb) {
    return this.server.start.apply(this.server, arguments)
  }

  stop: DbServer['stop'] = async function (this: BasedDb) {
    await this.isModified()
    this.client.stop()
    return this.server.stop.apply(this.server, arguments)
  }

  save: DbServer['save'] = async function (this: BasedDb) {
    await this.isModified()
    return this.server.save.apply(this.server, arguments)
  }

  isModified: DbClient['isModified'] = function (this: BasedDb) {
    return this.client.isModified.apply(this.client, arguments)
  }

  async destroy(): Promise<void> {
    await this.isModified()
    // Tmp fix: Gives node time to GC existing buffers else it can incorrectly re-asign to mem
    // Todo: clear all active queries, queues ETC
    await wait(Math.max(this.client.flushTime + 10, 10))
    this.client.destroy()
    await this.server.destroy()
  }

  override on() {
    return this.client.on.apply(this.client, arguments)
  }

  override off() {
    return this.client.on.apply(this.client, arguments)
  }
}<|MERGE_RESOLUTION|>--- conflicted
+++ resolved
@@ -1,35 +1,12 @@
-<<<<<<< HEAD
-import { stringCompress } from './client/string.js'
-import { DbServer } from './server/index.js'
-import { DbClient, QueryId } from './client/index.js'
-import { debugMode, debugServer } from './utils.js'
-import { getDefaultHooks } from './hooks.js'
-=======
 import { stringCompress } from './db-client/string.js'
 import { DbServer } from './db-server/index.js'
 import { DbClient } from './db-client/index.js'
 import { debugMode, debugServer } from './utils/debug.js'
 import { getDefaultHooks } from './db-client/hooks.js'
->>>>>>> 2ed5b4a9
 import { Emitter } from './shared/Emitter.js'
 import wait from './utils/wait.js'
 export { stringCompress }
 export { DbClient, DbServer }
-<<<<<<< HEAD
-export { xxHash64 } from './client/xxHash64.js'
-export { crc32 } from './client/crc32.js'
-export { default as createHash } from './server/dbHash.js'
-export * from './utils.js'
-export * from './client/query/query.js'
-export * from './client/query/BasedDbQuery.js'
-export * from './client/query/BasedQueryResponse.js'
-export * from './hooks.js'
-export * from './server/subscription.js'
-import { ParseSchemaDef } from './client/query/typeInference.js'
-import { BasedDbQuery } from './client/query/BasedDbQuery.js'
-
-export { getDefaultHooks, BasedDbOpts }
-=======
 export { xxHash64 } from './db-client/xxHash64.js'
 export { crc32 } from './db-client/crc32.js'
 export { default as createHash } from './db-server/dbHash.js'
@@ -53,7 +30,6 @@
 }
 
 export { getDefaultHooks }
->>>>>>> 2ed5b4a9
 
 export class BasedDb<
   SchemaDef extends { types: any } = { types: any },
