/*
 * Copyright (c) 2022-2024 SAULX
 * SPDX-License-Identifier: MIT
 */
#include <assert.h>
#include <string.h>
#include "jemalloc.h"
#include "tree.h"
#include "util/mempool.h"
#include "selva/selva_lang.h"
#include "selva/sort.h"

struct SelvaSortItem {
    RB_ENTRY(SelvaSortItem) _entry;
    const void *p;
    union {
        size_t data_len;
        int64_t i64;
        double d;
    };
    char data[];
};

struct SelvaSortCtx {
    enum SelvaSortOrder order;
    union {
        RB_HEAD(SelvaSortTreeNone, SelvaSortItem) out_none;
        RB_HEAD(SelvaSortTreeAscI64, SelvaSortItem) out_ai64;
        RB_HEAD(SelvaSortTreeDescI64, SelvaSortItem) out_di64;
        RB_HEAD(SelvaSortTreeAscDouble, SelvaSortItem) out_ad;
        RB_HEAD(SelvaSortTreeDescDouble, SelvaSortItem) out_dd;
        RB_HEAD(SelvaSortTreeAscBuffer, SelvaSortItem) out_ab;
        RB_HEAD(SelvaSortTreeDescBuffer, SelvaSortItem) out_db;
        RB_HEAD(SelvaSortTreeAscText, SelvaSortItem) out_at;
        RB_HEAD(SelvaSortTreeDescText, SelvaSortItem) out_dt;
    };
    struct mempool mempool;
    struct {
        struct SelvaSortItem *next;
    } iterator;
    enum selva_lang_code lang;
    enum selva_langs_trans trans;
    locale_t loc;
    wctrans_t loc_trans;
};

typedef int (*orderFunc)(const void * restrict a, const void * restrict b);

static int selva_sort_cmp_none(const struct SelvaSortItem * restrict a, const struct SelvaSortItem * restrict b)
{
    ptrdiff_t x = (ptrdiff_t)a->p;
    ptrdiff_t y = (ptrdiff_t)b->p;

    return x < y ? -1 : x > y ? 1 : 0;
}

static int selva_sort_cmp_asc_i64(const struct SelvaSortItem * restrict a, const struct SelvaSortItem * restrict b)
{
    int64_t x = a->i64;
    int64_t y = b->i64;

    return x < y ? -1 : x > y ? 1 : selva_sort_cmp_none(a, b);
}

static int selva_sort_cmp_desc_i64(const struct SelvaSortItem * restrict a, const struct SelvaSortItem * restrict b)
{
    return selva_sort_cmp_asc_i64(b, a);
}

static int selva_sort_cmp_asc_d(const struct SelvaSortItem * restrict a, const struct SelvaSortItem * restrict b)
{
    double x = a->d;
    double y = b->d;

    return x < y ? -1 : x > y ? 1 : selva_sort_cmp_none(a, b);
}

static int selva_sort_cmp_desc_d(const struct SelvaSortItem * restrict a, const struct SelvaSortItem * restrict b)
{
    return selva_sort_cmp_asc_d(b, a);
}

static int selva_sort_cmp_asc_buffer(const struct SelvaSortItem * restrict a, const struct SelvaSortItem * restrict b)
{
    int r;

    r = memcmp(a->data, b->data, min(a->data_len, b->data_len));
    if (r != 0) {
        return r;
    } else {
        size_t x = a->data_len;
        size_t y = b->data_len;

        return x < y ? -1 : x > y ? 1 : selva_sort_cmp_none(a, b);
    }
}

static int selva_sort_cmp_desc_buffer(const struct SelvaSortItem * restrict a, const struct SelvaSortItem * restrict b)
{
    return selva_sort_cmp_asc_buffer(b, a);
}

static int selva_sort_cmp_asc_text(const struct SelvaSortItem * restrict a, const struct SelvaSortItem * restrict b)
{
    const char *a_str = a->data;
    const char *b_str = b->data;
    int res = 0;

    res = strcmp(a_str, b_str);

    return (res != 0) ? res : selva_sort_cmp_none(a, b);
}

static int selva_sort_cmp_desc_text(const void * restrict a, const void * restrict b)
{
    return selva_sort_cmp_asc_text(b, a);
}

RB_GENERATE_STATIC(SelvaSortTreeNone, SelvaSortItem, _entry, selva_sort_cmp_none)
RB_GENERATE_STATIC(SelvaSortTreeAscI64, SelvaSortItem, _entry, selva_sort_cmp_asc_i64)
RB_GENERATE_STATIC(SelvaSortTreeDescI64, SelvaSortItem, _entry, selva_sort_cmp_desc_i64)
RB_GENERATE_STATIC(SelvaSortTreeAscDouble, SelvaSortItem, _entry, selva_sort_cmp_asc_d)
RB_GENERATE_STATIC(SelvaSortTreeDescDouble, SelvaSortItem, _entry, selva_sort_cmp_desc_d)
RB_GENERATE_STATIC(SelvaSortTreeAscBuffer, SelvaSortItem, _entry, selva_sort_cmp_asc_buffer)
RB_GENERATE_STATIC(SelvaSortTreeDescBuffer, SelvaSortItem, _entry, selva_sort_cmp_desc_buffer)
RB_GENERATE_STATIC(SelvaSortTreeAscText, SelvaSortItem, _entry, selva_sort_cmp_asc_text)
RB_GENERATE_STATIC(SelvaSortTreeDescText, SelvaSortItem, _entry, selva_sort_cmp_desc_text)

static bool use_mempool(enum SelvaSortOrder order)
{
    return (order == SELVA_SORT_ORDER_NONE ||
            order == SELVA_SORT_ORDER_I64_ASC ||
            order == SELVA_SORT_ORDER_I64_DESC ||
            order == SELVA_SORT_ORDER_DOUBLE_ASC ||
            order == SELVA_SORT_ORDER_DOUBLE_DESC);
}

struct SelvaSortCtx *selva_sort_init(enum SelvaSortOrder order)
{
    struct SelvaSortCtx *ctx = selva_malloc(sizeof(*ctx));

    ctx->order = order;
    RB_INIT(&ctx->out_none);
    ctx->lang = selva_lang_none;
    ctx->trans = SELVA_LANGS_TRANS_NONE;

    if (use_mempool(order)) {
        mempool_init(&ctx->mempool, 4'194'304, sizeof(struct SelvaSortItem), alignof(struct SelvaSortItem));
    }

    return ctx;
}

void selva_sort_set_lang(struct SelvaSortCtx *ctx, enum selva_lang_code lang, enum selva_langs_trans trans)
{
    ctx->lang = lang;
    ctx->trans = trans;
    ctx->loc = selva_lang_getlocale2(lang);
    ctx->loc_trans = selva_lang_wctrans(lang, trans);
}

void selva_sort_destroy(struct SelvaSortCtx *ctx)
{
    struct SelvaSortTreeNone *head = &ctx->out_none;
    struct SelvaSortItem *item;
    struct SelvaSortItem *tmp;
    bool pool = use_mempool(ctx->order);

    RB_FOREACH_SAFE(item, SelvaSortTreeNone, head, tmp) {
        if (pool) {
            mempool_return(&ctx->mempool, item);
        } else {
            selva_free(item);
        }
    }

    if (use_mempool(ctx->order)) {
        mempool_destroy(&ctx->mempool);
    }
    selva_free(ctx);
}

static struct SelvaSortItem *create_item_empty(struct SelvaSortCtx *ctx, const void *p)
{
    struct SelvaSortItem *item = mempool_get(&ctx->mempool);

    item->p = p;

    return item;
}

static struct SelvaSortItem *create_item_i64(struct SelvaSortCtx *ctx, int64_t v, const void *p)
{
    struct SelvaSortItem *item = mempool_get(&ctx->mempool);

    item->i64 = v;
    item->p = p;

    return item;
}

static struct SelvaSortItem *create_item_d(struct SelvaSortCtx *ctx, double d, const void *p)
{
    struct SelvaSortItem *item = mempool_get(&ctx->mempool);

    item->d = d;
    item->p = p;

    return item;
}

static struct SelvaSortItem *create_item_buffer(const void *buf, size_t len, const void *p)
{
    struct SelvaSortItem *item = selva_malloc(sizeof_wflex(struct SelvaSortItem, data, len));

    item->data_len = len;
    memcpy(item->data, buf, len);
    item->p = p;

    return item;
}

static struct SelvaSortItem *create_item_text(struct SelvaSortCtx *ctx, const char *str, size_t len, const void *p)
{
    struct SelvaSortItem *item;

    if (likely(len > 0)) {
        if (ctx->trans != SELVA_LANGS_TRANS_NONE) {
            str = selva_mbstrans(ctx->loc, str, len, ctx->loc_trans);
        }

        size_t data_len = strxfrm_l(NULL, str, 0, ctx->loc);

        item = selva_malloc(sizeof_wflex(struct SelvaSortItem, data, data_len + 1));
        strxfrm_l(item->data, str, len, ctx->loc);
        item->data_len = data_len;

        if (ctx->trans != SELVA_LANGS_TRANS_NONE) {
            selva_free((char *)str);
        }
    } else {
        item = selva_malloc(sizeof_wflex(struct SelvaSortItem, data, 1));
        item->data_len = 0;
    }

    item->p = p;

    return item;
}

void selva_sort_insert(struct SelvaSortCtx *ctx, const void *p)
{
    (void)RB_INSERT(SelvaSortTreeNone, &ctx->out_none, create_item_empty(ctx, p));
}

void selva_sort_insert_i64(struct SelvaSortCtx *ctx, int64_t v, const void *p)
{
    struct SelvaSortItem *item = create_item_i64(ctx, v, p);

    switch (ctx->order) {
    case SELVA_SORT_ORDER_I64_ASC:
        (void)RB_INSERT(SelvaSortTreeAscI64, &ctx->out_ai64, item);
        break;
    case SELVA_SORT_ORDER_I64_DESC:
        (void)RB_INSERT(SelvaSortTreeDescI64, &ctx->out_di64, item);
        break;
    default:
        abort();
    }
}

void selva_sort_insert_double(struct SelvaSortCtx *ctx, double d, const void *p)
{
    struct SelvaSortItem *item = create_item_d(ctx, d, p);

    switch (ctx->order) {
    case SELVA_SORT_ORDER_DOUBLE_ASC:
        (void)RB_INSERT(SelvaSortTreeAscDouble, &ctx->out_ad, item);
        break;
    case SELVA_SORT_ORDER_DOUBLE_DESC:
        (void)RB_INSERT(SelvaSortTreeDescDouble, &ctx->out_dd, item);
        break;
    default:
        abort();
    }
}

void selva_sort_insert_buf(struct SelvaSortCtx *ctx, const void *buf, size_t len, const void *p)
{
    struct SelvaSortItem *item = create_item_buffer(buf, len, p);

    switch (ctx->order) {
    case SELVA_SORT_ORDER_BUFFER_ASC:
        (void)RB_INSERT(SelvaSortTreeAscBuffer, &ctx->out_ab, item);
        break;
    case SELVA_SORT_ORDER_BUFFER_DESC:
        (void)RB_INSERT(SelvaSortTreeDescBuffer, &ctx->out_db, item);
        break;
    default:
        abort();
    }
}

void selva_sort_insert_text(struct SelvaSortCtx *ctx, const char *str, size_t len, const void *p)
{
    struct SelvaSortItem *item = create_item_text(ctx, str, len, p);

    switch (ctx->order) {
    case SELVA_SORT_ORDER_TEXT_ASC:
        (void)RB_INSERT(SelvaSortTreeAscText, &ctx->out_at, item);
        break;
    case SELVA_SORT_ORDER_TEXT_DESC:
        (void)RB_INSERT(SelvaSortTreeDescText, &ctx->out_dt, item);
        break;
    default:
        abort();
    }
}

static inline struct SelvaSortItem *find_none(struct SelvaSortCtx *ctx, const void *p)
{
    struct SelvaSortItem find = {
        .p  = p,
    };

    return RB_FIND(SelvaSortTreeNone, &ctx->out_none, &find);
}

static inline struct SelvaSortItem *find_i64(struct SelvaSortCtx *ctx, int64_t v, const void *p)
{
    struct SelvaSortItem find = {
        .p  = p,
        .i64 = v,
    };

    switch (ctx->order) {
    case SELVA_SORT_ORDER_I64_ASC:
        return RB_FIND(SelvaSortTreeAscI64, &ctx->out_ai64, &find);
    case SELVA_SORT_ORDER_I64_DESC:
        return RB_FIND(SelvaSortTreeDescI64, &ctx->out_di64, &find);
    default:
        abort();
    }
}

static inline struct SelvaSortItem *find_double(struct SelvaSortCtx *ctx, double d, const void *p)
{
    struct SelvaSortItem find = {
        .p = p,
        .d = d,
    };

    switch (ctx->order) {
    case SELVA_SORT_ORDER_DOUBLE_ASC:
        return RB_FIND(SelvaSortTreeAscDouble, &ctx->out_ad, &find);
    case SELVA_SORT_ORDER_DOUBLE_DESC:
        return RB_FIND(SelvaSortTreeDescDouble, &ctx->out_dd, &find);
    default:
        abort();
    }
}

static inline struct SelvaSortItem *find_buffer(struct SelvaSortCtx *ctx, const void *buf, size_t len, const void *p)
{
    struct SelvaSortItem *find = create_item_buffer(buf, len, p);
    struct SelvaSortItem *item;

    switch (ctx->order) {
    case SELVA_SORT_ORDER_BUFFER_ASC:
        item = RB_FIND(SelvaSortTreeAscBuffer, &ctx->out_ab, find);
        break;
    case SELVA_SORT_ORDER_BUFFER_DESC:
        item = RB_FIND(SelvaSortTreeDescBuffer, &ctx->out_db, find);
        break;
    default:
        abort();
    }

    selva_free(find);
    return item;
}

static inline struct SelvaSortItem *find_text(struct SelvaSortCtx *ctx, const char *str, size_t len, const void *p)
{
    struct SelvaSortItem *find = create_item_text(ctx, str, len, p);
    struct SelvaSortItem *item;

    switch (ctx->order) {
    case SELVA_SORT_ORDER_TEXT_ASC:
        item = RB_FIND(SelvaSortTreeAscText, &ctx->out_at, find);
        break;
    case SELVA_SORT_ORDER_TEXT_DESC:
        item = RB_FIND(SelvaSortTreeDescText, &ctx->out_dt, find);
        break;
    default:
        abort();
    }

    selva_free(find);
    return item;
}

void selva_sort_remove(struct SelvaSortCtx *ctx, const void *p)
{
    struct SelvaSortItem *item = find_none(ctx, p);

    assert(ctx->order == SELVA_SORT_ORDER_NONE);

    if (item) {
        (void)RB_REMOVE(SelvaSortTreeNone, &ctx->out_none, item);
        mempool_return(&ctx->mempool, item);
    }

<<<<<<< HEAD
    mempool_return(&ctx->mempool, item);
=======
>>>>>>> 8701e49e
}

void selva_sort_remove_i64(struct SelvaSortCtx *ctx, int64_t v, const void *p)
{
    struct SelvaSortItem *item = find_i64(ctx, v, p);
    if (item) {
        switch (ctx->order) {
        case SELVA_SORT_ORDER_I64_ASC:
            (void)RB_REMOVE(SelvaSortTreeAscI64, &ctx->out_ai64, item);
            break;
        case SELVA_SORT_ORDER_I64_DESC:
            (void)RB_REMOVE(SelvaSortTreeDescI64, &ctx->out_di64, item);
            break;
        default:
            abort();
        }

        mempool_return(&ctx->mempool, item);
    }
<<<<<<< HEAD

    mempool_return(&ctx->mempool, item);
=======
>>>>>>> 8701e49e
}

void selva_sort_remove_double(struct SelvaSortCtx *ctx, int64_t d, const void *p)
{
    struct SelvaSortItem *item = find_double(ctx, d, p);

    if (item) {
        switch (ctx->order) {
        case SELVA_SORT_ORDER_DOUBLE_ASC:
            (void)RB_REMOVE(SelvaSortTreeAscDouble, &ctx->out_ad, item);
            break;
        case SELVA_SORT_ORDER_DOUBLE_DESC:
            (void)RB_REMOVE(SelvaSortTreeDescDouble, &ctx->out_dd, item);
            break;
        default:
            abort();
        }

<<<<<<< HEAD
    mempool_return(&ctx->mempool, item);
=======
        mempool_return(&ctx->mempool, item);
    }
>>>>>>> 8701e49e
}

void selva_sort_remove_buf(struct SelvaSortCtx *ctx, const void *buf, size_t len, const void *p)
{
    struct SelvaSortItem *item = find_buffer(ctx, buf, len, p);

    if (item) {
        switch (ctx->order) {
        case SELVA_SORT_ORDER_BUFFER_ASC:
            (void)RB_REMOVE(SelvaSortTreeAscBuffer, &ctx->out_ab, item);
            break;
        case SELVA_SORT_ORDER_BUFFER_DESC:
            (void)RB_REMOVE(SelvaSortTreeDescBuffer, &ctx->out_db, item);
            break;
        default:
            abort();
        }

        selva_free(item);
    }
}

void selva_sort_remove_text(struct SelvaSortCtx *ctx, const char *str, size_t len, const void *p)
{
    struct SelvaSortItem *item = find_text(ctx, str, len, p);

    if (item) {
        switch (ctx->order) {
        case SELVA_SORT_ORDER_TEXT_ASC:
            (void)RB_REMOVE(SelvaSortTreeAscText, &ctx->out_at, item);
            break;
        case SELVA_SORT_ORDER_TEXT_DESC:
            (void)RB_REMOVE(SelvaSortTreeDescText, &ctx->out_dt, item);
            break;
        default:
            abort();
        }

        selva_free(item);
    }
}

void selva_sort_foreach_begin(struct SelvaSortCtx *ctx)
{
    struct SelvaSortTreeNone *head = &ctx->out_none;

    if (!RB_EMPTY(head)) {
        ctx->iterator.next = RB_MIN(SelvaSortTreeNone, head);
    }
}
void selva_sort_foreach_begin_reverse(struct SelvaSortCtx *ctx)
{
    struct SelvaSortTreeNone *head = &ctx->out_none;

    if (!RB_EMPTY(head)) {
        ctx->iterator.next = RB_MAX(SelvaSortTreeNone, head);
    }
}

void *selva_sort_foreach(struct SelvaSortCtx *ctx)
{
    struct SelvaSortItem *cur = ctx->iterator.next;

    if (!cur) {
        return nullptr;
    }

    ctx->iterator.next = RB_NEXT(SelvaSortTreeNone, ctx->out_none, cur);

    return (void *)cur->p;
}

void *selva_sort_foreach_reverse(struct SelvaSortCtx *ctx)
{
    struct SelvaSortItem *cur = ctx->iterator.next;

    if (!cur) {
        return nullptr;
    }

    ctx->iterator.next = RB_PREV(SelvaSortTreeNone, ctx->out_none, cur);

    return (void *)cur->p;
}

#define SELVA_SORT_FOREACH(name, RB_DIR, vt) \
    void *selva_sort_foreach_##name(struct SelvaSortCtx *ctx, typeof_field(struct SelvaSortItem, vt) *v) \
    { \
        struct SelvaSortItem *cur = ctx->iterator.next; \
        if (!cur) return nullptr; \
        ctx->iterator.next = RB_DIR(SelvaSortTreeNone, ctx->out_none, cur); \
        memcpy(v, &cur->vt, sizeof(cur->vt)); \
        return (void *)cur->p; \
    }

SELVA_SORT_FOREACH(i64, RB_NEXT, i64)
SELVA_SORT_FOREACH(i64_reverse, RB_PREV, i64)
SELVA_SORT_FOREACH(double, RB_NEXT, d)
SELVA_SORT_FOREACH(double_reverse, RB_PREV, d)

bool selva_sort_foreach_done(const struct SelvaSortCtx *ctx)
{
    return !ctx->iterator.next;
}

#if 0
#include <stdio.h>
#include <unistd.h>
#include "util/ctime.h"
#include "util/timestamp.h"

static void print_time(char *msg, struct timespec * restrict ts_start, struct timespec * restrict ts_end)
{
    struct timespec ts_diff;
    double t;
    const char *t_unit;

    timespec_sub(&ts_diff, ts_end, ts_start);
    t = timespec2ms(&ts_diff);

    if (t < 1e3) {
        t_unit = "ms";
    } else if (t < 60e3) {
        t /= 1e3;
        t_unit = "s";
    } else if (t < 3.6e6) {
        t /= 60e3;
        t_unit = "min";
    } else {
        t /= 3.6e6;
        t_unit = "h";
    }

    fprintf(stderr, "%s: %.2f %s\n", msg, t, t_unit);
}

__constructor
static void test(void)
{
    struct SelvaSortCtx *sort = selva_sort_init(SELVA_SORT_ORDER_I64_ASC);
    struct timespec ts_start, ts_end;
    unsigned seed = 100;

    ts_monotime(&ts_start);
    for (int64_t i = 0; i < 100'000; i++) {
        seed = (214013 * seed + 2531011);
        unsigned x = (seed >> 16) & 0x7FFF;
        selva_sort_insert_i64(sort, x, (void *)i);
    }
    ts_monotime(&ts_end);
    print_time("inserts", &ts_start, &ts_end);

    ts_monotime(&ts_start);
    selva_sort_foreach_begin(sort);
    while (!selva_sort_foreach_done(sort)) {
        __unused const void *item = selva_sort_foreach(sort);
    }
    ts_monotime(&ts_end);
    print_time("foreach", &ts_start, &ts_end);

    selva_sort_destroy(sort);
}
#endif<|MERGE_RESOLUTION|>--- conflicted
+++ resolved
@@ -411,10 +411,6 @@
         mempool_return(&ctx->mempool, item);
     }
 
-<<<<<<< HEAD
-    mempool_return(&ctx->mempool, item);
-=======
->>>>>>> 8701e49e
 }
 
 void selva_sort_remove_i64(struct SelvaSortCtx *ctx, int64_t v, const void *p)
@@ -434,11 +430,6 @@
 
         mempool_return(&ctx->mempool, item);
     }
-<<<<<<< HEAD
-
-    mempool_return(&ctx->mempool, item);
-=======
->>>>>>> 8701e49e
 }
 
 void selva_sort_remove_double(struct SelvaSortCtx *ctx, int64_t d, const void *p)
@@ -457,12 +448,8 @@
             abort();
         }
 
-<<<<<<< HEAD
-    mempool_return(&ctx->mempool, item);
-=======
         mempool_return(&ctx->mempool, item);
     }
->>>>>>> 8701e49e
 }
 
 void selva_sort_remove_buf(struct SelvaSortCtx *ctx, const void *buf, size_t len, const void *p)
