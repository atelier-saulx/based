/*
 * Copyright (c) 2024-2025 SAULX
 * SPDX-License-Identifier: MIT
 */
#include <assert.h>
#include <inttypes.h>
#include <stdio.h>
#include <string.h>
#include "jemalloc_selva.h"
#include "selva/align.h"
#include "selva/selva_hash128.h"
#include "selva/selva_lang.h"
#include "selva/selva_string.h"
#include "selva/colvec.h"
#include "selva_error.h"
#include "bits.h"
#include "db.h"
#include "db_panic.h"
#include "ptag.h"
#include "selva/fast_linear_search.h"
#include "selva/node_id_set.h"
#include "selva/fields.h"

#if defined(EN_VALGRIND)
#define selva_sallocx(p, v)     0
#endif

static void destroy_fields(struct SelvaFields *fields);
static void reference_meta_create(struct SelvaNodeReference *ref, size_t nr_fields);
static void reference_meta_destroy(struct SelvaDb *db, const struct EdgeFieldConstraint *efc, struct SelvaNodeReference *ref);

/**
 * Size of each type in fields.data.
 */
static const size_t selva_field_data_size[] = {
    [SELVA_FIELD_TYPE_NULL] = 0,
    [SELVA_FIELD_TYPE_STRING] = sizeof(struct selva_string),
    [SELVA_FIELD_TYPE_TEXT] = sizeof(struct SelvaTextField),
    [SELVA_FIELD_TYPE_REFERENCE] = sizeof(struct SelvaNodeReference),
    [SELVA_FIELD_TYPE_REFERENCES] = sizeof(struct SelvaNodeReferences),
    [SELVA_FIELD_TYPE_WEAK_REFERENCE] = sizeof(struct SelvaNodeWeakReference),
    [SELVA_FIELD_TYPE_WEAK_REFERENCES] = sizeof(struct SelvaNodeWeakReferences),
    [SELVA_FIELD_TYPE_MICRO_BUFFER] = 0, /* check fs. */
    [SELVA_FIELD_TYPE_ALIAS] = 0, /* Aliases are stored separately under the type struct. */
    [SELVA_FIELD_TYPE_ALIASES] = 0,
    [SELVA_FIELD_TYPE_COLVEC] = sizeof(void *),
};

size_t selva_fields_get_data_size(const struct SelvaFieldSchema *fs)
{
    const enum SelvaFieldType type = fs->type;

    if (type == SELVA_FIELD_TYPE_STRING) {
        const size_t fixed_len = fs->string.fixed_len;

        if (fixed_len > 0) {
            return sizeof(struct selva_string) + SELVA_STRING_STATIC_BUF_SIZE_WCRC(fs->string.fixed_len);
        } else {
            return sizeof(struct selva_string);
        }
    } else if (type == SELVA_FIELD_TYPE_MICRO_BUFFER) {
        return fs->smb.len;
    } else {
        return selva_field_data_size[type];
    }
}

static struct SelvaFieldInfo alloc_block(struct SelvaFields *fields, const struct SelvaFieldSchema *fs)
{
    char *data = (char *)PTAG_GETP(fields->data);
    const size_t off = fields->data_len;
    const size_t field_data_size = selva_fields_get_data_size(fs);
    const size_t new_size = ALIGNED_SIZE(off + field_data_size, SELVA_FIELDS_DATA_ALIGN);

    if ((ssize_t)new_size > (ssize_t)((1 << bitsizeof(struct SelvaFields, data_len)) - 1)) {
        db_panic("new_size too large: %zu", new_size);
    }
    if ((off & ~(size_t)((((1 << bitsizeof(struct SelvaFieldInfo, off)) - 1) << SELVA_FIELDS_OFF))) != 0) {
        db_panic("fields->data too full or invalid offset: %zu", off);
    }

    if (!data || selva_sallocx(data, 0) < new_size) {
        data = selva_realloc(data, new_size);
        fields->data = PTAG(data, PTAG_GETTAG(fields->data));
    }
    fields->data_len = new_size;
    memset(data + off, 0, field_data_size);

    return (struct SelvaFieldInfo){
        .in_use = true,
        .off = off >> SELVA_FIELDS_OFF,
    };
}

#if __has_c_attribute(reproducible)
[[reproducible]]
#endif
static inline void *nfo2p(const struct SelvaFields *fields, const struct SelvaFieldInfo *nfo)
{
    char *data = (char *)PTAG_GETP(fields->data);
    void *p = data + (nfo->off << SELVA_FIELDS_OFF);

    if (unlikely((char *)p > data + fields->data_len)) {
        db_panic("Invalid field data access");
    }

    return p;
}

#define NFO2P_QP(T, F, S, ...) \
    STATIC_IF(IS_POINTER_CONST((S)), \
            (T const *) (F) ((S) __VA_OPT__(,) __VA_ARGS__), \
            (T *) (F) ((S) __VA_OPT__(,) __VA_ARGS__))

#define nfo2p(FIELDS, NFO) NFO2P_QP(void, nfo2p, (FIELDS), (NFO))

void *selva_fields_nfo2p(struct SelvaFields *fields, const struct SelvaFieldInfo *nfo)
{
    return nfo2p(fields, nfo);
}

struct SelvaFields *selva_fields_node2fields(struct SelvaNode *node)
{
    return &node->fields;
}

/**
 * Ensure that a field is allocated properly.
 * @param node Optional node context.
 * @param fields is the fields structure modified.
 */
static struct SelvaFieldInfo *ensure_field(struct SelvaFields *fields, const struct SelvaFieldSchema *fs)
{
    struct SelvaFieldInfo *nfo;

    nfo = &fields->fields_map[fs->field];
    if (!nfo->in_use) {
        *nfo = alloc_block(fields, fs);
        memset(nfo2p(fields, nfo), 0, selva_fields_get_data_size(fs));
    }

    return nfo;
}

struct SelvaFieldInfo *selva_fields_ensure(struct SelvaFields *fields, const struct SelvaFieldSchema *fs)
{
    return ensure_field(fields, fs);
}

/**
 * Get a mutable string in fields at fs/nfo.
 */
static struct selva_string *get_mutable_string(struct SelvaFields *fields, const struct SelvaFieldSchema *fs, struct SelvaFieldInfo *nfo, size_t len)
{
    struct selva_string *s = nfo2p(fields, nfo);

    assert(nfo->in_use);
    assert(s && ((uintptr_t)s & 7) == 0);

    if (!(s->flags & SELVA_STRING_STATIC)) { /* Previously initialized. */
        int err;

        if (fs->string.fixed_len == 0) {
            err = selva_string_init(s, nullptr, len, SELVA_STRING_MUTABLE | SELVA_STRING_CRC);
        } else {
            assert(len <= fs->string.fixed_len);
            err = selva_string_init(s, nullptr, fs->string.fixed_len, SELVA_STRING_MUTABLE_FIXED | SELVA_STRING_CRC);
        }
        if (err) {
            s = nullptr;
        }
    }

    return s;
}

static int set_field_string(struct SelvaFields *fields, const struct SelvaFieldSchema *fs, struct SelvaFieldInfo *nfo, const char *str, size_t len)
{
    struct selva_string *s;

    assert(len >= 2 + sizeof(uint32_t));

    if (fs->string.fixed_len && len > fs->string.fixed_len) {
        return SELVA_ENOBUFS;
    }

    uint32_t crc;
    memcpy(&crc, str + len - sizeof(crc), sizeof(crc));
    s = get_mutable_string(fields, fs, nfo, len - sizeof(crc));
    (void)selva_string_replace_crc(s, str, len - sizeof(crc), crc);
    if (str[1] == 1) selva_string_set_compress(s);

    return 0;
}

int selva_fields_set_string(struct SelvaNode *node, const struct SelvaFieldSchema *fs, const char *str, size_t len)
{
    struct SelvaFields *fields = &node->fields;
    struct SelvaFieldInfo *nfo = ensure_field(fields, fs);

    if (fs->type != SELVA_FIELD_TYPE_STRING) {
        return SELVA_EINTYPE;
    }

    return set_field_string(fields, fs, nfo, str, len);
}

#if 0
static void print_refs(struct SelvaNode *node, const struct SelvaFieldSchema *fs)
{
    struct SelvaFields *fields = &node->fields;
    struct SelvaFieldInfo *nfo = &fields->fields_map[fs->field];

    assert(fs->type == SELVA_FIELD_TYPE_REFERENCES);
    if (nfo->in_use) {
        struct SelvaNodeReferences *refs = nfo2p(fields, nfo);

        fprintf(stderr, "node: %u: [", node->node_id);
        for (size_t i = 0; i < refs->nr_refs; i++) {
            fprintf(stderr, "%u%s", refs->refs[i].dst->node_id, (i < refs->nr_refs - 1) ? ", " : "");
        }
        fprintf(stderr, "] %p\n", refs);
    }
}
#endif

static void remove_refs_offset(struct SelvaNodeReferences *refs)
{
    if (refs->offset > 0) {
        memmove(refs->refs - refs->offset, refs->refs, refs->nr_refs * sizeof(*refs->refs));
        refs->refs -= refs->offset;
        refs->offset = 0;
    }
}

static void remove_weak_refs_offset(struct SelvaNodeWeakReferences *refs)
{
    /* If offset > 0 then refs is also allocated. */
    if (refs->offset > 0) {
        memmove(refs->refs - refs->offset, refs->refs, refs->nr_refs * sizeof(*refs->refs));
        refs->refs -= refs->offset;
        refs->offset = 0;
    }
}

/**
 * Write a ref to the fields data.
 * Note that this function doesn't touch the destination node.
 */
static int write_ref(struct SelvaNode * restrict node, const struct SelvaFieldSchema *fs, struct SelvaNode * restrict dst, struct SelvaNodeReference **ref_out)
{
    struct SelvaFields *fields = &node->fields;
    struct SelvaFieldInfo *nfo;
    struct SelvaNodeReference ref = {
        .dst = dst,
    };

    nfo = ensure_field(fields, fs);
    void *vp = nfo2p(fields, nfo);

    assert(!memcmp(vp, &(struct SelvaNodeReference){}, sizeof(struct SelvaNodeReference)));
    memcpy(vp, &ref, sizeof(ref));

    if (ref_out) {
        assert(((uintptr_t)vp & 7) == 0);
        *ref_out = (struct SelvaNodeReference *)vp;
    }

    return 0;
}

/**
 * Write a ref to the fields data.
 * Note that this function doesn't touch the destination node.
 */
static int write_refs(struct SelvaNode * restrict node, const struct SelvaFieldSchema *fs, ssize_t index, struct SelvaNode * restrict dst, struct SelvaNodeReference **ref_out)
{
    struct SelvaFields *fields = &node->fields;
    struct SelvaFieldInfo *nfo;

    if (index < -1) {
        return SELVA_EINVAL;
    }

    nfo = ensure_field(fields, fs);

    struct SelvaNodeReferences refs;
    void *vp = nfo2p(fields, nfo);

    memcpy(&refs, vp, sizeof(refs));

    if (refs.offset > 0) {
        if (index == 0) {
            /*
             * Lucky case:
             * 1. refs is already allocated,
             * 2. we have empty/unused space in front,
             * 3. new insertions falls within the empty space.
             */
            refs.refs--;
            refs.offset--;
            refs.nr_refs++;
            refs.refs[0] = (struct SelvaNodeReference){
                .dst = dst,
            };

#if 0
            assert(node_id_set_has(refs.index, refs.nr_refs, dst->node_id));
#endif

            goto out;
        }
    }

    if (refs.refs) {
        remove_refs_offset(&refs);
    }

    index = (index == -1) ? refs.nr_refs : (index > refs.nr_refs) ? refs.nr_refs : index;
    const size_t new_len = refs.nr_refs + 1;
    const size_t new_size = new_len * sizeof(*refs.refs);

    if (!refs.refs || selva_sallocx(refs.refs, 0) < new_size) {
        refs.refs = selva_realloc(refs.refs, new_size);
    }
    if ((size_t)index + 1 < new_len) {
        /* Move old refs to the right to make space. */
        assert(index + 1 + (new_len - 1 - index) <= new_len);
        memmove(refs.refs + index + 1, refs.refs + index, (new_len - 1 - index) * sizeof(*refs.refs));
    } else if (new_len - refs.nr_refs > 1) {
        /* Clear the gap created. */
        assert(refs.nr_refs + (new_len - refs.nr_refs) <= new_len);
        memset(refs.refs + refs.nr_refs, 0, (new_len - refs.nr_refs) * sizeof(*refs.refs));
    }
    refs.nr_refs = new_len;

    /*
     * Finally set the new ref in its correct location.
     */
    refs.refs[index] = (struct SelvaNodeReference){
        .dst = dst,
    };

#if 0
    assert(node_id_set_has(refs.index, refs.nr_refs, dst->node_id));
#endif

out:
    if (ref_out) {
        *ref_out = &refs.refs[index];
    }

    memcpy(vp, &refs, sizeof(refs));
    return 0;
}

/*
 * add_to_refs_index() must be called before this function.
 */
static void write_ref_2way(
        struct SelvaNode * restrict src, const struct SelvaFieldSchema *fs_src, ssize_t index,
        struct SelvaNode * restrict dst, const struct SelvaFieldSchema *fs_dst)
{
    int err;

    assert(fs_src->type == SELVA_FIELD_TYPE_REFERENCE || fs_src->type == SELVA_FIELD_TYPE_REFERENCES);
    assert(fs_dst->type == SELVA_FIELD_TYPE_REFERENCE || fs_dst->type == SELVA_FIELD_TYPE_REFERENCES);
#if 0
    assert(fs_src->edge_constraint.dst_node_type == dst->type);
    assert(fs_dst->edge_constraint.dst_node_type == src->type);
#endif

    err = (fs_src->type == SELVA_FIELD_TYPE_REFERENCE)
        ? write_ref(src, fs_src, dst, nullptr)
        : write_refs(src, fs_src, index, dst, nullptr);
    if (err) {
        db_panic("Failed to write ref: %s", selva_strerror(err));
    }

    err = (fs_dst->type == SELVA_FIELD_TYPE_REFERENCE)
        ? write_ref(dst, fs_dst, src, nullptr)
        : write_refs(dst, fs_dst, -1, src, nullptr);
    if (err) {
        db_panic("Failed to write the inverse reference field: %s", selva_strerror(err));
    }
}

/**
 * Clear single ref value.
 * @returns the original value.
 */
static struct SelvaNode *del_single_ref(struct SelvaDb *db, struct SelvaNode *src_node, const struct EdgeFieldConstraint *efc, struct SelvaFields *fields, struct SelvaFieldInfo *nfo, bool ignore_dependent)
{
    void *vp = nfo2p(fields, nfo);
    struct SelvaNodeReference ref;

    memcpy(&ref, vp, sizeof(ref));
    memset(vp, 0, sizeof(ref)); /* This is fine here because we have a copy of the original struct. */
    reference_meta_destroy(db, efc, &ref);

#if 0
    assert(!ref.dst || ref.dst->type == efc->dst_node_type);
#endif

    if (!ignore_dependent && (efc->flags & EDGE_FIELD_CONSTRAINT_FLAG_DEPENDENT)) {
        selva_expire_node(db, src_node->type, src_node->node_id, 0);
    }

    return ref.dst;
}

/**
 * This is only a helper for remove_reference().
 */
static void del_multi_ref(struct SelvaDb *db, struct SelvaNode *src_node, const struct EdgeFieldConstraint *efc, struct SelvaNodeReferences *refs, size_t i)
{
    struct SelvaNodeReference *ref;
    size_t id_set_len = refs->nr_refs;

    if (!refs->refs || id_set_len == 0) {
        return;
    }

    assert(i < id_set_len);

    ref = &refs->refs[i];
    reference_meta_destroy(db, efc, ref);

    assert(refs->index);
    if (!node_id_set_remove(&refs->index, &id_set_len, ref->dst->node_id)) {
        db_panic("node_id not found in refs: %u:%u\n", ref->dst->type, ref->dst->node_id);
    }
    memset(ref, 0, sizeof(*ref));
    ref = nullptr;

    if (i < refs->nr_refs - 1) {
        if (i == 0) {
            /*
             * Head removal can be done by offsetting the pointer.
             */
            refs->offset++;
            refs->refs++;

            static_assert(sizeof(refs->offset) == sizeof(uint16_t));
            if (refs->offset == 0xffff) {
                remove_refs_offset(refs);
            }
        } else if (i + 1 < refs->nr_refs) {
            /*
             * Otherwise we must do a slightly expensive memmove().
             */
            memmove(&refs->refs[i],
                    &refs->refs[i + 1],
                    (refs->nr_refs - i - 1) * sizeof(struct SelvaNodeReference));
        }

        /*
         * Realloc if we have a lot of extra space.
         */
        if (selva_sallocx(refs->refs - refs->offset, 0) / sizeof(refs->refs[0]) >= refs->nr_refs + 131072) {
            remove_refs_offset(refs);
            refs->refs = selva_realloc(refs->refs, refs->nr_refs * sizeof(refs->refs[0]));
        }
    }
    refs->nr_refs--;

    assert(id_set_len == refs->nr_refs);

    if  ((efc->flags & EDGE_FIELD_CONSTRAINT_FLAG_DEPENDENT) && refs->nr_refs == 0) {
        selva_expire_node(db, src_node->type, src_node->node_id, 0);
    }
}

static const struct SelvaFieldSchema *get_edge_dst_fs(
        const struct SelvaDb *db,
        const struct SelvaFieldSchema *fs_src)
{
    const struct EdgeFieldConstraint *efc = &fs_src->edge_constraint;
    struct SelvaTypeEntry *type_dst;

    if (fs_src->type != SELVA_FIELD_TYPE_REFERENCE &&
        fs_src->type != SELVA_FIELD_TYPE_REFERENCES) {
        return nullptr;
    }

    type_dst = selva_get_type_by_index(db, efc->dst_node_type);
    assert(type_dst->type == efc->dst_node_type);

    return selva_get_fs_by_te_field(type_dst, efc->inverse_field);
}

/**
 * Delete a reference field edge.
 * Clears both ways.
 * @param orig_dst should be given if fs_src is of type SELVA_FIELD_TYPE_REFERENCES.
 * @returns the removed dst_node_id.
 */
static node_id_t remove_reference(struct SelvaDb *db, struct SelvaNode *src, const struct SelvaFieldSchema *fs_src, node_id_t orig_dst, ssize_t idx, bool ignore_src_dependent)
{
    struct SelvaFields *fields_src = &src->fields;
    struct SelvaFieldInfo *nfo_src = &fields_src->fields_map[fs_src->field];
    struct SelvaNode *dst = nullptr;
    node_id_t dst_node_id = 0;

#if 0
    assert(selva_get_fs_by_node(db, src, fs_src->field) == fs_src);
#endif

    if (nfo_src->in_use) {
        if (fs_src->type == SELVA_FIELD_TYPE_REFERENCE) {
            dst = del_single_ref(db, src, &fs_src->edge_constraint, fields_src, nfo_src, ignore_src_dependent);
        } else if (fs_src->type == SELVA_FIELD_TYPE_REFERENCES) {
            struct SelvaNodeReferences *refs = nfo2p(fields_src, nfo_src);

            if (idx >= 0) {
                assert(idx < refs->nr_refs);
                dst = refs->refs[idx].dst;
                del_multi_ref(db, src, &fs_src->edge_constraint, refs, idx);
            } else {
                struct SelvaTypeEntry *dst_type = selva_get_type_by_index(db, fs_src->edge_constraint.dst_node_type);
                assert(dst_type);
                struct SelvaNode *orig_dst_node = selva_find_node(dst_type, orig_dst);
                assert(orig_dst_node);

                ssize_t i = fast_linear_search_references(refs->refs, refs->nr_refs, orig_dst_node);
                if (i >= 0) {
                    dst = refs->refs[i].dst;
                    del_multi_ref(db, src, &fs_src->edge_constraint, refs, i);
                }
            }
        }
    }

    /*
     * Clear from the other end.
     */
    if (dst) {
        const struct SelvaFieldSchema *fs_dst;
        struct SelvaFields *fields_dst = &dst->fields;
        struct SelvaFieldInfo *nfo_dst;

        dst_node_id = dst->node_id;

        fs_dst = get_edge_dst_fs(db, fs_src);
        if (!fs_dst) {
            db_panic("field schema not found");
        }

#if 0
        assert(fs_src->type == SELVA_FIELD_TYPE_REFERENCE || fs_src->type == SELVA_FIELD_TYPE_REFERENCES);
        assert(fs_dst->type == SELVA_FIELD_TYPE_REFERENCE || fs_dst->type == SELVA_FIELD_TYPE_REFERENCES);
        assert(selva_get_fs_by_node(db, src, fs_src->field) == fs_src);
        assert(selva_get_fs_by_node(db, dst, fs_dst->field) == fs_dst);
        assert(fs_src->edge_constraint.dst_node_type == dst->type);
        assert(fs_src->edge_constraint.inverse_field == fs_dst->field);
        assert(fs_dst->edge_constraint.dst_node_type == src->type);
        assert(fs_dst->edge_constraint.inverse_field == fs_src->field);
        assert(fs_dst->field < fields_dst->nr_fields);
#endif

        nfo_dst = &fields_dst->fields_map[fs_dst->field];
        if (nfo_dst->in_use) {
            if (fs_dst->type == SELVA_FIELD_TYPE_REFERENCE) {
                struct SelvaNode *removed;

#if 0
                assert(fs_dst->edge_constraint.dst_node_type == src->type);
#endif
                removed = del_single_ref(db, dst, &fs_dst->edge_constraint, fields_dst, nfo_dst, false);
                assert(removed == src);
            } else if (fs_dst->type == SELVA_FIELD_TYPE_REFERENCES) {
                struct SelvaNodeReferences *refs = nfo2p(fields_dst, nfo_dst);

                if (!node_id_set_has(refs->index, refs->nr_refs, src->node_id)) {
                    goto out;
                }

                ssize_t i = fast_linear_search_references(refs->refs, refs->nr_refs, src);
                assert(i >= 0);
                del_multi_ref(db, dst, &fs_dst->edge_constraint, refs, i);
            }
        }
    }

out:
    return dst_node_id;
}

static void remove_weak_reference(struct SelvaFields *fields, const struct SelvaFieldSchema *fs_src, node_id_t orig_dst)
{
    struct SelvaFieldInfo *nfo = &fields->fields_map[fs_src->field];
    void *vp = nfo2p(fields, nfo);

    if (fs_src->type == SELVA_FIELD_TYPE_WEAK_REFERENCE) {
        memset(vp, 0, sizeof(struct SelvaNodeWeakReference));
    } else if (fs_src->type == SELVA_FIELD_TYPE_WEAK_REFERENCES) {
        struct SelvaNodeWeakReferences refs;

        memcpy(&refs, vp, sizeof(refs));

        if (!refs.refs) {
            return;
        }

        for (size_t i = 0; i < refs.nr_refs; i++) {
            if (refs.refs[i].dst_id == orig_dst) {
                if (i == 0) {
                    /*
                     * Head removal can be done by offsetting the pointer.
                     */
                    refs.offset++;
                    refs.refs++;

                    static_assert(sizeof(refs.offset) == sizeof(uint32_t));
                    if (refs.offset == 0xFFFFFFFF) {
                        remove_weak_refs_offset(&refs);
                    }
                } else if (i + 1 < refs.nr_refs) {
                    /*
                     * Otherwise we must do a slightly expensive memmove().
                     */
                    memmove(&refs.refs[i],
                            &refs.refs[i + 1],
                            (refs.nr_refs - i - 1) * sizeof(struct SelvaNodeWeakReference));
                }

                refs.nr_refs--;

                /*
                 * Realloc if we have a lot of extra space.
                 */
                if (selva_sallocx(refs.refs - refs.offset, 0) / sizeof(refs.refs[0]) >= refs.nr_refs + 131072) {
                    remove_weak_refs_offset(&refs);
                    refs.refs = selva_realloc(refs.refs, refs.nr_refs * sizeof(refs.refs[0]));
                }

                memcpy(vp, &refs, sizeof(refs));
                break;
            }
        }
    }
}

static struct SelvaNodeReferences *clear_references(struct SelvaDb *db, struct SelvaNode *node, const struct SelvaFieldSchema *fs, selva_dirty_node_cb_t dirty_cb, void *dirty_ctx)
{
    struct SelvaFields *fields = &node->fields;
    struct SelvaFieldInfo *nfo = &fields->fields_map[fs->field];
    struct SelvaNodeReferences *refs;

    if (!nfo->in_use) {
        return nullptr;
    }

    refs = nfo2p(fields, nfo);
#if 0
    assert(((uintptr_t)refs & 7) == 0);
#endif

    if (dirty_cb && !(fs->edge_constraint.flags & EDGE_FIELD_CONSTRAINT_FLAG_SKIP_DUMP)) {
        dirty_cb(dirty_ctx, node->type, node->node_id);
    }

    while (refs->nr_refs > 0) {
        ssize_t i = refs->nr_refs - 1;
        node_id_t removed_dst;

        /*
         * Deleting the last ref first is faster because a memmove() is not needed.
         * TODO do we even need dst_node_id here.
         */
        node_id_t dst_node_id = refs->refs[i].dst->node_id;
        removed_dst = remove_reference(db, node, fs, dst_node_id, i, false);
        assert(removed_dst == dst_node_id);
        if (dirty_cb) {
            /*
             * TODO Don't call if this side of the ref is not saved. This would
             * be if the other side is a SELVA_FIELD_TYPE_REFERENCE field.
             * Otherwise, it's always saved.
             */
            dirty_cb(dirty_ctx, fs->edge_constraint.dst_node_type, removed_dst);
        }
    }

    selva_free(refs->index);
    refs->index = nullptr;

    return refs;
}

__attribute__((nonnull(1, 2)))
static void remove_references(struct SelvaDb *db, struct SelvaNode *node, const struct SelvaFieldSchema *fs, selva_dirty_node_cb_t dirty_cb, void *dirty_ctx)
{
    struct SelvaNodeReferences *refs = clear_references(db, node, fs, dirty_cb, dirty_ctx);
    if (refs) {
        selva_free(refs->refs - refs->offset);
        /*
         * ref->index is already freed.
         * TODO but maybe index shouldn't be freed by clear?
         */
    }
}

static void remove_weak_references(struct SelvaFields *fields, const struct SelvaFieldSchema *fs)
{
    struct SelvaFieldInfo *nfo = &fields->fields_map[fs->field];
    struct SelvaNodeWeakReferences refs;

    memcpy(&refs, nfo2p(fields, nfo), sizeof(refs));

    selva_free(refs.refs - refs.offset);
}

static int set_weak_references(struct SelvaFields *fields, const struct SelvaFieldSchema *fs_src, struct SelvaFieldInfo *nfo, struct SelvaNodeWeakReference dsts[], size_t nr_dsts)
{
<<<<<<< HEAD
    struct SelvaFieldInfo *nfo = &fields->fields_map[fs_src->field]; /* ensure_field() was already called by fields_set() */
=======
>>>>>>> 5db7260d
    void *vp = nfo2p(fields, nfo);
    struct SelvaNodeWeakReferences refs;

    assert(fs_src->type == SELVA_FIELD_TYPE_WEAK_REFERENCES);

    if (nr_dsts == 0) {
        return 0;
    }

    memcpy(&refs, vp, sizeof(refs));

    /*
     * Get rid of any offset first.
     */
    remove_weak_refs_offset(&refs);

    /*
     * Then add the new reference.
     */
    refs.nr_refs += nr_dsts;
    refs.refs = selva_realloc(refs.refs, refs.nr_refs * sizeof(refs.refs[0]));
    memcpy(refs.refs + refs.nr_refs - nr_dsts, dsts, nr_dsts * sizeof(*refs.refs));

    memcpy(vp, &refs, sizeof(refs));

    return 0;
}

int selva_fields_set_weak_reference2(struct SelvaFields *fields, const struct SelvaFieldSchema *fs, node_id_t dst)
{
    struct SelvaFieldInfo *nfo;
    struct SelvaNodeWeakReference ref = {
        .dst_id = dst,
    };

    if (fs->type != SELVA_FIELD_TYPE_WEAK_REFERENCE) {
        return SELVA_EINTYPE;
    }

    nfo = ensure_field(fields, fs);
    memcpy(nfo2p(fields, nfo), &ref, sizeof(ref));

    return 0;
}

int selva_fields_set_weak_reference(struct SelvaNode *node, const struct SelvaFieldSchema *fs, node_id_t dst)
{
    return selva_fields_set_weak_reference2(&node->fields, fs, dst);
}

int selva_fields_set_weak_references2(struct SelvaFields *fields, const struct SelvaFieldSchema *fs, node_id_t dst[], size_t nr_dsts)
{
    struct SelvaFieldInfo *nfo;

    if (fs->type != SELVA_FIELD_TYPE_WEAK_REFERENCES) {
        return SELVA_EINTYPE;
    }

    nfo = ensure_field(fields, fs);

    return set_weak_references(fields, fs, nfo, (struct SelvaNodeWeakReference *)dst, nr_dsts);
}

int selva_fields_set_weak_references(struct SelvaNode *node, const struct SelvaFieldSchema *fs, node_id_t dst[], size_t nr_dsts)
{
    return selva_fields_set_weak_references2(&node->fields, fs, dst, nr_dsts);
}

/**
 * Generic set function for SelvaFields that can be used for node fields as well as for edge metadata.
 * @param db Can be NULL if field type is not a strong reference.
 * @param node Can be NULL if field type is not a strong reference.
 */
static int fields_set(struct SelvaNode *node, const struct SelvaFieldSchema *fs, struct SelvaFields *fields, const void *value, size_t len)
{
    struct SelvaFieldInfo *nfo;

    /*
     * Note: We mostly don't verify len in this function. We merely expect that
     * the caller is passing it correctly.
     */
    switch (fs->type) {
    case SELVA_FIELD_TYPE_NULL:
        break;
    case SELVA_FIELD_TYPE_WEAK_REFERENCE:
        nfo = ensure_field(fields, fs);
        memcpy(nfo2p(fields, nfo), value, len);
        break;
    case SELVA_FIELD_TYPE_STRING:
        nfo = ensure_field(fields, fs);
        return set_field_string(fields, fs, nfo, value, len);
    case SELVA_FIELD_TYPE_TEXT:
        nfo = ensure_field(fields, fs);
        return selva_fields_set_text(node, fs, value, len);
    case SELVA_FIELD_TYPE_WEAK_REFERENCES:
        nfo = ensure_field(fields, fs);
        if ((len % sizeof(struct SelvaNodeWeakReference)) != 0) {
            return SELVA_EINVAL;
        }
        return set_weak_references(fields, fs, nfo, (struct SelvaNodeWeakReference *)value, len / sizeof(struct SelvaNodeWeakReference));
    case SELVA_FIELD_TYPE_MICRO_BUFFER: /* JBOB or MUFFER? */
        return selva_fields_set_micro_buffer(fields, fs, value, len);
    case SELVA_FIELD_TYPE_REFERENCES:
    case SELVA_FIELD_TYPE_REFERENCE:
    case SELVA_FIELD_TYPE_ALIAS:
    case SELVA_FIELD_TYPE_ALIASES:
    case SELVA_FIELD_TYPE_COLVEC:
        return SELVA_ENOTSUP;
        break;
    }

    return 0;
}

int selva_fields_set(struct SelvaNode *node, const struct SelvaFieldSchema *fs, const void *value, size_t len)
{
#if 0
    assert(selva_get_fs_by_node(db, node, fs->field) == fs);
#endif
    return fields_set(node, fs, &node->fields, value, len);
}

int selva_fields_get_mutable_string(struct SelvaNode *node, const struct SelvaFieldSchema *fs, size_t len, struct selva_string **s)
{
    struct SelvaFields *fields = &node->fields;
    struct SelvaFieldInfo *nfo;

    if (fs->type != SELVA_FIELD_TYPE_STRING) {
        return SELVA_EINTYPE;
    }

    if (fs->string.fixed_len && len > fs->string.fixed_len) {
        return SELVA_ENOBUFS;
    }

    nfo = ensure_field(fields, fs);
    *s = get_mutable_string(fields, fs, nfo, len);

    return !*s ? SELVA_EINVAL : 0;
}

struct selva_string *selva_fields_ensure_string(struct SelvaNode *node, const struct SelvaFieldSchema *fs, size_t initial_len)
{
    if (fs->type != SELVA_FIELD_TYPE_STRING) {
        return nullptr;
    }

    struct SelvaFields *fields = &node->fields;
    struct SelvaFieldInfo *nfo = ensure_field(fields, fs);

    return get_mutable_string(fields, fs, nfo, initial_len);
}

struct selva_string *selva_fields_ensure_string2(
        struct SelvaDb *db,
        struct SelvaNode *node,
        const struct EdgeFieldConstraint *efc,
        struct SelvaNodeReference *ref,
        const struct SelvaFieldSchema *fs,
        size_t initial_len)
{
    struct SelvaFieldInfo *nfo;

    if (fs->type != SELVA_FIELD_TYPE_STRING) {
        return nullptr;
    }

    selva_fields_ensure_ref_meta(db, node, ref, efc);
    nfo = ensure_field(ref->meta, fs);

    return get_mutable_string(ref->meta, fs, nfo, initial_len);
}

static void del_field_text(struct SelvaFields *fields, struct SelvaFieldInfo *nfo)
{
    struct SelvaTextField *text;

    assert(nfo->in_use);
    text = nfo2p(fields, nfo);

    const size_t len = text->len;
    for (size_t i = 0; i < len; i++) {
        selva_string_free(&text->tl[i]);
    }

    selva_free(text->tl);
    memset(text, 0, sizeof(*text));
}

static struct selva_string *find_text_by_lang(const struct SelvaTextField *text, enum selva_lang_code lang)
{
    const size_t len = text->len;

    for (size_t i = 0; i < len; i++) {
        struct selva_string *s = &text->tl[i];
        const uint8_t *buf;
        size_t blen;

        buf = selva_string_to_buf(s, &blen);
        if (blen >= (2 + sizeof(uint32_t)) && /* contains at least [lang | flag | .. | crc32 ] */
            buf[0] == lang) {
            return s;
        }
    }

    return nullptr;
}

struct ensure_text_field {
    struct SelvaTextField *text;
    struct selva_string *tl;
};

__attribute__((nonnull))
static struct ensure_text_field ensure_text_field(struct SelvaFields *fields, const struct SelvaFieldSchema *fs, enum selva_lang_code lang)
{
    struct SelvaFieldInfo *nfo;
    struct ensure_text_field res = {};

    if (fs->type != SELVA_FIELD_TYPE_TEXT) {
        db_panic("Invalid type for text! field: %d type: %s (%d)",
                 fs->field,
                 selva_str_field_type(fs->type), fs->type);
    }

    nfo = &fields->fields_map[fs->field];
    if (!nfo->in_use) {
        *nfo = alloc_block(fields, fs);
        res.text = memset(nfo2p(fields, nfo), 0, sizeof(*res.text));
        res.tl = nullptr;
    } else {
        res.text = nfo2p(fields, nfo);
        res.tl = find_text_by_lang(res.text, lang);
    }

    return res;
}

static void init_tl(struct selva_string *tl, const char *str, size_t len, uint32_t crc)
{
    const enum selva_string_flags flags = (len <= sizeof(tl->emb) - sizeof(crc))
        ? SELVA_STRING_MUTABLE_FIXED
        : SELVA_STRING_MUTABLE;
    int err;

    err = selva_string_init_crc(tl, str, len, crc, flags);
    if (err) {
        db_panic("Failed to init a text field");
    }
}

int selva_fields_set_text(
        struct SelvaNode *node,
        const struct SelvaFieldSchema *fs,
        const char *str,
        size_t len)
{
    assert(len >= 2 + sizeof(uint32_t));

    enum selva_lang_code lang = str[0];
    struct ensure_text_field tf;
    uint32_t crc;

    if (fs->type != SELVA_FIELD_TYPE_TEXT) {
        return SELVA_EINVAL;
    }

    memcpy(&crc, str + len - sizeof(crc), sizeof(crc));
    len -= sizeof(crc);

    tf = ensure_text_field(&node->fields, fs, lang);
    if (unlikely(!tf.text)) {
        db_panic("Text missing");
    }
    if (tf.tl) {
        if (tf.tl->flags & SELVA_STRING_MUTABLE_FIXED) {
            selva_string_free(tf.tl);
            init_tl(tf.tl, str, len, crc);
        } else {
            (void)selva_string_replace_crc(tf.tl, str, len, crc);
        }
    } else {
        tf.text->tl = selva_realloc(tf.text->tl, ++tf.text->len * sizeof(*tf.text->tl));
        tf.tl = memset(&tf.text->tl[tf.text->len - 1], 0, sizeof(*tf.tl));
        init_tl(tf.tl, str, len, crc);
    }

    return 0;
}

int selva_fields_get_text(
        struct SelvaNode * restrict node,
        const struct SelvaFieldSchema *fs,
        enum selva_lang_code lang,
        const char **str,
        size_t *len)
{
    struct SelvaFields *fields = &node->fields;
    const struct SelvaFieldInfo *nfo;
    const struct SelvaTextField *text;
    struct selva_string *s;

    if (fs->type != SELVA_FIELD_TYPE_TEXT) {
        return SELVA_EINVAL;
    }

    nfo = &fields->fields_map[fs->field];
    if (!nfo->in_use) {
        return SELVA_ENOENT;
    }

    text = nfo2p(fields, nfo);
    s = find_text_by_lang(text, lang);
    if (s) {
        const char *res_str;
        size_t res_len;

        res_str = (const char *)selva_string_to_buf(s, &res_len);
        if (str) {
            *str = res_str;
        }
        if (len) {
            *len = res_len;
        }

        return 0;
    }

    return SELVA_ENOENT;
}

int selva_fields_set_micro_buffer(struct SelvaFields *fields, const struct SelvaFieldSchema *fs, const void *value, size_t len)
{
    struct SelvaFieldInfo *nfo;

    if (fs->type != SELVA_FIELD_TYPE_MICRO_BUFFER) {
        return SELVA_EINTYPE;
    }

    nfo = ensure_field(fields, fs);
    if (len > fs->smb.len) {
        return SELVA_EINVAL;
    }

    memcpy(nfo2p(fields, nfo), value, len);
    memset((char *)nfo2p(fields, nfo) + len, 0, fs->smb.len - len);

    return 0;
}

int selva_fields_set_micro_buffer2(struct SelvaNode *node, const struct SelvaFieldSchema *fs, const void *value, size_t len)
{
    return selva_fields_set_micro_buffer(&node->fields, fs, value, len);
}

/**
 * @returns false if NOK
 */
static bool add_to_refs_index_(
        struct SelvaNode *node,
        const struct SelvaFieldSchema *fs,
        struct SelvaFieldInfo *nfo,
        node_id_t dst)
{
    bool res = true;

    if (fs->type == SELVA_FIELD_TYPE_REFERENCES) {
        assert(nfo->in_use);

        struct SelvaNodeReferences *refs = nfo2p(&node->fields, nfo);
        size_t nr_refs = 0;

        nr_refs = refs->nr_refs;
        res = node_id_set_add(&refs->index, &nr_refs, dst);
        if (res) {
            assert(nr_refs > refs->nr_refs);
            /* These will be equal again once the actual reference is created. */
        }
    }

    return res;
}

static bool add_to_refs_index(
        struct SelvaNode * restrict src,
        struct SelvaNode * restrict dst,
        const struct SelvaFieldSchema * restrict fs_src,
        const struct SelvaFieldSchema * restrict fs_dst)
{
    struct SelvaFieldInfo *nfo_src = ensure_field(&src->fields, fs_src);
    struct SelvaFieldInfo *nfo_dst = ensure_field(&dst->fields, fs_dst);
    const bool added_src = add_to_refs_index_(src, fs_src, nfo_src, dst->node_id);
    const bool added_dst = add_to_refs_index_(dst, fs_dst, nfo_dst, src->node_id);

    /*
     * If both are refs then:
     * added_src && added_dst || !added_src && !added_src == true
     * If one is ref then it's always true and the other is either false or true.
     */

    return added_src && added_dst;
}

int selva_fields_references_insert(
        struct SelvaDb *db,
        struct SelvaNode * restrict node,
        const struct SelvaFieldSchema *fs,
        ssize_t index,
        bool reorder,
        struct SelvaTypeEntry *te_dst,
        struct SelvaNode *restrict dst,
        struct SelvaNodeReference **ref_out)
{
    const struct SelvaFieldSchema *fs_dst;
    node_type_t type_dst = te_dst->type;

    if (fs->type != SELVA_FIELD_TYPE_REFERENCES ||
        type_dst != dst->type ||
        type_dst != fs->edge_constraint.dst_node_type) {
        return SELVA_EINVAL;
    }

    fs_dst = selva_get_fs_by_te_field(te_dst, fs->edge_constraint.inverse_field);
    if (!fs_dst) {
        return SELVA_EINTYPE;
    }

    if (add_to_refs_index(node, dst, fs, fs_dst)) {
        int err;

        if (fs_dst->type == SELVA_FIELD_TYPE_REFERENCE) {
            remove_reference(db, dst, fs_dst, 0, -1, false);
        }

        /*
         * Two-way write.
         * See: write_ref_2way()
         */
        err = write_refs(node, fs, index, dst, ref_out);
        if (err) {
            db_panic("Failed to write ref: %s", selva_strerror(err));
        }
        err = (fs_dst->type == SELVA_FIELD_TYPE_REFERENCE)
            ? write_ref(dst, fs_dst, node, nullptr)
            : write_refs(dst, fs_dst, -1, node, nullptr);
        if (err) {
            db_panic("Failed to write the inverse reference field: %s", selva_strerror(err));
        }

        return 0;
    } else if (reorder) {
        struct SelvaFields *fields = &node->fields;
        struct SelvaFieldInfo *nfo = &fields->fields_map[fs->field];
        struct SelvaNodeReferences *refs = nfo2p(fields, nfo);
        ssize_t index_old;
        int err = 0;

        index_old = fast_linear_search_references(refs->refs, refs->nr_refs, dst);
        if (index_old < 0) {
            return SELVA_EGENERAL;
        } else if (index_old == index) {
            goto done;
        }

        err = selva_fields_references_move(node, fs, index_old, index);

done:
        if (ref_out) {
            *ref_out = &refs->refs[index];
        }
        return err;
    } else {
        if (ref_out) {
            struct SelvaFields *fields = &node->fields;
            struct SelvaFieldInfo *nfo = &fields->fields_map[fs->field];
            struct SelvaNodeReferences *refs = nfo2p(fields, nfo);

            *ref_out = &refs->refs[fast_linear_search_references(refs->refs, refs->nr_refs, dst)];
        }
        return SELVA_EEXIST;
    }
    __builtin_unreachable();
}

int selva_fields_reference_set(
        struct SelvaDb *db,
        struct SelvaNode * restrict src,
        const struct SelvaFieldSchema *fs_src,
        struct SelvaNode * restrict dst,
        struct SelvaNodeReference **ref_out,
        node_id_t dirty_nodes[static 2])
{
    const struct SelvaFieldSchema *fs_dst;
    int err;

    assert(fs_src->type == SELVA_FIELD_TYPE_REFERENCE);
    assert(fs_src->edge_constraint.dst_node_type == dst->type);

    if (!dst || src == dst) {
        return SELVA_EINVAL;
    }

    fs_dst = get_edge_dst_fs(db, fs_src);
    if (!fs_dst) {
        return SELVA_EINTYPE;
    }
#if 0
    assert(fs_dst->edge_constraint.dst_node_type == src->type);
#endif

    if (fs_dst->type == SELVA_FIELD_TYPE_REFERENCES && !add_to_refs_index(src, dst, fs_src, fs_dst)) {
        return SELVA_EEXIST;
    }

    /*
     * Remove previous refs.
     */
    dirty_nodes[0] = remove_reference(db, src, fs_src, 0, -1, true);
    if (fs_dst->type == SELVA_FIELD_TYPE_REFERENCE) {
        /* The destination may have a ref to somewhere. */
        dirty_nodes[1] = remove_reference(db, dst, fs_dst, 0, -1, false);
    } else {
        dirty_nodes[1] = 0;
    }

    /*
     * Two-way write.
     * See: write_ref_2way()
     */
    err = write_ref(src, fs_src, dst, ref_out);
    if (err) {
        db_panic("Failed to write ref: %s", selva_strerror(err));
    }
    err = (fs_dst->type == SELVA_FIELD_TYPE_REFERENCE)
        ? write_ref(dst, fs_dst, src, nullptr)
        : write_refs(dst, fs_dst, -1, src, nullptr);
    if (err) {
        db_panic("Failed to write the inverse reference field: %s", selva_strerror(err));
    }

    return 0;
}

size_t selva_fields_prealloc_refs(struct SelvaNode *node, const struct SelvaFieldSchema *fs, size_t nr_refs_min)
{
    struct SelvaFields *fields = &node->fields;

    if (unlikely(fs->type != SELVA_FIELD_TYPE_REFERENCES)) {
        db_panic("Invalid type: %s", selva_str_field_type(fs->type));
    }

    struct SelvaFieldInfo *nfo = ensure_field(fields, fs);
    struct SelvaNodeReferences *refs = nfo2p(fields, nfo);

    if (refs->nr_refs >= nr_refs_min) {
        goto out;
    }

    if (refs->refs) {
        remove_refs_offset(refs);
    }
    refs->refs = selva_realloc(refs->refs, nr_refs_min * sizeof(refs->refs[0]));
    refs->index = selva_realloc(refs->index, nr_refs_min * sizeof(refs->index[0]));

out:
    return refs->nr_refs;
}

static void selva_fields_references_insert_tail_wupsert_empty_src_field(
        struct SelvaDb *db,
        struct SelvaTypeEntry *te_dst,
        struct SelvaNode *restrict src,
        const struct SelvaFieldSchema *fs_src,
        const struct SelvaFieldSchema *fs_dst,
        const node_id_t ids[],
        size_t nr_ids,
        void (*fn)(struct SelvaDb *db, struct SelvaNode *restrict src, struct SelvaNode *restrict dst, const struct SelvaFieldSchema *fs_src, const struct SelvaFieldSchema *fs_dst))
{
    for (size_t i = 0; i < nr_ids; i++) {
        node_id_t dst_id = ids[i];
        struct SelvaNode *dst;

        dst = selva_upsert_node(te_dst, dst_id);
        if (!dst) {
            continue;
        }

        if (!add_to_refs_index(src, dst, fs_src, fs_dst)) {
            continue; /* ignore. */
        }

        fn(db, src, dst, fs_src, fs_dst);
    }
}

static void selva_fields_references_insert_tail_wupsert_nonempty_src_field(
        struct SelvaDb *db,
        struct SelvaTypeEntry *te_dst,
        struct SelvaNode *restrict src,
        const struct SelvaFieldSchema *fs_src,
        const struct SelvaFieldSchema *fs_dst,
        const node_id_t ids[],
        size_t nr_ids,
        void (*fn)(struct SelvaDb *db, struct SelvaNode *restrict src, struct SelvaNode *restrict dst, const struct SelvaFieldSchema *fs_src, const struct SelvaFieldSchema *fs_dst))
{
    const struct SelvaFields *fields = &src->fields;
    const struct SelvaFieldInfo *nfo = &fields->fields_map[fs_src->field];
    typeof_field(struct SelvaNodeReferences, nr_refs) *index_len = (typeof(index_len))((char *)nfo2p(fields, nfo) + offsetof(struct SelvaNodeReferences, nr_refs));
    typeof_field(struct SelvaNodeReferences, index) *index = (typeof(index))((char *)nfo2p(fields, nfo) + offsetof(struct SelvaNodeReferences, index));
    ssize_t index_lower_bound = node_id_set_bsearch(*index, *index_len, ids[0]);

    if (index_lower_bound < 0) {
        index_lower_bound = 0;
    }

    for (size_t i = 0; i < nr_ids; i++) {
        node_id_t dst_id = ids[i];
        struct SelvaNode *dst;

        ssize_t k = node_id_set_bsearch(*index + index_lower_bound, *index_len - index_lower_bound, dst_id);
        if (k > 0) {
            index_lower_bound = k;
            continue; /* ignore */
        }

        dst = selva_upsert_node(te_dst, dst_id);
        if (!dst) {
            continue;
        }

        if (!add_to_refs_index(src, dst, fs_src, fs_dst)) {
            continue; /* already inserted. */
        }

        fn(db, src, dst, fs_src, fs_dst);
    }
}

static void selva_fields_references_insert_tail_wupsert_insert_refs(
        struct SelvaDb *,
        struct SelvaNode *restrict src,
        struct SelvaNode *restrict dst,
        const struct SelvaFieldSchema *fs_src,
        const struct SelvaFieldSchema *fs_dst)
{
#if 0
    assert(fs_dst->type == SELVA_FIELD_TYPE_REFERENCES);
#endif
    write_ref_2way(src, fs_src, -1, dst, fs_dst);
}

static void selva_fields_references_insert_tail_wupsert_insert_ref(
        struct SelvaDb *db,
        struct SelvaNode *restrict src,
        struct SelvaNode *restrict dst,
        const struct SelvaFieldSchema *fs_src,
        const struct SelvaFieldSchema *fs_dst)
{
    /* fs_dst->type == SELVA_FIELD_TYPE_REFERENCE so needs to be removed. */
#if 0
    assert (fs_dst->type == SELVA_FIELD_TYPE_REFERENCE);
#endif
    remove_reference(db, dst, fs_dst, 0, -1, false);
    write_ref_2way(src, fs_src, -1, dst, fs_dst);
}

int selva_fields_references_insert_tail_wupsert(
        struct SelvaDb *db,
        struct SelvaNode * restrict node,
        const struct SelvaFieldSchema *fs,
        struct SelvaTypeEntry *te_dst,
        const node_id_t ids[],
        size_t nr_ids)
{
    const struct SelvaFieldSchema *fs_dst;
    node_type_t type_dst = te_dst->type;

    if (fs->type != SELVA_FIELD_TYPE_REFERENCES ||
        type_dst != fs->edge_constraint.dst_node_type) {
        return SELVA_EINVAL;
    }

    if (nr_ids == 0) {
        return 0;
    }

    fs_dst = selva_get_fs_by_te_field(te_dst, fs->edge_constraint.inverse_field);
    if (!fs_dst) {
        return SELVA_EINTYPE;
    }

    const size_t old_nr_refs = selva_fields_prealloc_refs(node, fs, nr_ids);
    if (fs_dst->type == SELVA_FIELD_TYPE_REFERENCES) {
        if (old_nr_refs == 0) { /* field is empty. */
            selva_fields_references_insert_tail_wupsert_empty_src_field(db, te_dst, node, fs, fs_dst, ids, nr_ids, selva_fields_references_insert_tail_wupsert_insert_refs);
        } else { /* field is non-empty. */
            selva_fields_references_insert_tail_wupsert_nonempty_src_field(db, te_dst, node, fs, fs_dst, ids, nr_ids, selva_fields_references_insert_tail_wupsert_insert_refs);
        }
    } else { /* fs_dst->type == SELVA_FIELD_TYPE_REFERENCE */
        if (old_nr_refs == 0) {
            selva_fields_references_insert_tail_wupsert_empty_src_field(db, te_dst, node, fs, fs_dst, ids, nr_ids, selva_fields_references_insert_tail_wupsert_insert_ref);
        } else {
            selva_fields_references_insert_tail_wupsert_nonempty_src_field(db, te_dst, node, fs, fs_dst, ids, nr_ids, selva_fields_references_insert_tail_wupsert_insert_ref);
        }
    }

    return 0;
}

static int clone_refs(struct SelvaNodeReferences *refs, struct SelvaFields *fields, const struct SelvaFieldSchema *fs)
{
    struct SelvaFieldInfo *nfo;

    if (fs->type != SELVA_FIELD_TYPE_REFERENCES) {
        return SELVA_EINTYPE;
    }

    nfo = &fields->fields_map[fs->field];
    memcpy(refs, nfo2p(fields, nfo), sizeof(*refs));

    return 0;
}

static size_t ary_idx_to_abs(ssize_t len, ssize_t ary_idx)
{
    if (ary_idx >= 0) {
        return ary_idx;
    } else if (len == 0) {
        return 0;
    } else {
        return imaxabs((len + ary_idx) % len);
    }
}

int selva_fields_references_move(
        struct SelvaNode *node,
        const struct SelvaFieldSchema *fs,
        ssize_t index_old,
        ssize_t index_new)
{
    struct SelvaNodeReferences refs;
    int err;

    err = clone_refs(&refs, &node->fields, fs);
    if (err) {
        return err;
    }

    index_old = ary_idx_to_abs(refs.nr_refs, index_old);
    index_new = min(ary_idx_to_abs(refs.nr_refs, index_new), refs.nr_refs - 1);

    if (index_old < 0 || index_old >= refs.nr_refs ||
        index_new < 0 || index_new >= refs.nr_refs) {
        return SELVA_EINVAL;
    }

    if (index_old < index_new) {
        struct SelvaNodeReference tmp = refs.refs[index_old];

        /*
         *   0   1   2   3   4   5   6
         * | a | b |   | d | e | f | g |
         *           |           ^
         *           +-----c-----+
         *
         * First fill the hole.
         */
        memmove(refs.refs + index_old, refs.refs + index_old + 1, (index_new - index_old) * sizeof(*refs.refs));
        /*
         *   0   1   2   3   4   5   6
         * | a | b | d | e | f |   | g |
         *           |           ^
         *           +-----c-----+
         *
         * Assign tmp to the new index.
         */
        refs.refs[index_new] = tmp;
        /*
         *   0   1   2   3   4   5   6
         * | a | b | d | e | f | c | g |
         */
    } else if (index_old > index_new) {
        struct SelvaNodeReference tmp = refs.refs[index_old];

        /*
         *   0   1   2   3   4   5   6
         * | a | b | c | d | e |   | g |
         *           ^           |
         *           +-----f-----+
         *
         * First fill the hole.
         */
        memmove(refs.refs + index_new + 1, refs.refs + index_new, (index_old - index_new) * sizeof(*refs.refs));
        /*
         *   0   1   2   3   4   5   6
         * | a | b |   | c | d | e | g |
         *           ^           |
         *           +-----f-----+
         *
         * Assign tmp to the new index.
         */
        refs.refs[index_new] = tmp;
        /*
         *   0   1   2   3   4   5   6
         * | a | b | f | c | d | e | g |
         */
    } /* else NOP */

    return 0;
}

int selva_fields_references_swap(
        struct SelvaNode *node,
        const struct SelvaFieldSchema *fs,
        size_t index1,
        size_t index2)
{
    struct SelvaNodeReferences refs;
    int err;

    err = clone_refs(&refs, &node->fields, fs);
    if (err) {
        return err;
    }

    if (index1 >= refs.nr_refs ||
        index2 >= refs.nr_refs) {
        return SELVA_EINVAL;
    }

    /*
     * No matter how clever you try to be here with temp variables or whatever,
     * clang and gcc will figure out that you are doing a swap and will optimize
     * your code the best possible (same) way for the arch.
     * That's probably 4 instructions on x86-64 and 6 on ARM64.
     */
    struct SelvaNodeReference *ap = &refs.refs[index1];
    struct SelvaNodeReference *bp = &refs.refs[index2];
    struct SelvaNodeReference a = *ap;
    struct SelvaNodeReference b = *bp;
    *ap = b;
    *bp = a;

    return 0;
}

/**
 * Create meta if it's not initialized yet.
 * Most importantly this function makes sure that the object is shared between
 * both ends of the edge.
 */
void selva_fields_ensure_ref_meta(struct SelvaDb *db, struct SelvaNode *node, struct SelvaNodeReference *ref, const struct EdgeFieldConstraint *efc)
{
    const struct SelvaFieldsSchema *efc_fields_schema = selva_get_edge_field_fields_schema(db, efc);
    const field_t nr_fields = efc_fields_schema ? efc_fields_schema->nr_fields : 0;

    if (nr_fields > 0 && !ref->meta) {
        reference_meta_create(ref, nr_fields);

        struct SelvaTypeEntry *type_dst = selva_get_type_by_index(db, efc->dst_node_type);
        const struct SelvaFieldSchema *fs_dst = selva_get_fs_by_te_field(type_dst, efc->inverse_field);
        struct SelvaFields *dst_fields = &ref->dst->fields;
        const struct SelvaFieldInfo *dst_nfo = &dst_fields->fields_map[efc->inverse_field];

        if (unlikely(!dst_nfo->in_use)) {
            db_panic("dst field missing");
        }

        /*
         * Share the meta fields with the destination node
         * i.e. set it at the other end of the edge.
         */
        if (fs_dst->type == SELVA_FIELD_TYPE_REFERENCE) {
            struct SelvaNodeReference *dst_ref = nfo2p(dst_fields, dst_nfo);

            dst_ref->meta = ref->meta;
        } else if (fs_dst->type == SELVA_FIELD_TYPE_REFERENCES) {
            struct SelvaNodeReferences refs;
            node_id_t src_node_id = node->node_id;

            memcpy(&refs, nfo2p(dst_fields, dst_nfo), sizeof(refs));
            for (size_t i = 0; i < refs.nr_refs; i++) {
                struct SelvaNode *tmp;

                tmp = refs.refs[i].dst;
                if (tmp && tmp->node_id == src_node_id) {
                    refs.refs[i].meta = ref->meta;
                    break;
                }
            }
        } else {
            db_panic("Invalid inverse field type: %d", fs_dst->type);
        }
    }
}

int selva_fields_set_reference_meta(
        struct SelvaDb *db,
        struct SelvaNode *node,
        struct SelvaNodeReference *ref,
        const struct EdgeFieldConstraint *efc,
        field_t field,
        const void *value, size_t len)
{
    const struct SelvaFieldsSchema *efc_fields_schema;
    const struct SelvaFieldSchema *fs;

    if (!ref->dst) {
        return SELVA_ENOENT;
    }

    efc_fields_schema = selva_get_edge_field_fields_schema(db, efc);
    if (!efc_fields_schema) {
        return SELVA_EINVAL;
    }

    fs = get_fs_by_fields_schema_field(efc_fields_schema, field);
    if (!fs) {
        return SELVA_EINVAL;
    }
#if 0
    assert(fs->field == field);
#endif

    /*
     * Edge metadata can't contain these types because it would be almost
     * impossible to keep track of the pointers.
     */
    if (fs->type == SELVA_FIELD_TYPE_REFERENCE ||
        fs->type == SELVA_FIELD_TYPE_REFERENCES) {
        return SELVA_ENOTSUP;
    }

    selva_fields_ensure_ref_meta(db, node, ref, efc);
    return fields_set(nullptr, fs, ref->meta, value, len);
}

int selva_fields_get_reference_meta_mutable_string(
        struct SelvaDb *db,
        struct SelvaNode *node,
        struct SelvaNodeReference *ref,
        const struct EdgeFieldConstraint *efc,
        field_t field,
        size_t len,
        struct selva_string **s)
{
    const struct SelvaFieldsSchema *efc_fields_schema = selva_get_edge_field_fields_schema(db, efc);
    const struct SelvaFieldSchema *fs;

    fs = get_fs_by_fields_schema_field(efc_fields_schema, field);
    if (!fs) {
        return SELVA_EINTYPE;
    } else if (fs->type != SELVA_FIELD_TYPE_STRING) {
        return SELVA_EINTYPE;
    }

    if (fs->string.fixed_len && len > fs->string.fixed_len) {
        return SELVA_ENOBUFS;
    }

    selva_fields_ensure_ref_meta(db, node, ref, efc);
    *s = get_mutable_string(ref->meta, fs, ensure_field(ref->meta, fs), len);

    return 0;
}

struct SelvaNodeReference *selva_fields_get_reference(struct SelvaDb *, struct SelvaNode *node, const struct SelvaFieldSchema *fs)
{
    struct SelvaFields *fields = &node->fields;
    const struct SelvaFieldInfo *nfo = &fields->fields_map[fs->field];
    struct SelvaNodeReference *ref;

    if (fs->type != SELVA_FIELD_TYPE_REFERENCE || !nfo->in_use) {
        return nullptr;
    }

    ref = (struct SelvaNodeReference *)nfo2p(fields, nfo);

#if 0
    /* Verify proper alignment. */
    assert(((uintptr_t)ref & 7) == 0);
#endif

    return ref;
}

struct SelvaNodeReferences *selva_fields_get_references(struct SelvaDb *, struct SelvaNode *node, const struct SelvaFieldSchema *fs)
{
    struct SelvaFields *fields = &node->fields;
    const struct SelvaFieldInfo *nfo = &fields->fields_map[fs->field];
    struct SelvaNodeReferences *refs;

    if (fs->type != SELVA_FIELD_TYPE_REFERENCES || !nfo->in_use) {
        return nullptr;
    }

    refs = (struct SelvaNodeReferences *)nfo2p(fields, nfo);

#if 0
    /* Verify proper alignment. */
    assert(((uintptr_t)refs & 7) == 0);
#endif

    return refs;
}

struct SelvaNodeWeakReference selva_fields_get_weak_reference(struct SelvaFields *fields, field_t field)
{
    const struct SelvaFieldInfo *nfo = &fields->fields_map[field];
    struct SelvaNodeWeakReference weak_ref;

#if 0
    assert(fs->type == SELVA_FIELD_TYPE_WEAK_REFERENCE);
#endif

    if (field >= fields->nr_fields || !nfo->in_use) {
        return (struct SelvaNodeWeakReference){};
    }

    memcpy(&weak_ref, nfo2p(fields, nfo), sizeof(struct SelvaNodeWeakReference));

    return weak_ref;
}

struct SelvaNodeWeakReferences selva_fields_get_weak_references(struct SelvaFields *fields, field_t field)
{
    const struct SelvaFieldInfo *nfo = &fields->fields_map[field];
    struct SelvaNodeWeakReferences weak_refs;

#if 0
    assert(fs->type == SELVA_FIELD_TYPE_WEAK_REFERENCES);
#endif

    if (field >= fields->nr_fields || !nfo->in_use) {
        return (struct SelvaNodeWeakReferences){};
    }

    memcpy(&weak_refs, nfo2p(fields, nfo), sizeof(struct SelvaNodeWeakReferences));

    return weak_refs;
}

struct SelvaNode *selva_fields_resolve_weak_reference(const struct SelvaDb *db, const struct SelvaFieldSchema *fs, const struct SelvaNodeWeakReference *weak_ref)
{
    assert(fs->type == SELVA_FIELD_TYPE_WEAK_REFERENCE || fs->type == SELVA_FIELD_TYPE_WEAK_REFERENCES);

    node_type_t type = fs->edge_constraint.dst_node_type;
    struct SelvaTypeEntry *te = selva_get_type_by_index(db, type);

    if (unlikely(!te)) {
        return nullptr;
    }

    return selva_find_node(te, weak_ref->dst_id);
}

struct selva_string *selva_fields_get_selva_string2(struct SelvaFields *fields, const struct SelvaFieldSchema *fs)
{
    const struct SelvaFieldInfo *nfo;

    assert(fs->type == SELVA_FIELD_TYPE_STRING);

    nfo = &fields->fields_map[fs->field];

    return !nfo->in_use ? nullptr : nfo2p(fields, nfo);
}

struct selva_string *selva_fields_get_selva_string(struct SelvaNode *node, const struct SelvaFieldSchema *fs)
{
    return selva_fields_get_selva_string2(&node->fields, fs);
}

struct selva_string *selva_fields_get_selva_string3(
        struct SelvaNodeReference *ref,
        const struct SelvaFieldSchema *fs)
{
    return ref->meta ? selva_fields_get_selva_string2(ref->meta, fs) : nullptr;
}

struct SelvaFieldInfo *selva_field_get_nfo(struct SelvaFields *fields, const struct SelvaFieldSchema *fs)
{
    struct SelvaFieldInfo *nfo = &fields->fields_map[fs->field];

    if (!nfo->in_use) {
        return nullptr;
    }

    return nfo;
}

struct SelvaFieldsPointer selva_fields_get_raw2(struct SelvaFields *fields, const struct SelvaFieldSchema *fs)
{
    const struct SelvaFieldInfo *nfo;
    enum SelvaFieldType type;

    nfo = &fields->fields_map[fs->field];
    type = nfo->in_use ? fs->type : SELVA_FIELD_TYPE_NULL;

    switch (type) {
    case SELVA_FIELD_TYPE_NULL:
        return (struct SelvaFieldsPointer){
            .ptr = (uint8_t *)PTAG_GETP(fields->data),
            .off = (nfo->off << SELVA_FIELDS_OFF),
            .len = 0,
        };
    case SELVA_FIELD_TYPE_TEXT:
    case SELVA_FIELD_TYPE_REFERENCE:
    case SELVA_FIELD_TYPE_REFERENCES:
    case SELVA_FIELD_TYPE_WEAK_REFERENCE:
    case SELVA_FIELD_TYPE_WEAK_REFERENCES:
        return (struct SelvaFieldsPointer){
            .ptr = (uint8_t *)PTAG_GETP(fields->data),
            .off = (nfo->off << 3),
            .len = selva_fields_get_data_size(fs),
        };
    case SELVA_FIELD_TYPE_STRING:
        do {
            const struct selva_string *s = (const struct selva_string *)((uint8_t *)PTAG_GETP(fields->data) + (nfo->off << 3));
            size_t len;
            const uint8_t *str = selva_string_to_buf(s, &len);
            return (struct SelvaFieldsPointer){
                .ptr = (uint8_t *)str,
                .off = 0,
                .len = len,
            };
        } while (0);
    case SELVA_FIELD_TYPE_MICRO_BUFFER:
        return (struct SelvaFieldsPointer){
            .ptr = (uint8_t *)PTAG_GETP(fields->data),
            .off = (nfo->off << SELVA_FIELDS_OFF),
            .len = selva_fields_get_data_size(fs),
        };
    case SELVA_FIELD_TYPE_ALIAS:
    case SELVA_FIELD_TYPE_ALIASES:
    case SELVA_FIELD_TYPE_COLVEC:
        return (struct SelvaFieldsPointer){
            .ptr = nullptr,
            .off = 0,
            .len = 0,
        };
    }
    db_panic("Invalid type");
}

struct SelvaFieldsPointer selva_fields_get_raw(struct SelvaNode *node, const struct SelvaFieldSchema *fs)
{
    return selva_fields_get_raw2(&node->fields, fs);
}

static void del_field_string(struct SelvaFields *fields, struct SelvaFieldInfo *nfo)
{
    struct selva_string *s = nfo2p(fields, nfo);

    if (s->flags & SELVA_STRING_STATIC) {
        if (s->flags & SELVA_STRING_MUTABLE_FIXED) {
            selva_string_replace(s, nullptr, 0);
        } else {
            selva_string_free(s);
            memset(s, 0, sizeof(*s));
        }
    }
}

static int fields_del(struct SelvaDb *db, struct SelvaNode *node, struct SelvaFields *fields, const struct SelvaFieldSchema *fs, selva_dirty_node_cb_t dirty_cb, void *dirty_ctx)
{
    struct SelvaFieldInfo *nfo;
    enum SelvaFieldType type;

    nfo = &fields->fields_map[fs->field];
    type = nfo->in_use ? fs->type : SELVA_FIELD_TYPE_NULL;

    switch (type) {
    case SELVA_FIELD_TYPE_NULL:
        /* NOP */
        return 0;
    case SELVA_FIELD_TYPE_MICRO_BUFFER:
        break;
    case SELVA_FIELD_TYPE_STRING:
        del_field_string(fields, nfo);
        return 0; /* Don't clear. */
    case SELVA_FIELD_TYPE_TEXT:
        del_field_text(fields, nfo);
        break;
    case SELVA_FIELD_TYPE_REFERENCE:
        {
            assert(node);
            node_id_t old_dst = remove_reference(db, node, fs, 0, -1, false);
            if (old_dst && dirty_cb) {
                /* TODO Don't call if this side of the ref is not saved. */
                dirty_cb(dirty_ctx, fs->edge_constraint.dst_node_type, old_dst);
            }
        }
        break;
    case SELVA_FIELD_TYPE_REFERENCES:
        assert(node);
        remove_references(db, node, fs, dirty_cb, dirty_ctx);
        break;
    case SELVA_FIELD_TYPE_WEAK_REFERENCE:
        remove_weak_reference(fields, fs, 0);
        break;
    case SELVA_FIELD_TYPE_WEAK_REFERENCES:
        remove_weak_references(fields, fs);
        break;
    case SELVA_FIELD_TYPE_ALIAS:
    case SELVA_FIELD_TYPE_ALIASES:
    case SELVA_FIELD_TYPE_COLVEC:
        return SELVA_ENOTSUP;
    }

    memset(nfo2p(fields, nfo), 0, selva_fields_get_data_size(fs));

    return 0;
}

int selva_fields_del(struct SelvaDb *db, struct SelvaNode *node, const struct SelvaFieldSchema *fs, selva_dirty_node_cb_t dirty_cb, void *dirty_ctx)
{
    struct SelvaFields *fields = &node->fields;

    return fields_del(db, node, fields, fs, dirty_cb, dirty_ctx);
}

static void reference_meta_del(struct SelvaDb *db, const struct EdgeFieldConstraint *efc, struct SelvaNodeReference *ref, field_t field)
{
    struct SelvaFields *fields = ref->meta;
    const struct SelvaFieldsSchema *schema;
    const struct SelvaFieldSchema *fs;

    if (!fields) {
        return;
    }

    schema = selva_get_edge_field_fields_schema(db, efc);
    fs = get_fs_by_fields_schema_field(schema, field);
    if (!fs) {
        return;
    }

    /* No new nodes will turn dirty due to this operation. */
    fields_del(db, nullptr, fields, fs, nullptr, nullptr);
}

int selva_fields_del_ref(struct SelvaDb *db, struct SelvaNode *node, const struct SelvaFieldSchema *fs, node_id_t dst_node_id)
{
    if (fs->type != SELVA_FIELD_TYPE_REFERENCES) {
        return SELVA_EINTYPE;
    }

    struct SelvaNodeReferences *refs = selva_fields_get_references(db, node, fs);
    if (!refs) {
        return SELVA_ENOENT;
    }

    remove_reference(db, node, fs, dst_node_id, -1, false);
    return 0;
}

void selva_fields_clear_references(struct SelvaDb *db, struct SelvaNode *node, const struct SelvaFieldSchema *fs, selva_dirty_node_cb_t dirty_cb, void *dirty_ctx)
{
    assert(fs->type == SELVA_FIELD_TYPE_REFERENCES);
    (void)clear_references(db, node, fs, dirty_cb, dirty_ctx);
}

void selva_fields_init(const struct SelvaFieldsSchema *schema, struct SelvaFields *fields)
{
    fields->nr_fields = schema->nr_fields;
    fields->data_len = schema->field_map_template.fixed_data_size;
    fields->data = (fields->data_len > 0) ? selva_calloc(1, fields->data_len) : nullptr; /* No need to tag yet for edge sharing. */
    memcpy(fields->fields_map, schema->field_map_template.buf, schema->field_map_template.len);
}

void selva_fields_init_node(struct SelvaTypeEntry *te, struct SelvaNode *node)
{
    selva_fields_init(&te->ns.fields_schema, &node->fields);
    if (te->ns.nr_colvecs > 0) {
        colvec_init_node(te, node);
    }
}

/**
 * Share fields (refocount = 2).
 * This is used for sharing the fields on an edge.
 */
static void share_fields(struct SelvaFields *fields)
{
    void *data = fields->data;

    if (PTAG_GETTAG(data)) {
        db_panic("fields is already shared");
    }

    fields->data = PTAG(data, 1);
}

/**
 * Unshare fields (refcount = 1)
 */
static void unshare_fields(struct SelvaFields *fields)
{
    fields->data = PTAG(PTAG_GETP(fields->data), 0);
}

static bool is_shared_fields(struct SelvaFields *fields)
{
    return !!PTAG_GETTAG(fields->data);
}

/**
 * Fields must be deleted before calling this function.
 */
static void destroy_fields(struct SelvaFields *fields)
{
    if (is_shared_fields(fields)) {
        db_panic("Can't destroy shared fields");
    }

#if 0
    /*
     * Clear fields map.
     */
    memset(fields->fields_map, 0, fields->nr_fields * sizeof(fields->fields_map[0]));
#endif

    fields->nr_fields = 0;
    fields->data_len = 0;
    selva_free(PTAG_GETP(fields->data));
    fields->data = nullptr;
}

void selva_fields_destroy(struct SelvaDb *db, struct SelvaNode *node, selva_dirty_node_cb_t dirty_cb, void *dirty_ctx)
{
    const struct SelvaNodeSchema *ns = selva_get_ns_by_te(selva_get_type_by_node(db, node));
    const field_t nr_fields = node->fields.nr_fields;

    for (field_t field = 0; field < nr_fields; field++) {
        if (node->fields.fields_map[field].in_use) {
            const struct SelvaFieldSchema *fs;
            int err;

            fs = selva_get_fs_by_ns_field(ns, field);
            if (unlikely(!fs)) {
                db_panic("No field schema found");
            }

            err = fields_del(db, node, &node->fields, fs, dirty_cb, dirty_ctx);
            if (unlikely(err)) {
                db_panic("Failed to remove a field: %s", selva_strerror(err));
            }

        }
    }

    destroy_fields(&node->fields);
}

static void reference_meta_create(struct SelvaNodeReference *ref, size_t nr_fields)
{
    struct SelvaFields *fields = selva_calloc(1, sizeof_wflex(struct SelvaFields, fields_map, nr_fields));
#if 0
    assert(sizeof(*fields) + nr_fields * sizeof(struct SelvaFieldInfo) == sizeof_wflex(struct SelvaFields, fields_map, nr_fields));
#endif
    fields->nr_fields = nr_fields;

    share_fields(fields);
    ref->meta = fields;
}

static void reference_meta_destroy(struct SelvaDb *db, const struct EdgeFieldConstraint *efc, struct SelvaNodeReference *ref)
{
    struct SelvaFields *fields = ref->meta;

    if (!fields) {
        return;
    } else if (is_shared_fields(fields)) {
        /*
         * If data is marked as shared we unshare it now and return immediately.
         */
        unshare_fields(fields);
        return;
    }

    const field_t nr_fields = fields->nr_fields;
    for (field_t field = 0; field < nr_fields; field++) {
        if (fields->fields_map[field].in_use) {
            reference_meta_del(db, efc, ref, field);
        }
    }

    destroy_fields(fields);
}

static inline void hash_ref(selva_hash_state_t *hash_state, struct SelvaDb *db, const struct EdgeFieldConstraint *efc, const struct SelvaNodeReference *ref)
{
    if (ref->dst) {
        selva_hash_update(hash_state, &ref->dst->node_id, sizeof(ref->dst->node_id));
        if (ref->meta) {
            selva_fields_hash_update(hash_state, db, selva_get_edge_field_fields_schema(db, efc), ref->meta);
        }
    } else {
        selva_hash_update(hash_state, &(char){ '\0' }, sizeof(char));
    }
}

void selva_fields_hash_update(selva_hash_state_t *hash_state, struct SelvaDb *db, const struct SelvaFieldsSchema *schema, const struct SelvaFields *fields)
{
    const field_t nr_fields = schema->nr_fields; /* same as node->fields.nr_fields */

    for (field_t field = 0; field < nr_fields; field++) {
        const struct SelvaFieldInfo *nfo = &fields->fields_map[field];
        const struct SelvaFieldSchema *fs = &schema->field_schemas[field];
        const void *p = nfo2p(fields, nfo);

        switch (fs->type) {
        case SELVA_FIELD_TYPE_NULL:
            /* Also NULL must cause a change in the hash. */
nil:
            selva_hash_update(hash_state, &(char){ '\0' }, sizeof(char));
            break;
        case SELVA_FIELD_TYPE_WEAK_REFERENCE:
        case SELVA_FIELD_TYPE_MICRO_BUFFER:
            if (nfo->in_use) {
                selva_hash_update(hash_state, p, selva_fields_get_data_size(fs));
            } else {
                goto nil;
            }
            break;
        case SELVA_FIELD_TYPE_TEXT:
            do {
                const struct SelvaTextField *text = p;
                const size_t len = nfo->in_use ? text->len : 0;

                selva_hash_update(hash_state, &len, sizeof(len));
                for (size_t i = 0; i < len; i++) {
                    uint32_t crc = selva_string_get_crc(&text->tl[i]);
                    selva_hash_update(hash_state, &crc, sizeof(crc));
                }
            } while (0);
            break;
        case SELVA_FIELD_TYPE_REFERENCE:
            if (nfo->in_use) {
                hash_ref(hash_state, db, selva_get_edge_field_constraint(fs), p);
            } else {
                goto nil;
            }
            break;
        case SELVA_FIELD_TYPE_REFERENCES:
            do {
                const struct SelvaNodeReferences *refs = p;
                const size_t len = nfo->in_use ? refs->nr_refs : 0;

                selva_hash_update(hash_state, &len, sizeof(len));
                for (size_t i = 0; i < len; i++) {
                    hash_ref(hash_state, db, selva_get_edge_field_constraint(fs), &refs->refs[i]);
                }
            } while (0);
            break;
        case SELVA_FIELD_TYPE_WEAK_REFERENCES:
            do {
                const struct SelvaNodeWeakReferences *refs = p;
                const size_t len = nfo->in_use ? refs->nr_refs : 0;

                selva_hash_update(hash_state, &len, sizeof(len));
                if (len) {
                    selva_hash_update(hash_state, refs->refs, len * sizeof(*refs->refs));
                }
            } while (0);
            break;
        case SELVA_FIELD_TYPE_STRING:
            do {
                const struct selva_string *s = p;
                uint32_t crc = nfo->in_use ? selva_string_get_crc(s) : 0;

                selva_hash_update(hash_state, &crc, sizeof(crc));
            } while (0);
            break;
        case SELVA_FIELD_TYPE_ALIAS:
        case SELVA_FIELD_TYPE_ALIASES:
        case SELVA_FIELD_TYPE_COLVEC:
            /*
             * NOP These are hashed in the node hash in db.c.
             */
            break;
        }
    }
}

selva_hash128_t selva_fields_hash(struct SelvaDb *db, const struct SelvaFieldsSchema *schema, const struct SelvaFields *fields)
{
    selva_hash_state_t *hash_state = selva_hash_create_state();
    selva_hash128_t res;

    selva_hash_reset(hash_state);
    selva_fields_hash_update(hash_state, db, schema, fields);
    res = selva_hash_digest(hash_state);
    selva_hash_free_state(hash_state);

    return res;
}<|MERGE_RESOLUTION|>--- conflicted
+++ resolved
@@ -712,10 +712,6 @@
 
 static int set_weak_references(struct SelvaFields *fields, const struct SelvaFieldSchema *fs_src, struct SelvaFieldInfo *nfo, struct SelvaNodeWeakReference dsts[], size_t nr_dsts)
 {
-<<<<<<< HEAD
-    struct SelvaFieldInfo *nfo = &fields->fields_map[fs_src->field]; /* ensure_field() was already called by fields_set() */
-=======
->>>>>>> 5db7260d
     void *vp = nfo2p(fields, nfo);
     struct SelvaNodeWeakReferences refs;
 
