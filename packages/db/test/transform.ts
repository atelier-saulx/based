import { BasedDb } from '../src/index.js'
import test from './shared/test.js'
import { deepEqual } from './shared/assert.js'

import { createRequire } from 'module'
<<<<<<< HEAD
import { wait } from '@saulx/utils'
=======
import { Schema } from '@based/schema'
import { deepCopy, deepMerge } from '@saulx/utils'
>>>>>>> 55104428
global.require = createRequire(import.meta.url)

await test('transform', async (t) => {
  const db = new BasedDb({
    path: t.tmp,
  })
  await db.start({ clean: true })
  t.after(() => t.backup(db))

  const schema: Schema = {
    locales: {
      en: true,
      nl: true,
    },
    types: {
      user: {
        props: {
          email: 'alias',
          x: {
            type: 'uint8',
            transform: (type, value) => {
              if (type === 'read') {
                return value
              }
              if (value === 66) {
                return 99
              }
            },
          },
          bla: {
            type: 'string',
            transform: () => {
              return 'bla'
            },
          },
          text: {
            type: 'text',
            // pass ctx else hard to see which lang we are dealing with
            transform: (type, value) => {
              if (type === 'read' || typeof value !== 'string') {
                return value
              }
              if (value === '1') {
                return '1!'
              }
            },
          },
          password: {
            type: 'binary',
            format: 'password',
            validation: (val: string | Uint8Array) => {
              return true
            },
            // So you need to read the transform type to determine the TS value for this
            transform: (type, value: string | Uint8Array | Buffer) => {
              if (type === 'read' || typeof value !== 'string') {
                return value
              }
              return require('crypto').createHmac('sha256', value).digest()
            },
          },
        },
      },
    },
  }

  await db.setSchema(schema)

  const user = await db.create('user', {
    password: 'mygreatpassword',
    bla: '?',
    email: 'derp@derp.com',
    x: 66,
    text: {
      en: '1',
      nl: '1',
    },
  })

  await db.update('user', user, {
    password: 'mygreatpassword!',
  })

  deepEqual(await db.query('user').get(), [
    {
      id: 1,
      bla: 'bla',
      x: 99,
      email: 'derp@derp.com',
      text: {
        en: '1!',
        nl: '1!',
      },
      password: new Uint8Array([
        253, 18, 16, 127, 90, 5, 15, 250, 95, 190, 48, 60, 71, 196, 119, 28,
        161, 183, 21, 155, 193, 162, 130, 132, 43, 40, 160, 239, 38, 80, 122,
        149,
      ]),
    },
  ])

  deepEqual(
    await db.query('user', user).include('id').filter('x', '=', 66).get(),
    { id: 1 },
  )

  deepEqual(
    await db
      .query('user', user)
      .include('id')
      .filter('password', '=', 'mygreatpassword!')
      .get(),
    { id: 1 },
  )

  deepEqual(
    await db
      .query('user')
      .filter('password', '=', 'mygreatpassword!')
      .include('id')
      // .test() // 'every' , '>', '<', 10, 'none'
      .get(),
    [{ id: 1 }],
  )

<<<<<<< HEAD
  deepEqual(
    await db
      .query('user', { email: 'derp@derp.com' })
      .filter('password', '=', 'mygreatpassword!')
      .include('id')
      .get()
      .inspect(),
    { id: 1 },
    'alias filter',
  )
=======
  await db.setSchema(
    deepMerge(deepCopy(schema), {
      types: {
        user: {
          props: {
            newThing: 'boolean',
            x: {
              type: 'uint8',
              transform: () => 2,
            },
          },
        },
      },
    }),
  )

  deepEqual(await db.query('user', user).get().toObject(), {
    id: 1,
    text: { en: '1!', nl: '1!' },
    x: 2,
    newThing: false,
    bla: 'bla',
    password: new Uint8Array([
      253, 18, 16, 127, 90, 5, 15, 250, 95, 190, 48, 60, 71, 196, 119, 28, 161,
      183, 21, 155, 193, 162, 130, 132, 43, 40, 160, 239, 38, 80, 122, 149,
    ]),
  })
>>>>>>> 55104428
})<|MERGE_RESOLUTION|>--- conflicted
+++ resolved
@@ -3,12 +3,8 @@
 import { deepEqual } from './shared/assert.js'
 
 import { createRequire } from 'module'
-<<<<<<< HEAD
-import { wait } from '@saulx/utils'
-=======
 import { Schema } from '@based/schema'
 import { deepCopy, deepMerge } from '@saulx/utils'
->>>>>>> 55104428
 global.require = createRequire(import.meta.url)
 
 await test('transform', async (t) => {
@@ -134,18 +130,6 @@
     [{ id: 1 }],
   )
 
-<<<<<<< HEAD
-  deepEqual(
-    await db
-      .query('user', { email: 'derp@derp.com' })
-      .filter('password', '=', 'mygreatpassword!')
-      .include('id')
-      .get()
-      .inspect(),
-    { id: 1 },
-    'alias filter',
-  )
-=======
   await db.setSchema(
     deepMerge(deepCopy(schema), {
       types: {
@@ -162,7 +146,7 @@
     }),
   )
 
-  deepEqual(await db.query('user', user).get().toObject(), {
+  deepEqual(await db.query('user', user).get(), {
     id: 1,
     text: { en: '1!', nl: '1!' },
     x: 2,
@@ -173,5 +157,4 @@
       183, 21, 155, 193, 162, 130, 132, 43, 40, 160, 239, 38, 80, 122, 149,
     ]),
   })
->>>>>>> 55104428
 })