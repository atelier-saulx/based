import { combineToNumber, readUint32, wait, writeUint32 } from '@based/utils'
import { registerQuery } from '../../src/client/query/registerQuery.js'
import { BasedDb } from '../../src/index.js'
import native from '../../src/native.js'
import test from '../shared/test.js'

await test('include', async (t) => {
  const db = new BasedDb({
    path: t.tmp,
  })
  await db.start({ clean: true })
  t.after(() => db.stop())

  // var d = Date.now()
  // var cnt = 0

  // const map2: any = new Map()

  // for (let i = 0; i < 1e6; i++) {
  //   const type = i % 20
  //   let t = map2.get(type)
  //   if (!t) {
  //     t = new Map()
  //     map2.set(type, new Map())
  //   }
  // }

  // d = Date.now()
  // for (let i = 0; i < 1e6; i++) {
  //   const type = i % 20
  //   const t = map2.get(type)
  //   t.set(i, (v: any) => {
  //     cnt++
  //   })
  // }
  // console.log('add buf ->', Date.now() - d, 'ms')

  // d = Date.now()
  // for (let i = 0; i < 1e6; i++) {
  //   const type = i % 20
  //   const t = map2.get(type)
  //   const x = t.get(i)
  //   if (x) {
  //     x(i)
  //   }
  // }
  // console.log('fire buf ->', Date.now() - d, 'ms')

  console.log('poop!')

  await db.setSchema({
    types: {
      user: {
        props: {
          name: 'string',
          nr: 'uint32',
          // flap: { type: 'string', compression: 'none' },
        },
      },
    },
  })

  // let x = []
  // for (let i = 0; i < 100; i++) {
  //   x.push('xxw qweudhweiofh')
  // }

  const id = await db.create('user', {
    nr: 1,
    // name: 'mr poop',
    // flap: x.join(' '),
  })

<<<<<<< HEAD
  console.log('CREATE:', { id }, db.server.blockMap.isDirty)
=======
  console.log('CREATE:', { id })
  console.log('baba', db.server.blockMap.isDirty)
>>>>>>> 8e07be28

  // await wait(100)

  // // const q = db.query('user', 1)
  // // registerQuery(q)
  // // // maybe expose regisrer query on class

  // // const buf = q.buffer

  // // console.log('q', buf)

  // // await q.get().inspect()

  // var cnt = 0
  // let totalTime = 0

  // console.log('create?')
  for (let i = 0; i < 10000; i++) {
    db.create('user', {
      nr: i,
      name: 'youzi' + i,
    })
  }
  // console.log('CREATE DONE?')

  // console.log('START QUERY')
  // await db.query('user').get()
  // console.log('QUERY DONE')

  // console.dir(db.server.blockMap.foreachBlock(console.log))

  // // await wait(1)
  // // native.getQueryBufThread(buf, db.server.dbCtxExternal)

  // await wait(1000)
  // console.log('FLAP')
  await db.query('user').get().inspect()

  console.log('this is sort!')
  await db.query('user').range(0, 5).sort('nr', 'desc').get().inspect()

  // await db.query('user').search('poop').get().inspect()

  // console.log(
  //   getAll(native.getQueryResults(db.server.dbCtxExternal)),
  //   'execed query items',
  // )

  // await db.query('user').get().inspect()

  // const amount = 1_000_000
  // const amount = 1_000_000

  // await wait(100)
  // var d = Date.now()

  // var d = Date.now()

  // for (let i = 0; i < amount; i++) {
  //   native.getQueryBufThread(buf, db.server.dbCtxExternal)
  // }

  // console.log('STAGING FOR EXEC TIME', Date.now() - d, 'ms')

  // const q2 = db.query('user').range(0, 1e6)
  // await q2.get().inspect()

  // const bufx = q2.buffer
  // console.log(bufx)

  // const qq: any = []

  // const z = []

  // for (let i = 1; i < 100 - 1; i++) {
  //   const x = bufx.slice()
  //   // writeUint32(x, i, 7)
  //   writeUint32(x, i, 0)

  //   z.push(x)

  //   // qq.push(db.server.getQueryBuf(x))
  // }

  // const d = Date.now()
  // for (const zz of z) {
  //   qq.push(db.server.getQueryBuf(zz))
  // }
  // await Promise.all(qq)
  // console.log(Date.now() - d, 'ms')

  // await db.query('user').range(0, 1e6).get().inspect()

  // db.server.addQueryListener(0, (v) => {
  //   console.log('yo', v)
  // })
  // // native.getQueryBufThread()

  await db.save()

  // console.log('done')

  await wait(100)
})<|MERGE_RESOLUTION|>--- conflicted
+++ resolved
@@ -71,12 +71,8 @@
     // flap: x.join(' '),
   })
 
-<<<<<<< HEAD
-  console.log('CREATE:', { id }, db.server.blockMap.isDirty)
-=======
   console.log('CREATE:', { id })
   console.log('baba', db.server.blockMap.isDirty)
->>>>>>> 8e07be28
 
   // await wait(100)
 
