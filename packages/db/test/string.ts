--- conflicted
+++ resolved
@@ -47,7 +47,7 @@
     },
   })
 
-  await db.drain()
+  db.drain()
 
   deepEqual(db.query('user').get().toObject(), [
     {
@@ -63,192 +63,177 @@
   ])
 })
 
-// await test('string + refs', async (t) => {
-//   const db = new BasedDb({
-//     path: t.tmp,
-//   })
-
-//   await db.start({ clean: true })
-
-//   t.after(() => {
-//     return db.destroy()
-//   })
-
-//   db.putSchema({
-//     types: {
-//       user: {
-//         props: {
-//           myBlup: {
-//             ref: 'blup',
-//             prop: 'user',
-//           },
-//           simple: {
-//             ref: 'simple',
-//             prop: 'user',
-//           },
-//           name: 'string',
-//           flap: 'uint32',
-//           age: 'uint32',
-//           snurp: 'string',
-//           burp: 'uint32',
-//           email: { type: 'string', max: 15 }, // max: 10
-//           location: {
-//             props: {
-//               label: 'string',
-//               x: 'uint32',
-//               y: 'uint32',
-//             },
-//           },
-//         },
-//       },
-//       blup: {
-//         props: {
-//           simple: {
-//             ref: 'simple',
-//             prop: 'lilBlup',
-//           },
-//           user: {
-//             ref: 'user',
-//             prop: 'myBlup',
-//           },
-//           flap: {
-//             type: 'string',
-//             maxBytes: 1,
-//           },
-//           name: 'string',
-//         },
-//       },
-//       simple: {
-//         // min max on string
-//         props: {
-//           countryCode: { type: 'string', maxBytes: 2 },
-//           lilBlup: {
-//             ref: 'blup',
-//             prop: 'simple',
-//           },
-//           vectorClock: 'uint32',
-//           user: {
-//             ref: 'user',
-//             prop: 'simple',
-//           },
-//         },
-//       },
-//     },
-//   })
-
-//   const users = []
-
-//   for (let i = 0; i < 1; i++) {
-//     const blup = db.create('blup', {
-//       flap: 'A',
-//     })
-
-//     users.push(
-//       db.create('user', {
-//         myBlup: blup,
-//         age: 99,
-//         name: 'Mr ' + i,
-//         burp: 66,
-//         snurp: 'derp derp',
-//         email: 'merp_merp_' + i + '@once.net',
-//         location: {
-//           label: 'BLA BLA',
-//         },
-//       }),
-//     )
-//   }
-
-//   const amount = 1
-//   for (let i = 0; i < amount; i++) {
-//     db.create('simple', {
-//       user: users[~~(Math.random() * users.length)],
-//       countryCode: 'aa',
-//       lilBlup: 1,
-//     })
-//   }
-
-//   db.drain()
-
-//   deepEqual(
-//     db
-//       .query('simple')
-//       .include('user.name', 'user.myBlup.name')
-//       .range(0, 1)
-//       .get()
-//       .toObject(),
-//     [
-//       {
-//         id: 1,
-//         user: {
-//           id: 1,
-//           name: 'Mr 0',
-//           myBlup: {
-//             id: 1,
-//             name: '',
-//           },
-//         },
-//       },
-//     ],
-//   )
-
-//   db.create('simple', {
-//     user: users[~~(Math.random() * users.length)],
-//   })
-
-//   db.drain()
-
-//   deepEqual(
-//     db
-//       .query('simple')
-//       .include('user.name', 'user.myBlup.name')
-//       .get()
-//       .toObject(),
-//     [
-//       {
-//         id: 1,
-//         user: null,
-//       },
-//       {
-//         id: 2,
-//         user: {
-//           id: 1,
-//           name: 'Mr 0',
-//           myBlup: {
-//             id: 1,
-//             name: '',
-//           },
-//         },
-//       },
-//     ],
-//   )
-// })
-
-// await test('Big string', async (t) => {
-//   const db = new BasedDb({
-//     path: t.tmp,
-//   })
-
-//   await db.start({ clean: true })
-
-//   t.after(() => {
-//     return db.destroy()
-//   })
-
-<<<<<<< HEAD
-//   db.putSchema({
-//     types: {
-//       file: {
-//         props: {
-//           name: { type: 'string', max: 20 },
-//           contents: { type: 'string' },
-//         },
-//       },
-//     },
-//   })
-//   const file = db.create('file', {
-//     contents: euobserver,
-//   })
-=======
+await test('string + refs', async (t) => {
+  const db = new BasedDb({
+    path: t.tmp,
+  })
+
+  await db.start({ clean: true })
+
+  t.after(() => {
+    return db.destroy()
+  })
+
+  db.putSchema({
+    types: {
+      user: {
+        props: {
+          myBlup: {
+            ref: 'blup',
+            prop: 'user',
+          },
+          simple: {
+            ref: 'simple',
+            prop: 'user',
+          },
+          name: 'string',
+          flap: 'uint32',
+          age: 'uint32',
+          snurp: 'string',
+          burp: 'uint32',
+          email: { type: 'string', max: 15 }, // max: 10
+          location: {
+            props: {
+              label: 'string',
+              x: 'uint32',
+              y: 'uint32',
+            },
+          },
+        },
+      },
+      blup: {
+        props: {
+          simple: {
+            ref: 'simple',
+            prop: 'lilBlup',
+          },
+          user: {
+            ref: 'user',
+            prop: 'myBlup',
+          },
+          flap: {
+            type: 'string',
+            maxBytes: 1,
+          },
+          name: 'string',
+        },
+      },
+      simple: {
+        // min max on string
+        props: {
+          countryCode: { type: 'string', maxBytes: 2 },
+          lilBlup: {
+            ref: 'blup',
+            prop: 'simple',
+          },
+          vectorClock: 'uint32',
+          user: {
+            ref: 'user',
+            prop: 'simple',
+          },
+        },
+      },
+    },
+  })
+
+  const users = []
+
+  for (let i = 0; i < 1; i++) {
+    const blup = db.create('blup', {
+      flap: 'A',
+    })
+
+    users.push(
+      db.create('user', {
+        myBlup: blup,
+        age: 99,
+        name: 'Mr ' + i,
+        burp: 66,
+        snurp: 'derp derp',
+        email: 'merp_merp_' + i + '@once.net',
+        location: {
+          label: 'BLA BLA',
+        },
+      }),
+    )
+  }
+
+  const amount = 1
+  for (let i = 0; i < amount; i++) {
+    db.create('simple', {
+      user: users[~~(Math.random() * users.length)],
+      countryCode: 'aa',
+      lilBlup: 1,
+    })
+  }
+
+  db.drain()
+
+  deepEqual(
+    db
+      .query('simple')
+      .include('user.name', 'user.myBlup.name')
+      .range(0, 1)
+      .get()
+      .toObject(),
+    [
+      {
+        id: 1,
+        user: {
+          id: 1,
+          name: 'Mr 0',
+          myBlup: {
+            id: 1,
+            name: '',
+          },
+        },
+      },
+    ],
+  )
+
+  db.create('simple', {
+    user: users[~~(Math.random() * users.length)],
+  })
+
+  db.drain()
+
+  deepEqual(
+    db
+      .query('simple')
+      .include('user.name', 'user.myBlup.name')
+      .get()
+      .toObject(),
+    [
+      {
+        id: 1,
+        user: null,
+      },
+      {
+        id: 2,
+        user: {
+          id: 1,
+          name: 'Mr 0',
+          myBlup: {
+            id: 1,
+            name: '',
+          },
+        },
+      },
+    ],
+  )
+})
+
+await test('Big string', async (t) => {
+  const db = new BasedDb({
+    path: t.tmp,
+  })
+
+  await db.start({ clean: true })
+
+  t.after(() => {
+    return db.destroy()
+  })
+
   db.putSchema({
     types: {
       file: {
@@ -263,37 +248,36 @@
   const file = db.create('file', {
     contents: euobserver,
   })
->>>>>>> 9abe34f7
-
-//   db.drain()
-
-//   equal(
-//     db.query('file', file).get().node().contents,
-//     euobserver,
-//     'Get single id',
-//   )
-
-//   db.create('file', {
-//     name: 'file 2',
-//     contents: euobserver,
-//   })
-
-//   db.drain()
-
-//   deepEqual(
-//     db.query('file').get().toObject(),
-//     [
-//       {
-//         id: 1,
-//         name: '',
-//         contents: euobserver,
-//       },
-//       {
-//         id: 2,
-//         name: 'file 2',
-//         contents: euobserver,
-//       },
-//     ],
-//     'Get multiple big strings',
-//   )
-// })+
+  db.drain()
+
+  equal(
+    db.query('file', file).get().node().contents,
+    euobserver,
+    'Get single id',
+  )
+
+  db.create('file', {
+    name: 'file 2',
+    contents: euobserver,
+  })
+
+  db.drain()
+
+  deepEqual(
+    db.query('file').get().toObject(),
+    [
+      {
+        id: 1,
+        name: '',
+        contents: euobserver,
+      },
+      {
+        id: 2,
+        name: 'file 2',
+        contents: euobserver,
+      },
+    ],
+    'Get multiple big strings',
+  )
+})