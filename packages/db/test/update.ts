import { BasedDb } from '../src/index.js'
import test from './shared/test.js'
import { deepEqual, equal, throws, perf } from './shared/assert.js'

await test('update with payload.id', async (t) => {
  const db = new BasedDb({
    path: t.tmp,
  })
  await db.start({ clean: true })
  t.after(() => t.backup(db))

  await db.setSchema({
    types: {
      article: {
        body: 'string',
      },
    },
  })

  const article1 = await db.create('article')
  await db.update('article', {
    id: article1,
    body: 'xxx',
  })

  deepEqual(await db.query('article').get().toObject(), [
    {
      id: 1,
      body: 'xxx',
    },
  ])
})

await test('update', async (t) => {
  const db = new BasedDb({
    path: t.tmp,
  })
  await db.start({ clean: true })
  t.after(() => t.backup(db))

  await db.setSchema({
    types: {
      mep: {
        props: {
          a: { type: 'uint32' },
          countryCode: { type: 'string', maxBytes: 10 },
          b: { type: 'uint32' },
          c: { type: 'uint32' },
        },
      },
      snurp: {
        props: {
          a: { type: 'uint32' },
          countryCode: { type: 'string', maxBytes: 2 },
          b: { type: 'uint32' },
          c: { type: 'uint32' },
          name: { type: 'string' },
          email: { type: 'string' },
          nested: {
            type: 'object',
            props: {
              derp: { type: 'string', maxBytes: 1 },
            },
          },
        },
      },
    },
  })

  const snurp = db.create('snurp', {
    name: 'mr snurp',
    email: 'snurp@snurp.snurp',
    a: 1,
    b: 2,
    c: 3,
    countryCode: 'NL',
  })

  const snurp2 = db.create('snurp', {
    name: 'mr snurp 2',
  })

  await db.drain()

  deepEqual((await db.query('snurp').get()).toObject(), [
    {
      a: 1,
      b: 2,
      c: 3,
      countryCode: 'NL',
      email: 'snurp@snurp.snurp',
      id: 1,
      name: 'mr snurp',
      nested: {
        derp: '',
      },
    },
    {
      a: 0,
      b: 0,
      c: 0,
      email: '',
      countryCode: '',
      id: 2,
      name: 'mr snurp 2',
      nested: {
        derp: '',
      },
    },
  ])

  db.update('snurp', snurp, {
    name: 'mr snurp!',
    nested: {
      derp: 'a',
    },
  })

  await db.drain()

  db.update('snurp', snurp2, {
    name: 'mr snurp 2!',
    nested: {
      derp: 'b',
    },
  })

  await db.drain()

  deepEqual((await db.query('snurp').get()).toObject(), [
    {
      a: 1,
      b: 2,
      c: 3,
      countryCode: 'NL',
      email: 'snurp@snurp.snurp',
      id: 1,
      name: 'mr snurp!',
      nested: {
        derp: 'a',
      },
    },
    {
      a: 0,
      b: 0,
      c: 0,
      countryCode: '',
      email: '',
      id: 2,
      name: 'mr snurp 2!',
      nested: {
        derp: 'b',
      },
    },
  ])

  await db.drain()

  deepEqual((await db.query('snurp', 2).get()).toObject(), {
    a: 0,
    b: 0,
    c: 0,
    countryCode: '',
    email: '',
    id: 2,
    name: 'mr snurp 2!',
    nested: {
      derp: 'b',
    },
  })

  // for individual queries combine them
  deepEqual((await db.query('snurp', [2, 1]).get()).toObject(), [
    {
      a: 1,
      b: 2,
      c: 3,
      countryCode: 'NL',
      email: 'snurp@snurp.snurp',
      id: 1,
      name: 'mr snurp!',
      nested: {
        derp: 'a',
      },
    },
    {
      a: 0,
      b: 0,
      c: 0,
      countryCode: '',
      email: '',
      id: 2,
      name: 'mr snurp 2!',
      nested: {
        derp: 'b',
      },
    },
  ])

  const ids: any[] = []
  let snurpId = 1
  for (; snurpId <= 1e6; snurpId++) {
    ids.push(snurpId)
    db.create('snurp', {
      a: snurpId,
      name: 'mr snurp ' + snurpId,
      nested: {
        derp: 'b',
      },
    })
  }

  await db.drain()

  equal((await db.query('snurp', ids).get()).length, 1e6)

  equal((await db.query('snurp', ids).range(0, 100).get()).length, 100)

  equal((await db.query('snurp', ids).range(10, 110).get()).length, 100)

  deepEqual(
    (
      await db
        .query('snurp', ids)
        .range(1e5, 1e5 + 2)
        .sort('a', 'desc')
        .get()
    ).toObject(),
    [
      {
        id: 900000,
        a: 899998,
        countryCode: '',
        b: 0,
        c: 0,
        nested: { derp: 'b' },
        name: 'mr snurp 899998',
        email: '',
      },
      {
        id: 899999,
        a: 899997,
        countryCode: '',
        b: 0,
        c: 0,
        nested: { derp: 'b' },
        name: 'mr snurp 899997',
        email: '',
      },
    ],
  )

  const promises: any[] = []
  for (var j = 0; j < 1; j++) {
    for (var i = 0; i < 1e5; i++) {
      promises.push(db.query('snurp', i).include('a').get())
    }
  }

  const res = await Promise.all(promises)
  const total = res.reduce((n, { execTime }) => n + execTime, 0)

  equal(
    total / res.length < 1e3,
    true,
    'Is at least faster then 1 second for 100k separate updates and query',
  )

  const nonExistingId = snurpId + 10

  throws(() =>
    db.update('snurp', nonExistingId, {
      a: nonExistingId,
      name: 'mr snurp ' + nonExistingId,
    }),
  )
<<<<<<< HEAD
})

await test('await updates', async (t) => {
  const db = new BasedDb({
    path: t.tmp,
  })
  await db.start({ clean: true })
  t.after(() => t.backup(db))

  const status = ['a', 'b', 'c', 'd', 'e', 'f']

  await db.setSchema({
    types: {
      user: {
        props: {
          externalId: { type: 'string', max: 20 },
          status,
        },
      },
    },
  })

  const total = 1e4

  for (let i = 0; i < total; i++) {
    db.create('user', {
      externalId: i + '-alias',
      status: 'a',
    })
  }

  await db.isModified()

  let totalAlias = 0

  const updateAlias = async () => {
    const id = Math.ceil(Math.random() * total)
    await db.update('user', id, {
      status: status[~~Math.random() * status.length],
    })
    await db.drain()
    totalAlias++
  }

  const start = performance.now()
  //let lastMeasure = performance.now()
  for (let i = 0; i < 100000; i++) {
    await updateAlias()
    if (!(i % 500)) {
      //const opsPerS = totalAlias / ((performance.now() - lastMeasure) / 1e3)
      // console.log(`${~~opsPerS} per sec`)
      //lastMeasure = performance.now()
      totalAlias = 0
    }
  }

  equal(performance.now() - start < 3e3, true, 'should be smaller then 5s')
=======
>>>>>>> 646f136f
})<|MERGE_RESOLUTION|>--- conflicted
+++ resolved
@@ -1,6 +1,6 @@
 import { BasedDb } from '../src/index.js'
 import test from './shared/test.js'
-import { deepEqual, equal, throws, perf } from './shared/assert.js'
+import { deepEqual, equal, throws } from './shared/assert.js'
 
 await test('update with payload.id', async (t) => {
   const db = new BasedDb({
@@ -274,64 +274,4 @@
       name: 'mr snurp ' + nonExistingId,
     }),
   )
-<<<<<<< HEAD
-})
-
-await test('await updates', async (t) => {
-  const db = new BasedDb({
-    path: t.tmp,
-  })
-  await db.start({ clean: true })
-  t.after(() => t.backup(db))
-
-  const status = ['a', 'b', 'c', 'd', 'e', 'f']
-
-  await db.setSchema({
-    types: {
-      user: {
-        props: {
-          externalId: { type: 'string', max: 20 },
-          status,
-        },
-      },
-    },
-  })
-
-  const total = 1e4
-
-  for (let i = 0; i < total; i++) {
-    db.create('user', {
-      externalId: i + '-alias',
-      status: 'a',
-    })
-  }
-
-  await db.isModified()
-
-  let totalAlias = 0
-
-  const updateAlias = async () => {
-    const id = Math.ceil(Math.random() * total)
-    await db.update('user', id, {
-      status: status[~~Math.random() * status.length],
-    })
-    await db.drain()
-    totalAlias++
-  }
-
-  const start = performance.now()
-  //let lastMeasure = performance.now()
-  for (let i = 0; i < 100000; i++) {
-    await updateAlias()
-    if (!(i % 500)) {
-      //const opsPerS = totalAlias / ((performance.now() - lastMeasure) / 1e3)
-      // console.log(`${~~opsPerS} per sec`)
-      //lastMeasure = performance.now()
-      totalAlias = 0
-    }
-  }
-
-  equal(performance.now() - start < 3e3, true, 'should be smaller then 5s')
-=======
->>>>>>> 646f136f
 })