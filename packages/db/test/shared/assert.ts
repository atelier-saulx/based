--- conflicted
+++ resolved
@@ -2,12 +2,8 @@
 import { styleText } from 'node:util'
 import util from 'node:util'
 import { BasedQueryResponse } from '../../src/client/query/BasedQueryResponse.js'
-<<<<<<< HEAD
 import { REVERSE_TYPE_INDEX_MAP } from '@based/schema'
-=======
-import { REVERSE_TYPE_INDEX_MAP } from '@based/schema/def'
 export { perf } from './perf.js'
->>>>>>> 003595c8
 
 // add fn
 export const deepEqual = (a, b, msg?: string) => {
