import { wait } from '@saulx/utils'
import { homedir } from 'os'
import { fileURLToPath } from 'url'
import { BasedDb } from '../../src/index.js'
import { join, dirname, resolve } from 'path'
import fs from 'node:fs/promises'
import oldFs from 'node:fs'
import { deflate } from 'node:zlib'
import util from 'util'
const deflap = util.promisify(deflate)
import { italy } from './examples.js'
import crypto from 'crypto'

function randU32() {
  return crypto.randomBytes(4).readUInt32LE(0)
}

import { pipeline } from 'node:stream/promises'
import { hash } from '@saulx/hash'

var prev: { start: number; chunk: string }[] = []

const indexOfSubstrings = function* (str, searchValue) {
  let i = 0
  while (true) {
    const r = str.indexOf(searchValue, i)
    if (r !== -1) {
      yield r
      i = r + 1
    } else return
  }
}

const __dirname = dirname(fileURLToPath(import.meta.url).replace('/dist/', '/'))
const relativePath = '../../tmp'
const dbFolder = resolve(join(__dirname, relativePath))

await wait(100)

try {
  await fs.rm(dbFolder, { recursive: true })
} catch (err) {}

// dbFolder

const makeDb = async (path: string) => {
  const db = new BasedDb({
    path,
    noCompression: true,
  })

  await db.start({ clean: true })

  console.log('\nJS GO DO BUT', Date.now(), path)

  db.putSchema({
    types: {
      bla: { props: { name: 'string', x: 'uint16', flap: 'binary' } },
      user: {
        props: {
          uid: 'alias',
          firstName: 'string',
          lastName: 'string',
          articles: {
            items: {
              ref: 'article',
              prop: 'author',
            },
          },
        },
      },
      article: {
        props: {
          views: 'uint32',
          lastView: 'timestamp',
          headline: 'string',
          abstract: 'string',
          body: 'string',
          publishDate: 'timestamp',
          author: {
            ref: 'user',
            prop: 'articles',
          },
        },
      },
    },
  })

  await db.create('bla', {
    name: 'DERP ',
    x: 1,
  })

  var flap: string

  const users = new Map()

  const handleChunk = (chunk: string, x) => {
    if (flap) {
      chunk = flap + chunk
      flap = ''
    }
    const indexes = [...indexOfSubstrings(chunk, '{"id":')]
    for (let i = 0; i < indexes.length; i += 2) {
      if (!indexes[i + 1]) {
        flap = chunk.slice(indexes[i], -1)
      } else {
        try {
          var d = chunk.slice(indexes[i], indexes[i + 1] - 1)
          if (d[d.length - 1] == ']') {
            d = d.slice(0, -1)
          }
          const x = JSON.parse(d)
          const { id, author, ...r } = x
          // exclude in create is nice
          // const id = db.upsert('user', {
          const userId = hash(
            author.firstName.toLowerCase() +
              ':' +
              author.lastName.toLowerCase(),
          )
          if (!users.has(userId)) {
            users.set(
              userId,
              db.create('user', {
                uid: String(userId),
                firstName: author.firstName,
                lastName: author.lastName,
              }).tmpId,
            )
          }
          r.author = users.get(userId)
          db.create('article', r)
        } catch (err) {
          // console.log('derp', indexes[i], indexes[i + 1] - 1)
        }
      }
    }
  }

  // @ts-ignore
  await pipeline(
    oldFs.createReadStream(join(homedir(), 'Downloads/dump.json'), 'utf-8'),
    async function* (source, { signal }) {
      source.setEncoding('utf-8') // Work with strings rather than `Buffer`s.
      for await (const chunk of source) {
        yield await handleChunk(chunk, { signal })
      }
    },
  )

  console.log(db.query('bla').sort('x').get())

  console.log('YO', Date.now(), path)

  await wait(100)

  console.log('CLOSE', Date.now(), path)

  var d = Date.now()

  console.log('DRAIN BOI', Date.now() - d, 'ms', await db.drain(), 'ms')
  ;(
    await db
      .query('article')
      .range(0, 1e6)
      .filter('publishDate', '>', '01/01/2024')
      .sort('publishDate', 'desc')
      .get()
  ).inspect(2)
  ;(
    await db
      .query('article')
      .range(0, 100)
      .filter('publishDate', '>', '01/01/2024')
      .sort('publishDate', 'desc')
      .include('author', '*')
      .get()
  )
    // .debug()
    .inspect(2)

  // .debug()

  // STRINGS
  // console.log(
  //   db.query('user').filter('firstName', '=', 'Elena Sánchez').get().node().id,
  // )
  ;(
    await db
      .query('article')
      .range(0, 1e6)
      // .filter('author', '=', 25)
      .sort('publishDate', 'desc')
      .include('author', '*')
      .get()
  )
    // .debug()
    .inspect(2)

  const query = 'tariff'
<<<<<<< HEAD
  console.log('---- DERP search in eu observer', query)
  db.query('article')
    .range(0, 1e5)
    // .filter('headline', 'has', 'Orbán')
    .filter('headline', 'hasLoose', query)
    .filter('body', 'hasLoose', query)

    // .or((f) => {
    //   f.filter('body', 'hasLoose', query)
    // })

    // .filter('body', 'has', query)
    // .or((f) => {
    //   f.filter('headline', 'has', 'Orban')
    //   // f.filter('body', 'has', 'Orban')
    // })
    // .or((f) => {
    //   f.filter('headline', 'has', 'Orbán')
    //   // f.filter('body', 'has', 'Orban')
    // })
    .sort('publishDate', 'desc')
    .include('headline', 'publishDate')
    .get()
    .inspect(2)
=======
  console.log('---- DERP UKRAINE', query)
  ;(
    await db
      .query('article')
      .range(0, 10)
      // .filter('headline', 'has', 'Orbán')
      .filter('headline', 'hasLoose', query)
      // .or((f) => {
      //   f.filter('body', 'hasLoose', query)
      // })

      // .filter('body', 'has', query)
      // .or((f) => {
      //   f.filter('headline', 'has', 'Orban')
      //   // f.filter('body', 'has', 'Orban')
      // })
      // .or((f) => {
      //   f.filter('headline', 'has', 'Orbán')
      //   // f.filter('body', 'has', 'Orban')
      // })
      .sort('publishDate', 'desc')
      .include('headline', 'publishDate')
      .get()
  ).inspect(2)
>>>>>>> 3c8697f1

  // .inspect(2)

  const start = performance.now()
  await db.stop(false)
  const end = performance.now()
  console.log('save took: ', end - start)
}

const makeDb1 = async (path: string) => {
  const db = new BasedDb({
    path,
    // noCompression: true,
  })

  await db.start({ clean: true })

  console.log('\nJS GO DO BUT', Date.now(), path)

  db.putSchema({
    types: {
      financeBoi: {
        props: {
          x1: { type: 'uint32' },
          x2: { type: 'uint32' },
          x3: { type: 'uint32' },
          x4: { type: 'uint32' },
          x5: { type: 'uint32' },
          x6: { type: 'uint32' },
        },
      },
    },
  })

  for (let i = 0; i < 50_000_000; i++) {
    db.create('financeBoi', {
      x1: i,
      x2: i,
      x3: i,
      x4: i,
      x5: i,
      x6: i,
    })
  }
  const res = await db.drain()
  console.error('created all nodes', res)

  const start = performance.now()
  await db.stop(false)
  const end = performance.now()
  console.log('save took: ', end - start)
}

await makeDb(dbFolder + '/1')

// await makeDb(dbFolder + '/1')

// await makeDb1(dbFolder + '/2')

// await Promise.all([makeDb(dbFolder + '/1'), makeDb(dbFolder + '/2')])

// const f = await fs.writeFile(dbFolder + '/file.txt', '')

// const d = Date.now()
// let bla = []
// const file = oldFs.openSync(dbFolder + '/file.txt', null)
// let b = 0
// for (let i = 0; i < 10e6; i++) {
//   bla.push({
//     name: 'bla',
//     user: 'snur@gmail.com',
//     derp: 'derp derp',
//     i,
//   })
//   b++
//   if (b === 10e3) {
//     await fs.appendFile(
//       dbFolder + '/file.txt',
//       await deflap(Buffer.from(JSON.stringify(bla), 'utf-8')),
//     )
//     b = 0
//     bla = []
//   }
// }

// console.log('DONE', Date.now() - d, 'ms')<|MERGE_RESOLUTION|>--- conflicted
+++ resolved
@@ -199,32 +199,6 @@
     .inspect(2)
 
   const query = 'tariff'
-<<<<<<< HEAD
-  console.log('---- DERP search in eu observer', query)
-  db.query('article')
-    .range(0, 1e5)
-    // .filter('headline', 'has', 'Orbán')
-    .filter('headline', 'hasLoose', query)
-    .filter('body', 'hasLoose', query)
-
-    // .or((f) => {
-    //   f.filter('body', 'hasLoose', query)
-    // })
-
-    // .filter('body', 'has', query)
-    // .or((f) => {
-    //   f.filter('headline', 'has', 'Orban')
-    //   // f.filter('body', 'has', 'Orban')
-    // })
-    // .or((f) => {
-    //   f.filter('headline', 'has', 'Orbán')
-    //   // f.filter('body', 'has', 'Orban')
-    // })
-    .sort('publishDate', 'desc')
-    .include('headline', 'publishDate')
-    .get()
-    .inspect(2)
-=======
   console.log('---- DERP UKRAINE', query)
   ;(
     await db
@@ -249,7 +223,6 @@
       .include('headline', 'publishDate')
       .get()
   ).inspect(2)
->>>>>>> 3c8697f1
 
   // .inspect(2)
 
