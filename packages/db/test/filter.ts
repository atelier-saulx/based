import { BasedDb } from '../src/index.js'
import test from './shared/test.js'
import { equal, deepEqual } from './shared/assert.js'

await test('simple', async (t) => {
  const db = new BasedDb({
    path: t.tmp,
  })

  await db.start({ clean: true })

  t.after(() => {
    return db.destroy()
  })

  const status = ['error', 'danger', 'ok', '🦄']

  db.putSchema({
    types: {
      org: {
        props: {
          name: 'string',
          type: ['public', 'private', 'person'],
          envs: {
            items: {
              ref: 'env',
              prop: 'org',
            },
          },
        },
      },
      env: {
        props: {
          standby: 'boolean',
          status: 'uint8',
          name: 'string',
          org: {
            ref: 'org',
            prop: 'envs',
          },
          machines: {
            items: {
              ref: 'machine',
              prop: 'env',
            },
          },
        },
      },
      machine: {
        props: {
          derp: 'int32',
          lastPing: 'number',
          temperature: 'number',
          requestsServed: 'uint32',
          env: {
            ref: 'env',
            prop: 'machines',
            $rating: 'number',
          },
          isLive: 'boolean',
          status,
          scheduled: 'timestamp',
        },
      },
    },
  })

  const org = await db.create('org', {
    name: 'My small org',
    type: 'person',
  })

  const env = await db.create('env', {
    name: 'My small org env',
    org,
  })

  const emptyEnv = await db.create('env', {
    name: 'Mydev env',
    org,
  })

  const now = Date.now()
  let lastId = 0
  const m: number[] = []
  for (let i = 0; i < 1e5; i++) {
    lastId = db.create('machine', {
      env,
      status: status[Math.floor(Math.random() * (status.length - 1))],
      requestsServed: i,
      lastPing: i + 1,
      derp: -i,
      temperature: Math.random() * 40 - Math.random() * 40,
      isLive: !!(i % 2),
      scheduled: now + (i % 3 ? -i * 6e5 : i * 6e5),
    }).tmpId
    if (i % 2) {
      m.push(lastId)
    }
  }

  db.update('env', env, {
    machines: m,
  })

  db.drain()

  const x = [300, 400, 10, 20, 1, 2, 99, 9999, 888, 6152]
  equal(
    (
      await db.query('machine').include('*').filter('lastPing', '=', x).get()
    ).toObject().length,
    x.length,
    'OR number',
  )

  const make = () => {
    const x = ~~(Math.random() * lastId)
    if (x % 2 == 0) {
      return make()
    }
    return x
  }

  const amount = 1000

  var measure = 0
  var mi = 0

  const res = await Promise.all(
    Array.from({ length: amount }).map(() => {
      const rand = ~~(Math.random() * lastId)
      const derp = [make(), make(), make(), rand]
      return db.query('env').include('*').filter('machines', 'has', derp).get()
    }),
  )

  for (const envs of res) {
    mi += envs.toObject().length
    measure += envs.execTime
  }

  equal(
    mi / amount > 0.4 && mi / amount < 0.6,
    true,
    'multi ref OR filter up at 0.5 results',
  )

<<<<<<< HEAD
  equal(measure / amount < 0.05, true, 'multi ref OR filter lower than 0.1ms')
=======
  equal(measure / amount < 10, true, 'multi ref OR filter lower then 10ms')
>>>>>>> 3f311c3e

  measure = 0
  mi = 0

  await Promise.all(
    Array.from({ length: amount }).map(async () => {
      const rand = ~~(Math.random() * lastId)
      const envs = await db
        .query('env')
        .include('*')
        .filter('machines', 'has', rand)
        .get()

      mi += envs.toObject().length
      measure += envs.execTime
    }),
  )

  equal(
    mi / amount > 0.4 && mi / amount < 0.6,
    true,
    'multi ref filter up at 0.5 results',
  )
  equal(measure / amount < 10, true, 'multi ref filter lower then 10ms')

  equal(
    (
      await db
        .query('machine')
        .include('*')
        .filter('scheduled', '>', 'now + 694d + 10h')
        .get()
    ).toObject().length,
    1,
  )

  equal(
    (
      await db
        .query('machine')
        .include('*')
        .filter('scheduled', '<', 'now-694d-10h-15m') // Date,
        .get()
    ).toObject().length,
    1,
  )

  equal(
    (
      await db
        .query('machine')
        .include('*')
        .filter('scheduled', '<', '10/24/2000') // Date,
        .get()
    ).toObject().length,
    0,
    'parse date string',
  )

  equal(
    (
      await db
        .query('machine')
        .include('*')
        .filter('requestsServed', '<', 1)
        .get()
    ).toObject().length,
    1,
  )

  equal(
    (
      await db
        .query('machine')
        .include('*')
        .filter('requestsServed', '<=', 1)
        .get()
    ).toObject().length,
    2,
  )

  equal(
    (
      await db
        .query('machine')
        .include('*')
        .filter('derp', '<=', 0)
        .filter('derp', '>', -5)
        .get()
    ).toObject().length,
    5,
    'Negative range',
  )

  equal(
    (
      await db
        .query('machine')
        .include('*')
        .filter('temperature', '<=', 0)
        .filter('temperature', '>', -0.1)
        .get()
    ).toObject().length < 500,
    true,
    'Negative temperature (result amount)',
  )

  equal(
    (
      await db
        .query('machine')
        .include('*')
        .filter('temperature', '<=', 0)
        .filter('temperature', '>', -0.1)
        .get()
    ).toObject()[0].temperature < 0,
    true,
    'Negative temperature (check value)',
  )

  equal(
    (
      await db
        .query('machine')
        .include('id')
        .filter('env', '=', env)
        .range(0, 10)
        .get()
    ).toObject(),
    [
      { id: 2 },
      { id: 4 },
      { id: 6 },
      { id: 8 },
      { id: 10 },
      { id: 12 },
      { id: 14 },
      { id: 16 },
      { id: 18 },
      { id: 20 },
    ],
    'Filter by reference',
  )

  equal(
    (
      await db
        .query('machine')
        .include('id')
        .filter('lastPing', '>=', 1e5 - 1) // order optmization automaticly
        .filter('env', '=', [emptyEnv, env])
        .range(0, 10)
        .get()
    ).toObject(),
    [{ id: 100000 }],
    'Filter by reference (multiple)',
  )

  const derpEnv = await db.create('env', {
    name: 'derp env',
    status: 5,
  })

  const ids = await Promise.all([
    db.create('machine', {
      temperature: 20,
      // env: derpEnv,
      env: { id: derpEnv, $rating: 0.5 },
      lastPing: 1,
    }),
    db.create('machine', {
      temperature: 2,
      // env: derpEnv,
      env: { id: derpEnv, $rating: 0.75 },
      lastPing: 2,
    }),
    db.create('machine', {
      temperature: 3,
      // env: derpEnv,
      env: { id: derpEnv, $rating: 1 },
      lastPing: 3,
    }),
  ])

  deepEqual(
    (await db.query('env').filter('machines', '<', 10).get()).toObject(),
    [
      {
        id: 3,
        name: 'derp env',
        status: 5,
        standby: false,
      },
    ],
    'Filter by references length',
  )

  deepEqual(
    (await db.query('env').filter('machines', '=', ids).get()).toObject(),
    [
      {
        id: 3,
        name: 'derp env',
        status: 5,
        standby: false,
      },
    ],
    'Filter by references equals',
  )

  deepEqual(
    (
      await db
        .query('machine')
        .include('env', '*')
        .filter('env.status', '=', 5)
        .get()
    ).toObject(),
    [
      {
        id: 100001,
        derp: 0,
        lastPing: 1,
        temperature: 20,
        requestsServed: 0,
        isLive: false,
        status: undefined,
        scheduled: 0,
        env: { id: 3, status: 5, name: 'derp env', standby: false },
      },
      {
        id: 100002,
        derp: 0,
        lastPing: 2,
        temperature: 2,
        requestsServed: 0,
        isLive: false,
        status: undefined,
        scheduled: 0,
        env: { id: 3, status: 5, name: 'derp env', standby: false },
      },
      {
        id: 100003,
        derp: 0,
        lastPing: 3,
        temperature: 3,
        requestsServed: 0,
        isLive: false,
        status: undefined,
        scheduled: 0,
        env: { id: 3, status: 5, name: 'derp env', standby: false },
      },
    ],
  )

  const unicornMachine = await db.create('machine', {
    status: '🦄',
  })

  deepEqual(
    (
      await db
        .query('machine')
        .filter('status', '=', '🦄')
        .include('status')
        .get()
    ).toObject(),
    [
      {
        id: unicornMachine,
        status: '🦄',
      },
    ],
  )

  deepEqual((await db.query('env').filter('standby').get()).toObject(), [])

  await db.update('env', derpEnv, {
    standby: true,
  })

  deepEqual((await db.query('env').filter('standby').get()).toObject(), [
    { id: 3, standby: true, status: 5, name: 'derp env' },
  ])

  let rangeResult = await db
    .query('machine')
    .include('temperature')
    .filter('temperature', '..', [-0.1, 0])
    .get()

  equal(rangeResult.length < 900, true, 'range less')
  equal(
    rangeResult.node().temperature < 0 && rangeResult.node().temperature > -0.1,
    true,
    'range',
  )

  rangeResult = await db
    .query('machine')
    .include('*')
    .range(0, 10)
    // .filter('temperature', '!..', [-0.1, 0])
    .filter('temperature', '>', 0)
    .or('temperature', '<', -0.1)
    .get()

  let hasLarge = false
  let hasSmall = false
  for (const item of rangeResult) {
    if (item.temperature < -0.1) {
      hasSmall = true
    }
    if (item.temperature > 0) {
      hasLarge = true
    }
    if (item.temperature > -0.1 && item.temperature < 0) {
      throw new Error('Incorrect exclusive range (temp > -0.1 && temp < 0)')
    }
  }
  if (!hasSmall || !hasLarge) {
    throw new Error(
      `Incorrect exclusive range large: ${hasLarge} small: ${hasSmall}`,
    )
  }
})

await test('or', async (t) => {
  const db = new BasedDb({
    path: t.tmp,
  })

  await db.start({ clean: true })

  t.after(() => {
    return db.destroy()
  })

  const status = ['error', 'danger', 'ok', '🦄']

  db.putSchema({
    types: {
      machine: {
        props: {
          derp: 'int32',
          lastPing: 'number',
          temperature: 'number',
          requestsServed: 'uint32',
          isLive: 'boolean',
          status,
          scheduled: 'timestamp',
        },
      },
    },
  })

  const now = Date.now()
  for (let i = 0; i < 1e6; i++) {
    db.create('machine', {
      status: status[Math.floor(Math.random() * (status.length - 1))],
      requestsServed: i,
      lastPing: i + 1,
      derp: -i,
      temperature: Math.random() * 40 - Math.random() * 40,
      isLive: !!(i % 2),
      scheduled: now + (i % 3 ? -i * 6e5 : i * 6e5),
    }).tmpId
  }
  db.drain()

  deepEqual(
    (
      await db
        .query('machine')
        .include('id', 'lastPing')
        .filter('scheduled', '>', '01/01/2100')
        .or('lastPing', '>', 1e6 - 2)
        .get()
    ).toObject(),
    [
      {
        id: 999999,
        lastPing: 999999,
      },
      {
        id: 1000000,
        lastPing: 1000000,
      },
    ],
  )

  deepEqual(
    (
      await db
        .query('machine')
        .include('id', 'lastPing')
        .filter('scheduled', '>', '01/01/2100')
        .or((f) => {
          f.filter('lastPing', '>', 1e6 - 2)
        })
        .get()
    ).toObject(),
    (
      await db
        .query('machine')
        .include('id', 'lastPing')
        .filter('scheduled', '>', '01/01/2100')
        .or('lastPing', '>', 1e6 - 2)
        .get()
    ).toObject(),
  )

  equal(
    (
      await db
        .query('machine')
        .include('id', 'lastPing')
        .filter('scheduled', '>', '01/01/2100')
        .or((f) => {
          f.filter('lastPing', '>', 1e6 - 2)
          f.or('temperature', '<', -30)
        })
        .get()
    ).toObject().length > 10,
    true,
    'Branch or',
  )

  deepEqual(
    (
      await db
        .query('machine')
        .include('id', 'lastPing')
        .filter('scheduled', '>', '01/01/2100')
        .or((f) => {
          f.filter('lastPing', '>', 1e6 - 2)
          f.or((f) => {
            f.filter('temperature', '<', -30)
          })
        })
        .get()
    ).toObject(),
    (
      await db
        .query('machine')
        .include('id', 'lastPing')
        .filter('scheduled', '>', '01/01/2100')
        .or((f) => {
          f.filter('lastPing', '>', 1e6 - 2)
          f.or('temperature', '<', -30)
        })
        .get()
    ).toObject(),
  )

  const r = (
    await db
      .query('machine')
      .include('temperature')
      .range(0, 15)
      .filter('temperature', '>', 0)
      .or('temperature', '<', -0.1)
      .get()
  ).toObject()

  equal(
    r
      .map((v, i) => {
        return v.temperature > 0 ? true : false
      })
      .reduce((acc, a) => {
        return a ? acc + 1 : acc
      }, 0) > 0,
    true,
    'Correct spread of temperature',
  )
})

await test('or numerical', async (t) => {
  const db = new BasedDb({
    path: t.tmp,
  })

  await db.start({ clean: true })

  t.after(() => {
    return db.destroy()
  })

  db.putSchema({
    types: {
      machine: {
        props: {
          temperature: 'uint8',
        },
      },
    },
  })

  for (let i = 0; i < 1e6; i++) {
    db.create('machine', {
      temperature: ~~(Math.random() * 200) + 1,
    }).tmpId
  }
  db.drain()

  const r = (
    await db
      .query('machine')
      .include('temperature')
      .range(0, 1000)
      .filter('temperature', '>', 150)
      .or('temperature', '<', 50)
      .get()
  ).toObject()

  equal(
    r
      .map((v, i) => {
        return v.temperature < 50
      })
      .reduce((acc, a) => {
        return a ? acc + 1 : acc
      }, 0) > 0,
    true,
  )

  equal(
    r
      .map((v, i) => {
        return v.temperature > 150
      })
      .reduce((acc, a) => {
        return a ? acc + 1 : acc
      }, 0) > 0,
    true,
  )

  equal(
    (
      await db
        .query('machine')
        .include('id', 'temperature')
        .filter('temperature', '>', 201)
        .or((f) => {
          f.filter('temperature', '>', 202)
          f.or('temperature', '<', 10)
        })
        .get()
    ).toObject().length > 10,
    true,
    'Branch or',
  )

  for (let i = 0; i < 10000; i++) {
    if (i % 2) {
      db.remove('machine', 10000 + i)
    }
  }
  db.drain()

  deepEqual(
    (await db.query('machine').include('id').range(0, 3).get()).node(-1),
    {
      id: 3,
    },
  )

  deepEqual(
    (
      await db
        .query('machine')
        .include('temperature')
        .filter('id', '<=', 20000)
        .range(10000, 10000)
        .get()
    ).node(-1).id,
    20000,
  )
})<|MERGE_RESOLUTION|>--- conflicted
+++ resolved
@@ -146,11 +146,7 @@
     'multi ref OR filter up at 0.5 results',
   )
 
-<<<<<<< HEAD
-  equal(measure / amount < 0.05, true, 'multi ref OR filter lower than 0.1ms')
-=======
   equal(measure / amount < 10, true, 'multi ref OR filter lower then 10ms')
->>>>>>> 3f311c3e
 
   measure = 0
   mi = 0
