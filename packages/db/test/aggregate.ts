--- conflicted
+++ resolved
@@ -213,10 +213,7 @@
   // // console.log((await db.query('vote').sum(countries).get()).toObject())
   // // .mean('ddi1', 'ddi2', 'ddi3', 'ddi4')
 
-<<<<<<< HEAD
   // // console.log((await db.query('vote').sum(countries).get()).execTime, 'ms')
-=======
-  // console.log((await db.query('vote').sum(countries).get()).execTime, 'ms')
 })
 
 await test('aggregate', async (t) => {
@@ -245,5 +242,4 @@
   const q = await db.query('sequence').count().get().inspect()
 
   equal(q.toObject().$count, 1e6)
->>>>>>> f438fceb
 })