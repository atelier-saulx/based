import { BasedDb } from '../src/index.js'
import { deepEqual, throws } from './shared/assert.js'
import test from './shared/test.js'

await test('update', async (t) => {
  const db = new BasedDb({
    path: t.tmp,
  })

  await db.start({ clean: true })

  t.after(() => db.destroy())

  await db.putSchema({
    types: {
      user: {
        props: {
          rating: 'uint32',
          name: 'string',
          friend: { ref: 'user', prop: 'friend' },
          countryCode: { type: 'string', maxBytes: 2 },
          connections: {
            items: {
              ref: 'user',
              prop: 'connections',
            },
          },
        },
      },
    },
  })

  const good = await db.create('user', {
    name: 'youzi',
  })

  const bad = db.create('user', {
    name: 1,
  })

  db.create('user', {
    name: 'jamex',
    friend: bad,
  })

  db.create('user', {
    name: 'fred',
    connections: [good, bad],
  })

  db.create('user', {
    name: 'wrongRating',
    rating: 'not a number',
  })

  await db.create('user', {
    name: 'jame-z',
    friend: good,
    connections: [good],
  })

  db.create('user', {
    name: 'fred',
    connections: [good, bad],
  })

  db.create('user', {
    name: 'wrongRating',
    rating: 'not a number',
  })

  await throws(() =>
    db.create('user', {
      name: 'nope',
      randomField: true,
    }),
  )

  await throws(
    () =>
      db.create('user', {
        countryCode: 'nope',
      }),
    true,
  )

  await db.drain()

  deepEqual(
    (await db.query('user').include('name', 'friend').get()).toObject(),
    [
      {
        id: 1,
        name: 'youzi',
        friend: {
          id: 2,
          rating: 0,
          countryCode: '',
          name: 'jame-z',
        },
      },
      {
        id: 2,
        name: 'jame-z',
        friend: {
          id: 1,
          rating: 0,
          countryCode: '',
          name: 'youzi',
        },
      },
    ],
  )
})

await test('query', async (t) => {
  const db = new BasedDb({
    path: t.tmp,
  })

  await db.start({ clean: true })

  t.after(() => db.destroy())

  const drip = ['dope', 'cringe', 'meh']

  await db.putSchema({
    locales: {
      en: {},
      it: { fallback: ['en'] },
      fi: { fallback: ['en'] },
    },
    types: {
      todo: {
        done: 'boolean',
        age: 'uint16',
        unique: 'cardinality',
        status: ['a', 'b', 'c'],
        title: 'string',
        body: 'text',
      },
      user: {
        props: {
          rating: 'uint32',
          name: 'string',
          isOn: 'boolean',
          drip,
          friend: { ref: 'user', prop: 'friend' },
          description: 'text',
          countryCode: { type: 'string', maxBytes: 2 },
          connections: {
            items: {
              ref: 'user',
              prop: 'connections',
            },
          },
        },
      },
    },
  })

  for (let i = 0; i < 5; i++) {
    await db.create('user', {
      name: 'power user ' + i,
      rating: i,
      isOn: i % 2 ? true : false,
      drip: drip[~~(Math.random() * drip.length)],
    })
    await db.create('user')
  }

  await throws(() => db.query('derp').get(), true, 'non existing type')

  // @ts-ignore
  await throws(() => db.query('user', 'derp derp').get(), true, 'incorrect id')

  await throws(
    () => db.query('user', [1, 1221.11, 0]).get(),
    true,
    'incorrect ids',
  )

  await throws(
    // @ts-ignore
    () => db.query('user', [1, 'X', {}]).get(),
    true,
    'incorrect ids 2',
  )

  const x = new Uint32Array(new Array(2e6).map((v) => 1))
  await throws(() => db.query('user', x).get(), true, 'incorrect ids 2')

  await throws(
    () => db.query('user').include('derp').get(),
    true,
    'non existing field in include',
  )

  await throws(
    // @ts-ignore
    () => db.query('user', { $id: 1 }).get(),
    true,
    'incorrect alias',
  )

  await throws(
    () => db.query('user').filter('derp', '=', true).get(),
    true,
    'non existing field in filter',
  )

  await db
    .query('user')
    .filter('friend.description.en', '=', 'nice')
    .get()
    .catch((err) => {
      console.error(err)
    })

  await throws(
    () => db.query('user').filter('friend.description.flap', '=', 'nice').get(),
    true,
    'non existing lang in filter',
  )

  await throws(
    () => db.query('user').filter('friend.description.flap', '=', 'nice').get(),
    true,
    'non existing lang in filter',
  )

  await throws(
    () => db.query('user').filter('friend.description.fr', '=', 'nice').get(),
    true,
    'non existing lang in filter',
  )

  await throws(
    () => db.query('user').include('friend.description.flap').get(),
    true,
    'non existing lang in include #1',
  )

  await throws(
    () => db.query('user').include('friend.description.fr').get(),
    true,
    'non existing lang in include #2',
  )

  await throws(
    // @ts-ignore
    () => db.query('user').filter('friend.description.fr', 'derp', 1).get(),
    true,
    'Filter non existing operator',
  )

  await throws(
    // @ts-ignore
    () => db.query('user').filter('friend.description.en', '>', 1).get(),
    true,
    'Filter incorrect operator on text',
  )

  await throws(
    // @ts-ignore
    () => db.query('user').filter('rating', 'has', 1).get(),
    true,
    'Filter incorrect operator on uint32',
  )

  await throws(
    // @ts-ignore
    () => db.query('user').filter('isOn', 'has', 1).get(),
    true,
    'Filter incorrect operator on bool',
  )

  await db.query('user').filter('isOn', true).get()
  await db.query('user').filter('isOn').get()
  await db.query('user').filter('isOn', false).get()

  await throws(
    // @ts-ignore
    () => db.query('user').filter('friend', 'has', 1).get(),
    true,
    'Filter incorrect operator on reference',
  )

  await throws(
    // @ts-ignore
    () => db.query('user').filter('connections', 'like', 1).get(),
    true,
    'Filter incorrect operator on references',
  )

  const allData = [
    { id: 1, name: 'power user 0' },
    { id: 2, name: '' },
    { id: 3, name: 'power user 1' },
    { id: 4, name: '' },
    { id: 5, name: 'power user 2' },
    { id: 6, name: '' },
    { id: 7, name: 'power user 3' },
    { id: 8, name: '' },
    { id: 9, name: 'power user 4' },
    { id: 10, name: '' },
  ]

  deepEqual(
    await db
      .query('user')
      .filter('name', 'has', '')
      .include('name')
      .get()
      .inspect()
      .toObject(),
    allData,
    'skip empty string',
  )

  deepEqual(
    await db
      .query('user', [])
      .filter('name', 'has', '')
      .include('name')
      .get()
      .inspect()
      .toObject(),
    [],
    'ignore empty ids',
  )

  deepEqual(
    await db
      .query('user')
      .filter('friend.description.en', '=', undefined)
      .include('name')
      .get()
      .inspect()
      .toObject(),
    allData,
    'skip undefined',
  )

  await throws(
    // @ts-ignore
    () => db.query('user').filter('friend.description', 'like', 999).get(),
    true,
    'Filter incorrect value on text',
  )

  await throws(
    // @ts-ignore
    () =>
      db
        // @ts-ignore
        .query({ id: 1, rating: 'derp' })
        .get(),
    true,
    'Incorrect payload',
  )

  const q = db.query('flap')
  for (let i = 0; i < 2; i++) {
    await throws(
      async () => {
        await q.get()
      },
      false,
      `Throw when using cached error #${i + 1}`,
    )
  }

  await throws(
    // @ts-ignore
    () =>
      db
        // @ts-ignore
        .query({ id: 1, rating: 'derp' })
        .get(),
    true,
    'Incorrect payload',
  )

  await db.query('user').sort('drip', 'desc').get().inspect()

  await db.query('user').sort('flurp').get().inspect()

<<<<<<< HEAD
  await throws(async () => {
    // @ts-ignore
    await db.query('user').sort('drip', 'gurk').get().inspect()
  }, true)

  await throws(async () => {
    await db.query('user').sort('connections').get().inspect()
  }, true)

  await throws(async () => {
    await db.query('user').sort('friend').get().inspect()
  }, true)

  await throws(async () => {
    await db.query('user').sort('description').get().inspect()
  }, true)

  await throws(async () => {
    await db.query('user', 1).sort('drip').get().inspect()
  }, true)

  await db.query('user', []).sort('drip').get().inspect()

  await db.query('user', [1, 2, 3]).sort('drip').get().inspect()

  await throws(async () => {
    await db.query('user').sort('drip').range(0, -10).get().inspect()
  }, true)

  await throws(async () => {
    // @ts-ignore
    await db.query('user').sort('drip').range('derp', -100).get().inspect()
  }, true)
=======
  // @ts-ignore
  await db.query('user').sort('drip', 'gurk').get().inspect()
>>>>>>> 34d60ed2
})<|MERGE_RESOLUTION|>--- conflicted
+++ resolved
@@ -384,9 +384,14 @@
 
   await db.query('user').sort('drip', 'desc').get().inspect()
 
-  await db.query('user').sort('flurp').get().inspect()
-
-<<<<<<< HEAD
+  await throws(
+    async () => {
+      await db.query('user').sort('flurp').get()
+    },
+    true,
+    'Non existing field on sort',
+  )
+
   await throws(async () => {
     // @ts-ignore
     await db.query('user').sort('drip', 'gurk').get().inspect()
@@ -396,32 +401,28 @@
     await db.query('user').sort('connections').get().inspect()
   }, true)
 
-  await throws(async () => {
-    await db.query('user').sort('friend').get().inspect()
-  }, true)
-
-  await throws(async () => {
-    await db.query('user').sort('description').get().inspect()
-  }, true)
-
-  await throws(async () => {
-    await db.query('user', 1).sort('drip').get().inspect()
-  }, true)
-
-  await db.query('user', []).sort('drip').get().inspect()
-
-  await db.query('user', [1, 2, 3]).sort('drip').get().inspect()
-
-  await throws(async () => {
-    await db.query('user').sort('drip').range(0, -10).get().inspect()
-  }, true)
-
-  await throws(async () => {
-    // @ts-ignore
-    await db.query('user').sort('drip').range('derp', -100).get().inspect()
-  }, true)
-=======
-  // @ts-ignore
-  await db.query('user').sort('drip', 'gurk').get().inspect()
->>>>>>> 34d60ed2
+  // await throws(async () => {
+  //   await db.query('user').sort('friend').get().inspect()
+  // }, true)
+
+  // await throws(async () => {
+  //   await db.query('user').sort('description').get().inspect()
+  // }, true)
+
+  // await throws(async () => {
+  //   await db.query('user', 1).sort('drip').get().inspect()
+  // }, true)
+
+  // await db.query('user', []).sort('drip').get().inspect()
+
+  // await db.query('user', [1, 2, 3]).sort('drip').get().inspect()
+
+  // await throws(async () => {
+  //   await db.query('user').sort('drip').range(0, -10).get().inspect()
+  // }, true)
+
+  // await throws(async () => {
+  //   // @ts-ignore
+  //   await db.query('user').sort('drip').range('derp', -100).get().inspect()
+  // }, true)
 })