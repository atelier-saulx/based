--- conflicted
+++ resolved
@@ -1,4 +1,5 @@
 import { BasedDb } from '../src/index.js'
+import { deepEqual } from './shared/assert.js'
 import test from './shared/test.js'
 
 await test('update', async (t) => {
@@ -14,43 +15,69 @@
     types: {
       user: {
         props: {
+          rating: { type: 'uint32' },
           name: { type: 'string' },
+          friend: { ref: 'user', prop: 'friend' },
+          connections: {
+            items: {
+              ref: 'user',
+              prop: 'connections',
+            },
+          },
         },
       },
     },
   })
 
-  let bad
-
-  const youzi = db.create('user', {
+  const good = db.create('user', {
     name: 'youzi',
   })
 
-  // try {
-  bad = db.create('user', {
+  const bad = db.create('user', {
     name: 1,
   })
 
-<<<<<<< HEAD
-  const jamex = db.create('user', {
+  db.create('user', {
     name: 'jamex',
+    friend: bad,
   })
 
-  console.log({ youzi, jamex })
+  db.create('user', {
+    name: 'fred',
+    connections: [good, bad],
+  })
 
-  //   throw 'Should throw'
-  // } catch (e) {
-  //   console.log('ERROR!!', e)
-  // }
-=======
-  // try {
+  db.create('user', {
+    name: 'wrongRating',
+    rating: 'not a number',
+  })
 
-  // throw new Error('fu')
-  // } catch (e) {
-  // console.error('ballz', e)
-  // }
+  db.create('user', {
+    name: 'jame-z',
+    friend: good,
+    connections: [good],
+  })
 
-  // await setTimeout(500)
-  // await setTimeout(500)
->>>>>>> 804f812b
+  db.drain()
+
+  deepEqual(db.query('user').include('name', 'friend').get().toObject(), [
+    {
+      id: 1,
+      name: 'youzi',
+      friend: {
+        id: 2,
+        rating: 0,
+        name: 'jame-z',
+      },
+    },
+    {
+      id: 2,
+      name: 'jame-z',
+      friend: {
+        id: 1,
+        rating: 0,
+        name: 'youzi',
+      },
+    },
+  ])
 })