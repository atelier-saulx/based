import { BasedDb } from '../src/index.js'
import { deepEqual } from './shared/assert.js'
import test from './shared/test.js'

await test('update', async (t) => {
  const db = new BasedDb({
    path: t.tmp,
  })

  await db.start({ clean: true })

  t.after(() => db.destroy())

  db.putSchema({
    types: {
      user: {
        props: {
          rating: 'uint32',
          name: 'string',
          friend: { ref: 'user', prop: 'friend' },
          connections: {
            items: {
              ref: 'user',
              prop: 'connections',
            },
          },
        },
      },
    },
  })

  const good = db.create('user', {
    name: 'youzi',
  })

  const bad = db.create('user', {
    name: 1,
  })

  db.create('user', {
    name: 'jamex',
    friend: bad,
  })

  db.create('user', {
    name: 'fred',
    connections: [good, bad],
  })

  db.create('user', {
    name: 'wrongRating',
    rating: 'not a number',
  })

  const a = await db
    .create('user', {
      name: 'jame-z',
      friend: good,
      connections: [good],
    })
    .then((res) => {
      console.log({ res })
      return 'ballz'
    })
    .then((ballz) => {
      console.log({ ballz })
      return 'random shit'
    })
    .catch((e) => {
      console.log({ e })
    })
    .then((ballz) => {
      console.log({ ballz })
      return 'random shit2'
    })

  console.log({ a })

  db.create('user', {
    name: 'nope',
    randomField: true,
  })
<<<<<<< HEAD
    .catch((e) => {
      console.log('its wrong!!', e)
      return 'commando power'
    })
    .then((res) => {
      console.log('floops!', { res })
    })
=======

  console.log(
    await db.create('user', {
      name: 'nope',
      randomField: true,
    }),
  )
>>>>>>> 0264de6c

  db.drain()

  deepEqual(db.query('user').include('name', 'friend').get().toObject(), [
    {
      id: 1,
      name: 'youzi',
      friend: {
        id: 2,
        rating: 0,
        name: 'jame-z',
      },
    },
    {
      id: 2,
      name: 'jame-z',
      friend: {
        id: 1,
        rating: 0,
        name: 'youzi',
      },
    },
  ])
})<|MERGE_RESOLUTION|>--- conflicted
+++ resolved
@@ -80,7 +80,6 @@
     name: 'nope',
     randomField: true,
   })
-<<<<<<< HEAD
     .catch((e) => {
       console.log('its wrong!!', e)
       return 'commando power'
@@ -88,15 +87,6 @@
     .then((res) => {
       console.log('floops!', { res })
     })
-=======
-
-  console.log(
-    await db.create('user', {
-      name: 'nope',
-      randomField: true,
-    }),
-  )
->>>>>>> 0264de6c
 
   db.drain()
 
