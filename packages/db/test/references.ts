import { BasedDb } from '../src/index.js'
import test from './shared/test.js'
import { deepEqual } from './shared/assert.js'

await test('simple', async (t) => {
  const db = new BasedDb({
    path: t.tmp,
  })

  t.after(() => {
    return db.destroy()
  })

  await db.start({ clean: true })

  db.putSchema({
    types: {
      user: {
        props: {
          flap: 'uint32',
          name: 'string',
          articles: {
            items: {
              ref: 'article',
              prop: 'contributors',
            },
          },
        },
      },
      article: {
        props: {
          name: 'string',
          contributors: {
            items: {
              ref: 'user',
              prop: 'articles',
            },
          },
        },
      },
    },
  })

  const mrSnurp = db.create('user', {
    name: 'Mr snurp',
    flap: 10,
  })

  const flippie = db.create('user', {
    name: 'Flippie',
    flap: 20,
  })

  db.drain()

  const strudelArticle = db.create('article', {
    name: 'The wonders of Strudel',
    contributors: [mrSnurp],
  })

  const piArticle = db.create('article', {
    name: 'Apple Pie is a Lie',
    contributors: [mrSnurp, flippie],
  })

  db.drain()

  deepEqual(db.query('article').include('contributors.name').get().toObject(), [
    {
      id: strudelArticle.tmpId,
      contributors: [{ id: mrSnurp.tmpId, name: 'Mr snurp' }],
    },
    {
      id: piArticle.tmpId,
      contributors: [
        { id: mrSnurp.tmpId, name: 'Mr snurp' },
        { id: flippie.tmpId, name: 'Flippie' },
      ],
    },
  ])

  deepEqual(db.query('user').include('articles.name').get().toObject(), [
    {
      id: 1,
      articles: [
        { id: 1, name: 'The wonders of Strudel' },
        { id: 2, name: 'Apple Pie is a Lie' },
      ],
    },
    { id: 2, articles: [{ id: 2, name: 'Apple Pie is a Lie' }] },
  ])
})

await test('one to many', async (t) => {
  const db = new BasedDb({
    path: t.tmp,
  })

  await db.start({ clean: true })

  t.after(() => {
    return db.destroy()
  })

  db.putSchema({
    types: {
      user: {
        props: {
          uid: { type: 'uint32' },
          name: { type: 'string' },
          resources: {
            items: {
              ref: 'resource',
              prop: 'owner',
            },
          },
        },
      },
      resource: {
        props: {
          type: { type: 'uint32' },
          name: { type: 'string' },
          owner: {
            ref: 'user',
            prop: 'resources',
          },
        },
      },
    },
  })

  const ownerId = db.create('user', {
    uid: 10,
    name: 'toor',
  })
  db.drain()

  for (let i = 0; i < 4; i++) {
    db.create('resource', {
      type: i % 2,
      name: `thing ${i}`,
      owner: ownerId,
    })
  }
  db.drain()

  deepEqual(db.query('user').include('resources').get().toObject(), [
    {
      id: 1,
      resources: [
        {
          id: 1,
          type: 0,
          name: 'thing 0',
        },
        {
          id: 2,
          type: 1,
          name: 'thing 1',
        },
        {
          id: 3,
          type: 0,
          name: 'thing 2',
        },
        {
          id: 4,
          type: 1,
          name: 'thing 3',
        },
      ],
    },
  ])

  deepEqual(db.query('user').include('resources.name').get().toObject(), [
    {
      id: 1,
      resources: [
        {
          id: 1,
          name: 'thing 0',
        },
        {
          id: 2,
          name: 'thing 1',
        },
        {
          id: 3,
          name: 'thing 2',
        },
        {
          id: 4,
          name: 'thing 3',
        },
      ],
    },
  ])
})

await test('update', async (t) => {
  const db = new BasedDb({
    path: t.tmp,
  })

  await db.start({ clean: true })

  t.after(() => {
    return db.destroy()
  })

  db.putSchema({
    types: {
      user: {
        props: {
          flap: { type: 'uint32' },
          name: { type: 'string' },
          articles: {
            items: {
              ref: 'article',
              prop: 'contributors',
            },
          },
        },
      },
      article: {
        props: {
          name: { type: 'string' },
          contributors: {
            items: {
              ref: 'user',
              prop: 'articles',
            },
          },
        },
      },
    },
  })

  const mrSnurp = db.create('user', {
    name: 'Mr snurp',
    flap: 10,
  })

  const flippie = db.create('user', {
    name: 'Flippie',
    flap: 20,
  })

  db.drain()

  const strudelArticle = db.create('article', {
    name: 'The wonders of Strudel',
    contributors: [mrSnurp],
  })

  db.drain()

  db.update('article', strudelArticle, {
    contributors: [flippie],
  })

  db.drain()

  deepEqual(db.query('article').include('contributors.name').get().toObject(), [
    {
      id: 1,
      contributors: [
        {
          name: 'Flippie',
          id: +flippie,
        },
      ],
    },
  ])
})

await test('filter', async (t) => {
  const db = new BasedDb({
    path: t.tmp,
  })

  await db.start({ clean: true })

  t.after(() => {
    return db.destroy()
  })

  db.putSchema({
    types: {
      user: {
        props: {
          flap: { type: 'uint32' },
          name: { type: 'string' },
          articles: {
            items: {
              ref: 'article',
              prop: 'contributors',
            },
          },
        },
      },
      article: {
        props: {
          name: { type: 'string' },
          contributors: {
            items: {
              ref: 'user',
              prop: 'articles',
            },
          },
        },
      },
    },
  })

  const mrSnurp = db.create('user', {
    name: 'Mr snurp',
    flap: 10,
  })

  const flippie = db.create('user', {
    name: 'Flippie',
    flap: 20,
  })

  const derpie = db.create('user', {
    name: 'Derpie',
    flap: 30,
  })

  const dinkelDoink = db.create('user', {
    name: 'Dinkel Doink',
    flap: 40,
  })

  db.drain()

  const strudelArticle = db.create('article', {
    name: 'The wonders of Strudel',
    contributors: [mrSnurp, flippie, derpie, dinkelDoink],
  })

  db.drain()

  deepEqual(
    db
      .query('article', strudelArticle)
      .include('contributors')
      .get()
      .toObject(),
    {
      id: 1,
      contributors: [
        { id: 1, flap: 10, name: 'Mr snurp' },
        { id: 2, flap: 20, name: 'Flippie' },
        { id: 3, flap: 30, name: 'Derpie' },
        { id: 4, flap: 40, name: 'Dinkel Doink' },
      ],
    },
    'Get reference one get by id',
  )

  deepEqual(
    db
      .query('article', strudelArticle)
      .include((select) =>
        select('contributors').include('name').filter('flap', '>', 25),
      )
      .get()
      .toObject(),
    {
      id: 1,
      contributors: [
        { id: 3, name: 'Derpie' },
        { id: 4, name: 'Dinkel Doink' },
      ],
    },
    'Filter references',
  )

  deepEqual(
    db
      .query('article', strudelArticle)
      .include((select) => {
        select('contributors').include('flap')
        select('contributors').include('name')
        select('contributors').filter('flap', '>', 25)
        select('contributors').filter('flap', '<', 35)
      })
      .get()
      .toObject(),
    {
      id: 1,
      contributors: [{ id: 3, name: 'Derpie', flap: 30 }],
    },
    'Filter references multi select',
  )

  deepEqual(
    db
      .query('article', strudelArticle)
      .include((select) => {
        select('contributors')
          .include('name')
          .include('flap')
          .filter('flap', '>', 25)
          .sort('flap', 'desc')
      })
      .get()
      .toObject(),
    {
      id: 1,
      contributors: [
        { id: 4, name: 'Dinkel Doink', flap: 40 },
        { id: 3, name: 'Derpie', flap: 30 },
<<<<<<< HEAD
        { id: 4, name: 'Dinkel Doink', flap: 40 },
=======
>>>>>>> 6df0ec1f
      ],
    },
    'Filter references and sort',
  )
})<|MERGE_RESOLUTION|>--- conflicted
+++ resolved
@@ -413,10 +413,6 @@
       contributors: [
         { id: 4, name: 'Dinkel Doink', flap: 40 },
         { id: 3, name: 'Derpie', flap: 30 },
-<<<<<<< HEAD
-        { id: 4, name: 'Dinkel Doink', flap: 40 },
-=======
->>>>>>> 6df0ec1f
       ],
     },
     'Filter references and sort',
