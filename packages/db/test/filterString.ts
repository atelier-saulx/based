--- conflicted
+++ resolved
@@ -209,15 +209,6 @@
   }
 
   equal(
-<<<<<<< HEAD
-    db
-      .query('italy')
-      .filter('body', 'hasLoose', 'derp derp')
-      .include('id')
-      .range(0, 1e3)
-      .get()
-      .inspect().length,
-=======
     (
       await db
         .query('italy')
@@ -226,7 +217,6 @@
         .range(0, 1e3)
         .get()
     ).inspect().length,
->>>>>>> 3c8697f1
     0,
   )
 })
@@ -299,15 +289,6 @@
   }
 
   equal(
-<<<<<<< HEAD
-    db
-      .query('italy')
-      .filter('body', 'like', 'contemporari')
-      .include('id')
-      .range(0, 1e3)
-      .get()
-      .inspect().length,
-=======
     (
       await db
         .query('italy')
@@ -316,7 +297,6 @@
         .range(0, 1e3)
         .get()
     ).inspect().length,
->>>>>>> 3c8697f1
     1e3,
   )
 })
