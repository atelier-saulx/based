import { BasedDb, compress, decompress } from '../src/index.js'
import test from './shared/test.js'
import { equal, deepEqual } from './shared/assert.js'
import { italy, sentence, bible } from './shared/examples.js'

const capitals =
  'AAAAAAAAAA AAAAAAAAAAA AAAAAAAAAAAAAAAAAAAA AAA A AAAAAAAAAAAAAAAAAAAAAAAAAAAAAAAAAAAAAAAA'

await test('variable size (string/binary)', async (t) => {
  const db = new BasedDb({
    path: t.tmp,
  })
  await db.start({ clean: true })
  t.after(() => {
    return db.destroy()
  })
  db.putSchema({
    types: {
      article: {
        props: {
          type: ['opinion', 'politcis', 'gossip'],
          code: { type: 'string', maxBytes: 2 },
          name: { type: 'string' },
          body: { type: 'string' }, // big compressed string...
          stuff: 'binary',
          derp: 'binary',
        },
      },
      italy: {
        props: {
          body: { type: 'string' }, // big compressed string...
        },
      },
    },
  })
  const compressedSentence = compress(sentence)
  equal(decompress(compressedSentence), sentence, 'compress / decompress api')
  const compressedItaly = compress(italy)
  equal(decompress(compressedItaly), italy, 'compress / decompress api (large)')
  for (let i = 0; i < 1000; i++) {
    const str = 'en'
    db.create('article', {
      type: 'gossip',
      code: str,
      name: 'Gossip #' + i,
      body: compressedItaly,
      stuff: Buffer.from('#' + i),
      derp: new Uint8Array([1, 0, 0, 2, 0, 0]),
    })
  }

  db.drain()

  deepEqual(
    (
      await db
        .query('article')
        .filter('stuff', '=', Buffer.from('#' + 2))
        .range(0, 10)
        .get()
    ).toObject(),
    [
      {
        id: 3,
        type: 'gossip',
        code: 'en',
        name: 'Gossip #2',
        body: italy,
        stuff: new Uint8Array([35, 50]),
        derp: new Uint8Array([1, 0, 0, 2, 0, 0]),
      },
    ],
  )
  const res = await db
    .query('article')
    .filter('stuff', 'has', new Uint8Array([55, 57]))
    .range(0, 100)
    .get()
  const len = res.length
  equal(len, 20, 'has binary (single')
  const largeDerp = Buffer.from(italy)
  let smurpArticle
  for (let i = 0; i < 1e3; i++) {
    smurpArticle = db.create('article', {
      type: 'gossip',
      code: 'xa',
      name: 'Smurp',
      body: 'Derp derp',
      derp: largeDerp,
    })
  }
  await db.drain()
  const q = new Uint8Array(251)
  for (let i = 0; i < 250; i++) {
    q[i] = i
  }
  q[250] = 255
  equal(
    (
      await db
        .query('article')
        .filter('derp', 'has', Buffer.from('vitorio'))
        .include('id')
        .get()
    ).length,
    0,
  )
  equal(
    (
      await db
        .query('article')
        .filter('derp', 'has', Buffer.from('xx'))
        .include('id')
        .get()
    ).length,
    0,
  )
  equal(
    (await db.query('article').filter('derp', 'has', q).include('id').get())
      .length,
    0,
  )
  equal(
    (
      await db
        .query('article')
        .filter('derp', '=', largeDerp)
        .include('id')
        .range(0, 1e3)
        .get()
    ).length,
    1e3,
  )
  equal(
    (
      await db
        .query('article')
        .filter('body', '=', italy)
        .include('id')
        .range(0, 1e3)
        .get()
    ).length,
    1e3,
  )
})

await test('has compressed', async (t) => {
  const db = new BasedDb({
    path: t.tmp,
  })
  await db.start({ clean: true })
  t.after(() => {
    return db.destroy()
  })
  db.putSchema({
    types: {
      italy: {
        props: {
          body: { type: 'string' }, // big compressed string...
        },
      },
    },
  })

  const compressedItaly = compress(bible)
  for (let i = 0; i < 1; i++) {
    await db.create('italy', {
      body: compressedItaly,
    })
  }

  const n = `Therefore he called the name of that place Baalperazim. 
And there they left their images, and David and his men burned them. `

  equal(
<<<<<<< HEAD
    (
      await db
        .query('italy')
        .filter('body', 'has', 'derp derp derp')
        .include('id')
        .range(0, 1e3)
        .get()
    ).length,
=======
    db
      .query('italy')
      .filter('body', 'has', n)
      .include('id')
      .range(0, 1e3)
      .get()
      .inspect().length,
>>>>>>> 74dd887f
    0,
  )
})

await test('has uncompressed', async (t) => {
  const db = new BasedDb({
    path: t.tmp,
  })
  await db.start({ clean: true })
  t.after(() => {
    return db.destroy()
  })
  db.putSchema({
    types: {
      italy: {
        props: {
          f: 'boolean',
          body: { type: 'string', compression: 'none' }, // big compressed string...
        },
      },
    },
  })
  for (let i = 0; i < 1e3; i++) {
    await db.create('italy', {
      f: false,
      body: italy,
    })
  }

  equal(
<<<<<<< HEAD
    (
      await db
        .query('italy')
        .filter('body', 'has', 'derp derp derp')
        .include('id')
        .range(0, 1e3)
        .get()
    ).length,
=======
    db
      .query('italy')
      .filter('body', 'hasLoose', 'derp derp derp')
      .include('id')
      .range(0, 1e3)
      .get()
      .inspect().length,
>>>>>>> 74dd887f
    0,
  )
})

await test('main has (string/binary)', async (t) => {
  const db = new BasedDb({
    path: t.tmp,
  })
  await db.start({ clean: true })
  t.after(() => {
    return db.destroy()
  })
  db.putSchema({
    types: {
      article: {
        props: {
          derp: { type: 'binary', maxBytes: 30 },
          stuff: { type: 'string', maxBytes: 30 },
        },
      },
    },
  })
  const stuff = 'aaaa'
  await db.create('article', {
    stuff,
    derp: new Uint8Array([1, 2, 3, 4]),
  })
  const derpResult = {
    id: 1,
    stuff,
    derp: new Uint8Array([1, 2, 3, 4]),
  }
  deepEqual((await db.query('article').get()).toObject(), [derpResult])
  deepEqual(
    (await db.query('article').filter('stuff', '=', stuff).get()).toObject(),
    [derpResult],
  )
  deepEqual(
    (
      await db
        .query('article')
        .filter('derp', 'has', new Uint8Array([4]))
        .get()
    ).toObject(),
    [derpResult],
  )
})

await test('search', async (t) => {
  const db = new BasedDb({
    path: t.tmp,
  })
  await db.start({ clean: true })
  t.after(() => {
    return db.destroy()
  })
  db.putSchema({
    types: {
      italy: {
        props: {
          body: { type: 'string', compression: 'none' }, // big compressed string...
        },
      },
    },
  })
  for (let i = 0; i < 1e3; i++) {
    await db.create('italy', {
      body: italy,
    })
  }

  equal(
<<<<<<< HEAD
    (
      await db
        .query('italy')
        .filter('body', 'search', 'vitt')
        .include('id')
        .range(0, 1e3)
        .get()
    ).length,
=======
    db
      .query('italy')
      .filter('body', 'like', 'derp')
      .include('id')
      .range(0, 1e3)
      .get()
      .inspect().length,
>>>>>>> 74dd887f
    1e3,
  )
})

await test('hasLoose uncompressed', async (t) => {
  const db = new BasedDb({
    path: t.tmp,
  })
  await db.start({ clean: true })
  t.after(() => {
    return db.destroy()
  })

  db.putSchema({
    types: {
      italy: {
        props: {
          body: { type: 'string', compression: 'none' }, // big compressed string...
        },
      },
    },
  })

  for (let i = 0; i < 1e5; i++) {
    await db.create('italy', {
      body: capitals,
    })
  }

  equal(
    (
      await db
        .query('italy')
        .filter('body', 'hasLoose', 'aaaaaa')
        .include('id')
        .range(0, 1e5)
        .get()
    ).length,
    1e5,
  )
})

await test('hasLoose compressed', async (t) => {
  const db = new BasedDb({
    path: t.tmp,
  })
  await db.start({ clean: true })
  t.after(() => {
    return db.destroy()
  })

  db.putSchema({
    types: {
      italy: {
        props: {
          body: { type: 'string' }, // big compressed string...
        },
      },
    },
  })

  for (let i = 0; i < 1e3; i++) {
    await db.create('italy', {
      body: capitals + capitals + capitals + capitals,
    })
  }

  equal(
    (
      await db
        .query('italy')
        .filter('body', 'hasLoose', 'aaaaa')
        .include('id', 'body')
        .range(0, 1e3)
        .get()
    ).length,
    1e3,
  )
})

// -------- or later...
await test('has OR uncompressed', async (t) => {
  const db = new BasedDb({
    path: t.tmp,
  })

  await db.start({ clean: true })

  t.after(() => {
    return db.destroy()
  })

  db.putSchema({
    types: {
      italy: {
        props: {
          f: 'boolean',
          body: { type: 'string', compression: 'none' },
        },
      },
    },
  })

  for (let i = 0; i < 1e3; i++) {
    await db.create('italy', {
      f: false,
      body: i === 999 ? italy + ' aaabbbbbbbbbaaa' : italy,
    })
  }
<<<<<<< HEAD
  ;(
    await db
      .query('italy')
      .filter('body', 'has', 'derp derp derp')
      .include('id')
      .range(0, 1e3)
      .get()
  ).length
=======

  equal(
    db
      .query('italy')
      .filter('body', 'hasLoose', ['aaaaaaaaaaa', 'bbbbbb']) //  ['aaa', 'bbb', 'ccc', 'eee']
      .include('id')
      .range(0, 1e3)
      .get()
      .inspect().length,
    1,
  )
>>>>>>> 74dd887f
})

// -------- or later...
await test('has OR compressed', async (t) => {
  const db = new BasedDb({
    path: t.tmp,
  })

  await db.start({ clean: true })

  t.after(() => {
    return db.destroy()
  })

  db.putSchema({
    types: {
      italy: {
        props: {
          f: 'boolean',
          body: { type: 'string' },
        },
      },
    },
  })

  const compressedItaly = compress(italy)

  for (let i = 0; i < 1e3; i++) {
    await db.create('italy', {
      f: false,
      body: i === 999 ? italy + ' aaabbbbbbbbbaaa' : compressedItaly,
    })
  }

  equal(
<<<<<<< HEAD
    (
      await db
        .query('italy')
        .filter('body', 'hasLoose', ['aaa', 'bbb']) //  ['aaa', 'bbb', 'ccc', 'eee']
        .include('id')
        .range(0, 1e3)
        .get()
    ).length,
=======
    db
      .query('italy')
      .filter('body', 'hasLoose', ['aaaaaaaaaaa', 'bbbbbb']) //  ['aaa', 'bbb', 'ccc', 'eee']
      .include('id')
      .range(0, 1e3)
      .get()
      .inspect().length,
>>>>>>> 74dd887f
    1,
  )
})<|MERGE_RESOLUTION|>--- conflicted
+++ resolved
@@ -48,9 +48,6 @@
       derp: new Uint8Array([1, 0, 0, 2, 0, 0]),
     })
   }
-
-  db.drain()
-
   deepEqual(
     (
       await db
@@ -71,13 +68,14 @@
       },
     ],
   )
-  const res = await db
-    .query('article')
-    .filter('stuff', 'has', new Uint8Array([55, 57]))
-    .range(0, 100)
-    .get()
-  const len = res.length
-  equal(len, 20, 'has binary (single')
+  const len = (
+    await db
+      .query('article')
+      .filter('stuff', 'has', new Uint8Array([55, 57]))
+      .range(0, 100)
+      .get()
+  ).length
+  equal(len, 6, 'has binary (single')
   const largeDerp = Buffer.from(italy)
   let smurpArticle
   for (let i = 0; i < 1e3; i++) {
@@ -173,24 +171,14 @@
 And there they left their images, and David and his men burned them. `
 
   equal(
-<<<<<<< HEAD
-    (
-      await db
-        .query('italy')
-        .filter('body', 'has', 'derp derp derp')
-        .include('id')
-        .range(0, 1e3)
-        .get()
-    ).length,
-=======
-    db
-      .query('italy')
-      .filter('body', 'has', n)
-      .include('id')
-      .range(0, 1e3)
-      .get()
-      .inspect().length,
->>>>>>> 74dd887f
+    (
+      await db
+        .query('italy')
+        .filter('body', 'has', n)
+        .include('id')
+        .range(0, 1e3)
+        .get()
+    ).inspect().length,
     0,
   )
 })
@@ -221,24 +209,14 @@
   }
 
   equal(
-<<<<<<< HEAD
-    (
-      await db
-        .query('italy')
-        .filter('body', 'has', 'derp derp derp')
-        .include('id')
-        .range(0, 1e3)
-        .get()
-    ).length,
-=======
-    db
-      .query('italy')
-      .filter('body', 'hasLoose', 'derp derp derp')
-      .include('id')
-      .range(0, 1e3)
-      .get()
-      .inspect().length,
->>>>>>> 74dd887f
+    (
+      await db
+        .query('italy')
+        .filter('body', 'hasLoose', 'derp derp derp')
+        .include('id')
+        .range(0, 1e3)
+        .get()
+    ).inspect().length,
     0,
   )
 })
@@ -311,24 +289,14 @@
   }
 
   equal(
-<<<<<<< HEAD
-    (
-      await db
-        .query('italy')
-        .filter('body', 'search', 'vitt')
-        .include('id')
-        .range(0, 1e3)
-        .get()
-    ).length,
-=======
-    db
-      .query('italy')
-      .filter('body', 'like', 'derp')
-      .include('id')
-      .range(0, 1e3)
-      .get()
-      .inspect().length,
->>>>>>> 74dd887f
+    (
+      await db
+        .query('italy')
+        .filter('body', 'like', 'derp')
+        .include('id')
+        .range(0, 1e3)
+        .get()
+    ).inspect().length,
     1e3,
   )
 })
@@ -438,28 +406,18 @@
       body: i === 999 ? italy + ' aaabbbbbbbbbaaa' : italy,
     })
   }
-<<<<<<< HEAD
-  ;(
-    await db
-      .query('italy')
-      .filter('body', 'has', 'derp derp derp')
-      .include('id')
-      .range(0, 1e3)
-      .get()
-  ).length
-=======
-
-  equal(
-    db
-      .query('italy')
-      .filter('body', 'hasLoose', ['aaaaaaaaaaa', 'bbbbbb']) //  ['aaa', 'bbb', 'ccc', 'eee']
-      .include('id')
-      .range(0, 1e3)
-      .get()
-      .inspect().length,
+
+  equal(
+    (
+      await db
+        .query('italy')
+        .filter('body', 'hasLoose', ['aaaaaaaaaaa', 'bbbbbb']) //  ['aaa', 'bbb', 'ccc', 'eee']
+        .include('id')
+        .range(0, 1e3)
+        .get()
+    ).inspect().length,
     1,
   )
->>>>>>> 74dd887f
 })
 
 // -------- or later...
@@ -495,24 +453,14 @@
   }
 
   equal(
-<<<<<<< HEAD
-    (
-      await db
-        .query('italy')
-        .filter('body', 'hasLoose', ['aaa', 'bbb']) //  ['aaa', 'bbb', 'ccc', 'eee']
-        .include('id')
-        .range(0, 1e3)
-        .get()
-    ).length,
-=======
-    db
-      .query('italy')
-      .filter('body', 'hasLoose', ['aaaaaaaaaaa', 'bbbbbb']) //  ['aaa', 'bbb', 'ccc', 'eee']
-      .include('id')
-      .range(0, 1e3)
-      .get()
-      .inspect().length,
->>>>>>> 74dd887f
+    (
+      await db
+        .query('italy')
+        .filter('body', 'hasLoose', ['aaaaaaaaaaa', 'bbbbbb']) //  ['aaa', 'bbb', 'ccc', 'eee']
+        .include('id')
+        .range(0, 1e3)
+        .get()
+    ).inspect().length,
     1,
   )
 })