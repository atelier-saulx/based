--- conflicted
+++ resolved
@@ -2,11 +2,8 @@
 import { crc32c } from '@based/crc32c'
 import test from './shared/test.js'
 import { equal } from './shared/assert.js'
-<<<<<<< HEAD
 import { crc32 as nativeCrc32 } from '../src/index.js'
 import { setTimeout as setTimeoutAsync } from 'timers/promises'
-=======
->>>>>>> cbca2158
 
 // TODO test should be the same number as the native build in one
 await test('simple', async (t) => {
