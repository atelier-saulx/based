import { BasedDb } from '../src/index.js'
import test from './shared/test.js'
import { italy } from './shared/examples.js'
import { deepEqual } from './shared/assert.js'

await test('simple', async (t) => {
  const db = new BasedDb({
    path: t.tmp,
  })

  await db.start({ clean: true })

  t.after(() => {
    return db.destroy()
  })

  db.putSchema({
    locales: {
      en: {},
      it: { fallback: ['en'] },
      fi: { fallback: ['en'] },
    },
    types: {
      dialog: {
        props: {
          fun: {
            type: 'text',
          },
        },
      },
    },
  })

  const dialogId = await db.create('dialog', {
    fun: { en: '1', it: italy, fi: '3' },
  })

  await db.drain()

  let result = await db.query('dialog').include('id', 'fun').get()
  deepEqual(
    result.toObject(),
    [
      {
        id: dialogId,
        fun: {
          en: '1',
          it: italy,
          fi: '3',
        },
      },
    ],
    'Initial dialog with fun property',
  )

  result = await db.query('dialog').include('id').get()
  deepEqual(
    result.toObject(),
    [
      {
        id: dialogId,
      },
    ],
    'Dialog with only id included',
  )

  result = await db.query('dialog').i18n('it').include('id', 'fun').get()
  deepEqual(
    result.toObject(),
    [
      {
        id: dialogId,
        fun: italy,
      },
    ],
    'Dialog with i18n set to it',
  )

  result = await db
    .query('dialog')
    .i18n('it')
    .include('id', 'fun')
    .filter('fun', 'has', 'fliperdieflaperdiefloep', { lowerCase: true })
    .get()
  deepEqual(result.toObject(), [], 'Filter fun with non-existent text')

  result = await db
    .query('dialog')
    .include('id', 'fun')
    .filter('fun', 'has', 'italy', { lowerCase: true })
    .get()
  deepEqual(
    result.toObject(),
    [
      {
        id: dialogId,
        fun: {
          en: '1',
          it: italy,
          fi: '3',
        },
      },
    ],
    'Filter fun with text italy',
  )

  result = await db
    .query('dialog')
    .i18n('it')
    .include('id', 'fun')
    .filter('fun', 'has', 'italy', { lowerCase: true })
    .get()
  deepEqual(
    result.toObject(),
    [
      {
        id: dialogId,
        fun: italy,
      },
    ],
    'Filter fun with text italy and i18n set to it',
  )

  result = await db
    .query('dialog')
    .include('id', 'fun')
    .filter('fun.en', 'has', 'italy', { lowerCase: true })
    .get()
  deepEqual(result.toObject(), [], 'Filter fun.en with text italy')

  result = await db
    .query('dialog')
    .include('id', 'fun')
    .filter('fun.it', 'has', 'italy', { lowerCase: true })
    .get()
  deepEqual(
    result.toObject(),
    [
      {
        id: dialogId,
        fun: {
          en: '1',
          it: italy,
          fi: '3',
        },
      },
    ],
    'Filter fun.it with text italy',
  )

  result = await db
    .query('dialog')
    .i18n('en')
    .include('id', 'fun')
    .filter('fun.it', 'has', 'italy', { lowerCase: true })
    .get()
  deepEqual(
    result.toObject(),
    [
      {
        id: 1,
        fun: '1',
      },
    ],
    'Filter fun.it with text italy and i18n set to en',
  )

  const mrSnurfInFinland = await db.create(
    'dialog',
    {
      fun: 'mr snurf in finland',
    },
    { i18n: 'fi' },
  )

  result = await db.query('dialog').include('id', 'fun').i18n('fi').get()
  deepEqual(
    result.toObject(),
    [
      {
        id: dialogId,
        fun: '3',
      },
      {
        id: mrSnurfInFinland,
        fun: 'mr snurf in finland',
      },
    ],
    'Dialog with mr snurf in finland',
  )

  await db.update(
    'dialog',
    mrSnurfInFinland,
    {
      fun: 'mr snurf in finland!',
    },
    { i18n: 'fi' },
  )

  result = await db.query('dialog').include('id', 'fun').i18n('fi').get()
  deepEqual(
    result.toObject(),
    [
      {
        id: dialogId,
        fun: '3',
      },
      {
        id: mrSnurfInFinland,
        fun: 'mr snurf in finland!',
      },
    ],
    'Updated mr snurf in finland',
  )

  const derpderp = await db.create('dialog', {})

  result = await db.query('dialog', mrSnurfInFinland).get()
  deepEqual(
    result.toObject(),
    {
      id: mrSnurfInFinland,
      fun: {
        fi: 'mr snurf in finland!',
        en: '',
        it: '',
      },
    },
    'Query mr snurf in finland',
  )

  result = await db.query('dialog', derpderp).get()
  deepEqual(
    result.toObject(),
    {
      id: derpderp,
      fun: {
        en: '',
        it: '',
        fi: '',
      },
    },
    'Query empty dialog',
  )

  result = await db
    .query('dialog')
    .i18n('fi')
    .include('id', 'fun')
    .filter('fun', '=', '3', { lowerCase: true })
    .get()
  deepEqual(
    result.toObject(),
    [
      {
        id: dialogId,
        fun: '3',
      },
    ],
    'Exact match on fi',
  )

  result = await db
    .query('dialog')
    .i18n('fi')
    .include('id', 'fun')
    .filter('fun', '=', 'mr snurf in finland!', { lowerCase: true })
    .get()
  deepEqual(
    result.toObject(),
    [
      {
        id: 2,
        fun: 'mr snurf in finland!',
      },
    ],
    'Exact match on fi #2',
  )

  console.log('---------------------------------')
  await db.update('dialog', mrSnurfInFinland, {
    fun: { en: 'drink some tea!' },
  })

  result = await db
    .query('dialog')
    .include('fun.en')
    .filter('fun', '=', 'mr snurf in finland!', { lowerCase: true })
    .get()

  deepEqual(
    result.toObject(),
    [
      {
        id: 2,
        fun: { en: 'drink some tea!' },
      },
    ],
    'Include specific language',
  )
})

await test('search', async (t) => {
  const db = new BasedDb({
    path: t.tmp,
  })

  await db.start({ clean: true })

  t.after(() => {
    return db.destroy()
  })

  db.putSchema({
    locales: {
      en: {},
      fi: { fallback: ['en'] },
    },
    types: {
      dialog: {
        props: {
          fun: {
            type: 'text',
          },
        },
      },
    },
  })

  await db.create('dialog', {
    fun: { en: 'hello its the united kingdom', fi: 'hello its finland' },
  })

  await db.create('dialog', {
    fun: { en: 'its mr derp!', fi: 'its mr snurp!' },
  })

  await db.drain()

  let result = await db
    .query('dialog')
    .include('id', 'fun')
    .search('finland', 'fun')
    .get()
  deepEqual(
    result.toObject(),
    [
      {
        id: 1,
        fun: {
          en: 'hello its the united kingdom',
          fi: 'hello its finland',
        },
        $searchScore: 0,
      },
    ],
    'Search for finland',
  )

  result = await db
    .query('dialog')
    .include('id', 'fun')
    .search('kingdom', 'fun')
    .get()
  deepEqual(
    result.toObject(),
    [
      {
        id: 1,
        fun: {
          en: 'hello its the united kingdom',
          fi: 'hello its finland',
        },
        $searchScore: 0,
      },
    ],
    'Search for kingdom',
  )

  result = await db
    .query('dialog')
    .include('id', 'fun')
    .search('snurp', 'fun')
    .get()
  deepEqual(
    result.toObject(),
    [
      {
        id: 2,
        fun: {
          en: 'its mr derp!',
          fi: 'its mr snurp!',
        },
        $searchScore: 0,
      },
    ],
    'Search for snurp',
  )

  result = await db
    .query('dialog')
    .include('id', 'fun')
    .search('derp', 'fun')
    .get()
  deepEqual(
    result.toObject(),
    [
      {
        id: 2,
        fun: {
          en: 'its mr derp!',
          fi: 'its mr snurp!',
        },
        $searchScore: 0,
      },
    ],
    'Search for derp',
  )

  result = await db
    .query('dialog')
    .i18n('fi')
    .include('id', 'fun')
    .search('derp', 'fun')
    .get()
  deepEqual(result.toObject(), [], 'Search for derp with i18n set to fi')

  result = await db
    .query('dialog')
    .i18n('en')
    .include('id', 'fun')
    .search('derp', 'fun')
    .get()
  deepEqual(
    result.toObject(),
    [
      {
        id: 2,
        fun: 'its mr derp!',
        $searchScore: 0,
      },
    ],
    'Search for derp with i18n set to en',
  )

  result = await db
    .query('dialog')
    .include('id', 'fun')
    .search('derp', 'fun.en')
    .get()
  deepEqual(
    result.toObject(),
    [
      {
        id: 2,
        fun: {
          en: 'its mr derp!',
          fi: 'its mr snurp!',
        },
        $searchScore: 0,
      },
    ],
    'Search for derp in fun.en',
  )
})

await test('reference text', async (t) => {
  const db = new BasedDb({
    path: t.tmp,
  })

  await db.start({ clean: true })

  t.after(() => {
    return db.destroy()
  })

  await db.putSchema({
    locales: {
      en: { required: true },
      fr: { required: true },
    },
    types: {
      country: {
        name: 'string',
        votingLegal: 'text',
      },
      contestant: {
        name: 'string',
        country: { ref: 'country', prop: 'contestants' },
      },
    },
  })

<<<<<<< HEAD
  // const country1 = await db.create('country', { name: 'x' })
  const country1 = await db.create('country')
=======
  const country1 = await db.create('country', {
    name: 'xxx',
  })
>>>>>>> 5687bf63

  await db.create('contestant', {
    name: 'New contestant',
    country: country1,
  })

  deepEqual(await db.query('country').include('*').get().toObject(), [
    {
      id: 1,
      name: '',
      votingLegal: {
        en: '',
        fr: '',
      },
    },
  ])

  deepEqual(
    await db.query('contestant').include('*', 'country').get().toObject(),
    [
      {
        id: 1,
        name: 'New contestant',
        country: {
          id: 1,
          name: '',
          votingLegal: {
            en: '',
            fr: '',
          },
        },
      },
    ],
  )
})<|MERGE_RESOLUTION|>--- conflicted
+++ resolved
@@ -493,14 +493,7 @@
     },
   })
 
-<<<<<<< HEAD
-  // const country1 = await db.create('country', { name: 'x' })
   const country1 = await db.create('country')
-=======
-  const country1 = await db.create('country', {
-    name: 'xxx',
-  })
->>>>>>> 5687bf63
 
   await db.create('contestant', {
     name: 'New contestant',
