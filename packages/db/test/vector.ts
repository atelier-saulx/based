import { BasedDb } from '../src/index.js'
import test from './shared/test.js'
import { deepEqual } from './shared/assert.js'

const data = {
  cat: [1.5, -0.4, 7.2, 19.6, 20.2],
  dog: [1.7, -0.3, 6.9, 19.1, 21.1],
  apple: [-5.2, 3.1, 0.2, 8.1, 3.5],
  strawberry: [-4.9, 3.6, 0.9, 7.8, 3.6],
  building: [60.1, -60.3, 10, -12.3, 9.2],
  car: [81.6, -72.1, 16, -20.2, 102],
}

async function initDb(t) {
  const db = new BasedDb({
    path: t.tmp,
  })

  await db.start({ clean: true })

  t.after(() => {
    return db.destroy()
  })

  db.putSchema({
    types: {
      data: {
        props: {
          a: {
            type: 'vector',
            size: 5,
          },
          name: { type: 'string' },
        },
      },
    },
  })

  for (const name in data) {
    db.create('data', {
      a: new Float32Array(data[name]),
      name: name,
    })
  }
  await db.drain()

  return db
}

await test('vector set/get', async (t) => {
  const db = await initDb(t)

  const res = (await db.query('data').get()).toObject()
  for (const r of res) {
    const a = Buffer.from(r.a.buffer)
    const b = Buffer.from(new Float32Array(data[r.name]).buffer)

    deepEqual(Buffer.compare(a, b), 0)
  }
})

await test('vector set wrong size', async (t) => {
  const db = await initDb(t)

  const a = db.create('data', {
    a: new Float32Array([1, 2, 3]),
    name: 'hehe',
  })
  const b = db.create('data', {
    a: new Float32Array([1, 2, 3, 4, 5, 6]),
    name: 'hehe',
  })
  await db.drain()

  const [ra, rb] = await db
    .query('data')
    .filter('id', '=', [a, b])
    .include('a')
    .get()

  // RFE is truncation right?
  deepEqual(ra.a.length, 5)
  deepEqual(rb.a.length, 5)
})

await test('query by vector', async (t) => {
  const db = await initDb(t)

  const r1 = await db
    .query('data')
    .include('name')
    .filter('a', '=', new Float32Array(data['car'].slice(0, 4)))
    .get()
    .toObject()
  deepEqual(r1[0].name, 'car')

<<<<<<< HEAD
  const r2 = await db
    .query('data')
    .filter('a', '=', new Float32Array(data['car']))
    .get()
  console.log(r2)

  const r3 = await db
    .query('data')
    .filter('a', '=', new Float32Array([...data['car'], 1]))
    .get()
  console.log(r3)
=======
  const r2 = await db.query('data')
    .include('name')
    .filter('a', '=', new Float32Array(data['car']))
    .get()
    .toObject()
  deepEqual(r2.length, 0)

  const r3 = await db
    .query('data')
    .include('name')
    .filter('a', '=', new Float32Array([...data['car'], 1]))
    .get()
    .toObject()
  deepEqual(r3.length, 0)
>>>>>>> 13d35f21
})

await test('vector like', async (t) => {
  const db = await initDb(t)

  const fruit = new Float32Array([-5.1, 2.9, 0.8, 7.9, 3.1])
  const res = await db
    .query('data')
    .include('name')
    .filter('a', 'like', fruit)
    .get()
    .toObject()
  deepEqual(
    res,
    [
      { id: 6, name: 'car' },
    ],
  )
})<|MERGE_RESOLUTION|>--- conflicted
+++ resolved
@@ -94,20 +94,8 @@
     .toObject()
   deepEqual(r1[0].name, 'car')
 
-<<<<<<< HEAD
   const r2 = await db
     .query('data')
-    .filter('a', '=', new Float32Array(data['car']))
-    .get()
-  console.log(r2)
-
-  const r3 = await db
-    .query('data')
-    .filter('a', '=', new Float32Array([...data['car'], 1]))
-    .get()
-  console.log(r3)
-=======
-  const r2 = await db.query('data')
     .include('name')
     .filter('a', '=', new Float32Array(data['car']))
     .get()
@@ -121,7 +109,6 @@
     .get()
     .toObject()
   deepEqual(r3.length, 0)
->>>>>>> 13d35f21
 })
 
 await test('vector like', async (t) => {
@@ -134,10 +121,5 @@
     .filter('a', 'like', fruit)
     .get()
     .toObject()
-  deepEqual(
-    res,
-    [
-      { id: 6, name: 'car' },
-    ],
-  )
+  deepEqual(res, [{ id: 6, name: 'car' }])
 })