import { BasedDb } from '../src/index.js'
import test from './shared/test.js'
import { deepEqual } from './shared/assert.js'
<<<<<<< HEAD
import { setTimeout } from 'node:timers/promises'
=======
import { wait } from '@saulx/utils'
>>>>>>> 491c2552

await test('upsert', async (t) => {
  const db = new BasedDb({
    path: t.tmp,
  })

  await db.start({ clean: true })

  t.after(() => {
    return t.backup(db)
  })

  await db.setSchema({
    types: {
      user: {
        props: {
          externalId: 'alias',
          status: ['a', 'b'],
        },
      },
    },
  })

  const user1 = await db.create('user', {
    externalId: 'cool',
    status: 'a',
  })

  deepEqual(await db.query('user', user1).get(), {
    id: 1,
    status: 'a',
    externalId: 'cool',
  })

  await db.update('user', user1, {
    externalId: null,
    status: 'b',
  })

  deepEqual(await db.query('user', user1).get(), {
    id: 1,
    status: 'b',
    externalId: '',
  })
})

await test('updates', async (t) => {
  const db = new BasedDb({
    path: t.tmp,
  })

  await db.start({ clean: true })

  t.after(() => {
    return t.backup(db)
  })

  await db.setSchema({
    types: {
      user: {
        props: {
          externalId: 'string',
          status: ['a', 'b'],
        },
      },
    },
  })

  const total = 1e4

  var d = Date.now()

  for (let i = 0; i < total; i++) {
    db.create('user', {
      externalId: i + '-alias',
      status: 'a',
    })
  }

  await db.isModified()
  console.log('done setting', total, 'aliases', Date.now() - d, 'ms')

  let totalAlias = 0

  const updateAlias = async () => {
    const externalId = Math.ceil(Math.random() * total) + '-alias'
    const id = Math.ceil(Math.random() * total)
    await db.update('user', id, { externalId })
    totalAlias++
  }

  let lastMeasure = Date.now()
  for (let i = 0; i < 100000; i++) {
    await updateAlias()
    if (!(i % 500)) {
      const opsPerS = totalAlias / ((Date.now() - lastMeasure) / 1e3)
      console.log(`${~~opsPerS} per sec`)
      lastMeasure = Date.now()
      totalAlias = 0
    }
  }
})<|MERGE_RESOLUTION|>--- conflicted
+++ resolved
@@ -1,11 +1,7 @@
 import { BasedDb } from '../src/index.js'
 import test from './shared/test.js'
 import { deepEqual } from './shared/assert.js'
-<<<<<<< HEAD
-import { setTimeout } from 'node:timers/promises'
-=======
 import { wait } from '@saulx/utils'
->>>>>>> 491c2552
 
 await test('upsert', async (t) => {
   const db = new BasedDb({
