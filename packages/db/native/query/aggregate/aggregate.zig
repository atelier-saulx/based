--- conflicted
+++ resolved
@@ -141,22 +141,12 @@
                     const references = db.getReferences(node, fieldSchema);
                     // MV: Add error handling
                     const refs: incTypes.Refs = .{ .refs = references.?, .fs = fieldSchema };
-<<<<<<< HEAD
-                    const refsCnt = refs.refs.*.nr_refs;
-                    while (i < refsCnt) : (i += 1) {
-                        const refStruct = incTypes.RefResult(refs, edgeConstraint, i);
-                        value = db.getEdgeProp(ctx, refStruct.?.edgeConstraint, refStruct.?.largeReference.?, fieldSchema);
-                    }
-                } else {
-                    value = if (isEdge and edgeRef != null) db.getEdgeProp(ctx, edgeRef.?.edgeConstraint, edgeRef.?.largeReference.?, fieldSchema) else db.getField(typeEntry, db.getNodeId(node), node, fieldSchema, types.Prop.MICRO_BUFFER);
-=======
                     _ = edgeRef; // ugly
                     const refStruct = incTypes.RefResult(refs, edgeConstraint, 0);
                     utils.debugPrint("refStruct = {any}\n", .{refStruct});
 
                     value = db.getEdgeProp(ctx, refStruct.?.edgeConstraint, refStruct.?.largeReference.?, fieldSchema);
                 } else {
->>>>>>> e7197509
                     value = db.getField(typeEntry, db.getNodeId(node), node, fieldSchema, types.Prop.MICRO_BUFFER);
                 }
                 if (value.len == 0) { // MV: This should check for specific sizes since microbuffer can be any
