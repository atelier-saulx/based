const c = @import("../c.zig");
const napi = @import("../napi.zig");
const db = @import("../db/db.zig");
const QueryCtx = @import("./types.zig").QueryCtx;
const utils = @import("../utils.zig");
const t = @import("../types.zig");
const std = @import("std");
const selva = @import("../selva.zig");

const copy = utils.copy;
const read = utils.read;
const writeInt = utils.writeInt;

// Add comptime for SCORE to reduce the size of this
pub const Result = struct {
    id: ?u32,
    field: u8,
    type: t.ResultType,
    score: ?[4]u8, // TODO use comptime for results for search - bit shitty to make in query but another 4 bytes saved
    val: ?[]u8,
<<<<<<< HEAD
    refSize: ?usize,
    includeMain: ?[]u8,
    totalRefs: ?usize,
    isEdge: t.Prop,
    score: ?[4]u8,
    isAggregate: bool,
=======
>>>>>>> 6147064c
};

const HEADER_SIZE = 8;

pub fn createResultsBuffer(
    ctx: *QueryCtx,
    env: c.napi_env,
) !c.napi_value {
    // std.debug.print("size of result {any} \n", .{@sizeOf(Result)});

    var resultBuffer: ?*anyopaque = undefined;
    var result: c.napi_value = undefined;

    if (c.napi_create_arraybuffer(env, ctx.size + HEADER_SIZE, &resultBuffer, &result) != c.napi_ok) {
        return null;
    }

    var data = @as([*]u8, @ptrCast(resultBuffer))[0 .. ctx.size + 8];
    var i: usize = 4;

    writeInt(u32, data, 0, ctx.totalResults);

    for (ctx.results.items) |*item| {
        switch (item.type) {
            t.ResultType.none => {
                if (item.id != null) {
                    data[i] = @intFromEnum(t.ReadOp.ID);
                    i += 1;
                    writeInt(u32, data, i, item.id.?);
                    i += 4;
                    if (item.score != null) {
                        copy(data[i .. i + 4], &item.score.?);
                        i += 4;
                    }
                }
            },
            t.ResultType.edge => {
                if (item.id != null) {
                    data[i] = @intFromEnum(t.ReadOp.ID);
                    i += 1;
                    writeInt(u32, data, i, item.id.?);
                    i += 4;
                    if (item.score != null) {
                        copy(data[i .. i + 4], &item.score.?);
                        i += 4;
                    }
                }
                data[i] = @intFromEnum(t.ReadOp.EDGE);
                i += 1;
            },
            t.ResultType.reference => {
                //  Single Reference Protocol Schema:
                // | Offset  | Field     | Size (bytes)| Description                          |
                // |---------|-----------|-------------|--------------------------------------|
                // | 0       | op        | 1           | Operation identifier (254)           |
                // | 1       | field     | 1           | Field identifier                     |
                // | 2       | refSize   | 4           | Reference size (unsigned 32-bit int) |
                data[i] = @intFromEnum(t.ReadOp.REFERENCE);
                data[i + 1] = item.field;
                if (item.val) |v| {
                    copy(data[i + 2 .. i + 6], v);
                }
                i += 6;
                continue;
            },
            t.ResultType.references => {
                //  Multiple References Protocol Schema:
                // | Offset  | Field     | Size (bytes)| Description                          |
                // |---------|-----------|-------------|--------------------------------------|
                // | 0       | op        | 1           | Operation identifier (253)           |
                // | 1       | field     | 1           | Field identifier                     |
                // | 2       | refSize   | 4           | Reference size (unsigned 32-bit int) |
                // | 6       | totalRefs | 4           | Total number of references (u32)     |
                data[i] = @intFromEnum(t.ReadOp.REFERENCES);
                data[i + 1] = item.field;
                if (item.val) |v| {
                    copy(data[i + 2 .. i + 10], v);
                }
                i += 10;
                continue;
            },
            t.ResultType.referenceEdge => {
                data[i] = @intFromEnum(t.ReadOp.EDGE);
                i += 1;
                data[i] = @intFromEnum(t.ReadOp.REFERENCE);
                data[i + 1] = item.field;
                if (item.val) |v| {
                    copy(data[i + 2 .. i + 6], v);
                }
                i += 6;
                continue;
            },
            t.ResultType.referencesEdge => {
                data[i] = @intFromEnum(t.ReadOp.EDGE);
                i += 1;
                data[i] = @intFromEnum(t.ReadOp.REFERENCES);
                data[i + 1] = item.field;
                if (item.val) |v| {
                    copy(data[i + 2 .. i + 6], v);
                }
                i += 10;
                continue;
            },
        }

        if (item.field == @intFromEnum(t.ReadOp.ID) or item.val == null) {
            continue;
        }

<<<<<<< HEAD
        if (item.isEdge != t.Prop.NULL) {
            data[i] = @intFromEnum(t.ReadOp.EDGE);
            i += 1;
        }

        if (item.isAggregate) { // add ater
            data[i] = @intFromEnum(t.ReadOp.REFERENCES_AGGREGATION);
            i += 1;
        }

=======
>>>>>>> 6147064c
        data[i] = item.field;
        i += 1;

        const val = item.val.?;

        if (item.field == t.MAIN_PROP) {
            copy(data[i .. i + val.len], val);
            i += val.len;
        } else {
            writeInt(u32, data, i, val.len);
            i += 4;
            copy(data[i .. i + val.len], val);
            i += val.len;
        }
    }

    if (i > data.len - 4) {
        utils.debugPrint("Wrong writing of result buffer i:{d} \n", .{i});
    }

    // std.debug.print("flap {any} {any} \n", .{ data[4 .. data.len - 4], selva.crc32c(4, data.ptr, data.len - 8) });

    writeInt(u32, data, data.len - 4, selva.crc32c(4, data.ptr, data.len - 4));
    return result;
}<|MERGE_RESOLUTION|>--- conflicted
+++ resolved
@@ -18,15 +18,6 @@
     type: t.ResultType,
     score: ?[4]u8, // TODO use comptime for results for search - bit shitty to make in query but another 4 bytes saved
     val: ?[]u8,
-<<<<<<< HEAD
-    refSize: ?usize,
-    includeMain: ?[]u8,
-    totalRefs: ?usize,
-    isEdge: t.Prop,
-    score: ?[4]u8,
-    isAggregate: bool,
-=======
->>>>>>> 6147064c
 };
 
 const HEADER_SIZE = 8;
@@ -51,6 +42,20 @@
 
     for (ctx.results.items) |*item| {
         switch (item.type) {
+            t.ResultType.aggregate => {
+                if (item.id != null) {
+                    data[i] = @intFromEnum(t.ReadOp.ID);
+                    i += 1;
+                    writeInt(u32, data, i, item.id.?);
+                    i += 4;
+                    if (item.score != null) {
+                        copy(data[i .. i + 4], &item.score.?);
+                        i += 4;
+                    }
+                }
+                data[i] = @intFromEnum((t.ReadOp.REFERENCES_AGGREGATION));
+                i += 1;
+            },
             t.ResultType.none => {
                 if (item.id != null) {
                     data[i] = @intFromEnum(t.ReadOp.ID);
@@ -136,19 +141,6 @@
             continue;
         }
 
-<<<<<<< HEAD
-        if (item.isEdge != t.Prop.NULL) {
-            data[i] = @intFromEnum(t.ReadOp.EDGE);
-            i += 1;
-        }
-
-        if (item.isAggregate) { // add ater
-            data[i] = @intFromEnum(t.ReadOp.REFERENCES_AGGREGATION);
-            i += 1;
-        }
-
-=======
->>>>>>> 6147064c
         data[i] = item.field;
         i += 1;
 
@@ -165,10 +157,6 @@
         }
     }
 
-    if (i > data.len - 4) {
-        utils.debugPrint("Wrong writing of result buffer i:{d} \n", .{i});
-    }
-
     // std.debug.print("flap {any} {any} \n", .{ data[4 .. data.len - 4], selva.crc32c(4, data.ptr, data.len - 8) });
 
     writeInt(u32, data, data.len - 4, selva.crc32c(4, data.ptr, data.len - 4));
