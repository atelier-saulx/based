const DbCtx = @import("../db/ctx.zig").DbCtx;
const Thread = @import("../thread/thread.zig");

pub const QueryCtx = struct {
<<<<<<< HEAD
    db: *db.DbCtx,
    thread: *Thread.Thread,
=======
    db: *DbCtx,
    thread: *Thread.DbThread,
>>>>>>> 863e3ec9
};<|MERGE_RESOLUTION|>--- conflicted
+++ resolved
@@ -2,11 +2,6 @@
 const Thread = @import("../thread/thread.zig");
 
 pub const QueryCtx = struct {
-<<<<<<< HEAD
-    db: *db.DbCtx,
+    db: *DbCtx,
     thread: *Thread.Thread,
-=======
-    db: *DbCtx,
-    thread: *Thread.DbThread,
->>>>>>> 863e3ec9
 };