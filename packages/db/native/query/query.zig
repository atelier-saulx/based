--- conflicted
+++ resolved
@@ -48,17 +48,11 @@
 }
 
 pub fn getQueryBufInternalResults(env: napi.Env, info: napi.Info) !napi.Value {
-    // prob dont want this from ZIG
     const args = try napi.getArgs(1, env, info);
     const dbCtx = try napi.get(*db.DbCtx, env, args[0]);
-<<<<<<< HEAD
     dbCtx.threads.waitForQueries();
-    var js_array: napi.c.napi_value = undefined;
-=======
-    dbCtx.threads.waitForAll();
-    var js_array: napi.Value = undefined;
->>>>>>> ff93f916
-    _ = napi.c.napi_create_array_with_length(env, dbCtx.threads.threads.len, &js_array);
+    var jsArray: napi.Value = undefined;
+    _ = napi.c.napi_create_array_with_length(env, dbCtx.threads.threads.len, &jsArray);
     for (dbCtx.threads.threads, 0..) |thread, index| {
         var array_buffer: napi.Value = undefined;
         _ = napi.c.napi_create_external_arraybuffer(
@@ -69,10 +63,10 @@
             null,
             &array_buffer,
         );
-        _ = napi.c.napi_set_element(env, js_array, @truncate(index), array_buffer);
+        _ = napi.c.napi_set_element(env, jsArray, @truncate(index), array_buffer);
         thread.*.lastQueryResultIndex = 0;
     }
-    return js_array;
+    return jsArray;
 }
 
 pub fn getQueryBufInternalThread(env: napi.Env, info: napi.Info) !napi.Value {
