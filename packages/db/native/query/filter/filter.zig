--- conflicted
+++ resolved
@@ -147,21 +147,9 @@
             const field: u8 = conditions[i + 1];
             const negate: Type = @enumFromInt(conditions[i + 2]);
             const prop: Prop = @enumFromInt(conditions[i + 3]);
-<<<<<<< HEAD
-            // if IS EDGE
-            if (prop == Prop.REFERENCES) {
-                const refs = db.getReferences(ctx, node, field);
-                if ((negate == Type.default and refs.?.nr_refs == 0) or (negate == Type.negate and refs.?.nr_refs != 0)) {
-                    return fail(ctx, node, typeEntry, conditions, ref, orJump, isEdge);
-                }
-            } else if (prop == Prop.REFERENCE) {
-                const checkRef = db.getReference(ctx, node, field);
-                if ((negate == Type.default and checkRef == null) or (negate == Type.negate and checkRef != null)) {
-=======
             var value: []u8 = undefined;
             if (isEdge) {
                 const edgeFieldSchema = db.getEdgeFieldSchema(ctx.selva.?, ref.?.edgeConstaint, field) catch {
->>>>>>> 37219824
                     return fail(ctx, node, typeEntry, conditions, ref, orJump, isEdge);
                 };
                 value = db.getEdgeProp(ref.?.reference.?, edgeFieldSchema);
@@ -171,18 +159,17 @@
                 };
                 value = db.getField(typeEntry, 0, node, fieldSchema, prop);
             }
+            // this is a bit dangerous (checking first byte - very fast though
             if (prop == Prop.REFERENCES) {
                 if ((negate == Type.default and value[0] == 0) or (negate == Type.negate and value[0] != 0)) {
                     return fail(ctx, node, typeEntry, conditions, ref, orJump, isEdge);
                 }
             } else if (prop == Prop.REFERENCE) {
-                // replace with inline vector
                 const h: @Vector(8, u8) = value[0..8].*;
                 const isZero = @reduce(.And, h == ZEROES);
-                std.debug.print("flap {any} \n", .{isZero});
-                // if ((negate == Type.default and isZero) or (negate == Type.negate and !isZero)) {
-                //     return fail(ctx, node, typeEntry, conditions, ref, orJump, isEdge);
-                // }
+                if ((negate == Type.default and isZero) or (negate == Type.negate and !isZero)) {
+                    return fail(ctx, node, typeEntry, conditions, ref, orJump, isEdge);
+                }
             } else {
                 if ((negate == Type.default and value.len == 0) or (negate == Type.negate and value.len != 0)) {
                     return fail(ctx, node, typeEntry, conditions, ref, orJump, isEdge);
