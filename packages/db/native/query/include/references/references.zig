const read = @import("../../../utils.zig").read;
const db = @import("../../../db/db.zig");
const selva = @import("../../../selva.zig");

const results = @import("../../results.zig");
const QueryCtx = @import("../../types.zig").QueryCtx;

const getFields = @import("../include.zig");
const addIdOnly = @import("../addIdOnly.zig").addIdOnly;
const types = @import("../types.zig");

const sortedReferences = @import("./sort.zig").sortedReferences;
const defaultReferences = @import("./default.zig").defaultReferences;

const std = @import("std");
const t = @import("../../../types.zig");
const utils = @import("../../../utils.zig");

//  Multiple References Protocol Schema:

// | Offset  | Field     | Size (bytes)| Description                          |
// |---------|-----------|-------------|--------------------------------------|
// | 0       | op        | 1           | Operation identifier (253)           |
// | 1       | field     | 1           | Field identifier                     |
// | 2       | refSize   | 4           | Reference size (u32)                 |
// | 6       | totalRefs | 4           | Total number of references (u32)     |

pub inline fn getRefsFields(
    ctx: *QueryCtx,
    include: []u8,
    node: db.Node,
    originalType: db.Type,
    ref: ?types.RefStruct,
    comptime isEdge: bool,
) usize {
    const filterSize: u16 = read(u16, include, 0);
    const sortSize: u16 = read(u16, include, 2);
    const offset: u32 = read(u32, include, 4);
    const limit: u32 = read(u32, include, 8);
    const start: comptime_int = 12;
    const filterArr: ?[]u8 = if (filterSize > 0) include[start .. start + filterSize] else null;
    const hasFilter: bool = filterArr != null;
    const sortArr: ?[]u8 = if (sortSize > 0) include[start + filterSize .. start + filterSize + sortSize] else null;
    const typeId: db.TypeId = read(u16, include, start + filterSize + sortSize);
    const refField = include[start + 2 + filterSize + sortSize];
    const typeEntry = db.getType(ctx.db, typeId) catch null;
    const includeNested = include[(start + 3 + filterSize + sortSize)..include.len];

    ctx.results.append(.{
        .id = null,
        .field = refField,
        .val = null,
        .score = null,
<<<<<<< HEAD
        .type = if (isEdge) t.ResultType.referencesEdge else t.ResultType.references,
=======
<<<<<<< HEAD
        .refType = t.ReadRefOp.REFERENCES,
        .totalRefs = 0,
        .isEdge = if (isEdge) t.Prop.WEAK_REFERENCES else t.Prop.NULL,
        .isAggregate = false,
=======
        .type = if (isEdge) t.ResultType.referencesEdge else t.ResultType.references,
>>>>>>> origin/secret-mega-project
>>>>>>> 09c181c7
    }) catch return 0;

    const resultIndex: usize = ctx.results.items.len - 1;

    var edgeConstrain: ?*const selva.EdgeFieldConstraint = null;
    var refs: ?types.Refs(isEdge) = undefined;

    if (isEdge) {
        if (db.getEdgeReferences(ctx.db, ref.?.reference.?, refField)) |r| {
            if (ref.?.edgeConstaint == null) {
                std.log.err("Trying to get an edge field from a weakRef (3) \n", .{});
                // Is a edge ref cant filter on an edge field!
                return 11;
            }

            const edgeFs = db.getEdgeFieldSchema(ctx.db.selva.?, ref.?.edgeConstaint.?, refField) catch {
                // 10 + 1 for edge marker
                return 11;
            };
            refs = .{ .weakRefs = r, .fs = edgeFs };
        } else {
            // 10 + 1 for edge marker
            return 11;
        }
    } else {
        const fieldSchema = db.getFieldSchema(refField, originalType) catch {
            // default empty size - means a bug!
            return 10;
        };
        edgeConstrain = selva.selva_get_edge_field_constraint(fieldSchema);
        refs = db.getReferences(ctx.db, node, fieldSchema);
        if (refs == null) {
            // default empty size - this should never happen
            return 10;
        }
    }

    var result: types.RefsResult = undefined;

    if (sortArr != null) {
        if (hasFilter) {
            result = sortedReferences(isEdge, refs.?, ctx, includeNested, sortArr.?, typeEntry.?, edgeConstrain, true, filterArr.?, offset, limit);
        } else {
            result = sortedReferences(isEdge, refs.?, ctx, includeNested, sortArr.?, typeEntry.?, edgeConstrain, false, null, offset, limit);
        }
    } else if (hasFilter) {
        result = defaultReferences(isEdge, refs.?, ctx, includeNested, typeEntry.?, edgeConstrain, true, filterArr.?, offset, limit);
    } else {
        result = defaultReferences(isEdge, refs.?, ctx, includeNested, typeEntry.?, edgeConstrain, false, null, offset, limit);
    }

    const r: *results.Result = &ctx.results.items[resultIndex];

    const val = ctx.allocator.alloc(u8, 8) catch {
        return 10;
    };

    utils.writeInt(u32, val, 0, result.size);
    utils.writeInt(u32, val, 4, result.cnt);
    r.*.val = val;

    if (isEdge) {
        result.size += 1;
    }

    return result.size + 10;
}<|MERGE_RESOLUTION|>--- conflicted
+++ resolved
@@ -51,18 +51,8 @@
         .field = refField,
         .val = null,
         .score = null,
-<<<<<<< HEAD
+
         .type = if (isEdge) t.ResultType.referencesEdge else t.ResultType.references,
-=======
-<<<<<<< HEAD
-        .refType = t.ReadRefOp.REFERENCES,
-        .totalRefs = 0,
-        .isEdge = if (isEdge) t.Prop.WEAK_REFERENCES else t.Prop.NULL,
-        .isAggregate = false,
-=======
-        .type = if (isEdge) t.ResultType.referencesEdge else t.ResultType.references,
->>>>>>> origin/secret-mega-project
->>>>>>> 09c181c7
     }) catch return 0;
 
     const resultIndex: usize = ctx.results.items.len - 1;
