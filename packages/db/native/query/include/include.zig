--- conflicted
+++ resolved
@@ -23,15 +23,6 @@
         .score = null,
         .field = field,
         .val = value,
-<<<<<<< HEAD
-        .refSize = null,
-        .includeMain = main,
-        .refType = null,
-        .totalRefs = null,
-        .isEdge = edgeType,
-        .isAggregate = false,
-=======
->>>>>>> 6147064c
     };
 }
 
@@ -103,10 +94,7 @@
                 idIsSet = true;
                 size += try addIdOnly(ctx, id, score);
             }
-            size += aggregateRefsFields(ctx, multiRefs, node, typeEntry, isEdge) catch |err| {
-                utils.debugPrint("Error aggregating References {any}.", .{err});
-                return 0;
-            };
+            size += try aggregateRefsFields(ctx, multiRefs, node, typeEntry, isEdge);
             return size;
         }
 
