--- conflicted
+++ resolved
@@ -36,12 +36,6 @@
     return result;
 }
 
-<<<<<<< HEAD
-// have to add comptime var here
-// and call update sub
-// can even make 1 thread for MULTI and 1 thread for single ID
-// i tihnk thats nice so add a comptime enum
-=======
 fn writeoutPrevNodeId(ctx: *ModifyCtx, batch: []u8, resCount: *u32) void {
     if (ctx.id != 0) {
         writeInt(u32, batch, resCount.* * 5, ctx.id);
@@ -74,7 +68,6 @@
     ctx.db.ids[ctx.typeId - 1] = nextId;
     Modify.markDirtyRange(ctx, ctx.typeId, nextId);
 }
->>>>>>> 7bba8361
 
 fn modifyInternal(env: c.napi_env, info: c.napi_callback_info, resCount: *u32) !void {
     const args = try napi.getArgs(4, env, info);
@@ -85,30 +78,7 @@
     // var timer = try std.time.Timer.start();
 
     var i: usize = 0;
-<<<<<<< HEAD
-
-=======
->>>>>>> 7bba8361
-    var ctx: ModifyCtx = .{
-        .field = undefined,
-        .typeId = 0,
-        .id = 0,
-        .currentSortIndex = null,
-        .typeSortIndex = null,
-        .node = null,
-        .typeEntry = null,
-        .fieldSchema = null,
-        .fieldType = types.Prop.NULL,
-        .db = dbCtx,
-        .dirtyRanges = std.AutoArrayHashMap(u64, f64).init(dbCtx.allocator),
-        .batch = batch,
-<<<<<<< HEAD
-        .idSubs = null,
-        .subTypes = null,
-=======
-        .err = errors.ClientError.null
->>>>>>> 7bba8361
-    };
+    var ctx: ModifyCtx = .{ .field = undefined, .typeId = 0, .id = 0, .currentSortIndex = null, .typeSortIndex = null, .node = null, .typeEntry = null, .fieldSchema = null, .fieldType = types.Prop.NULL, .db = dbCtx, .dirtyRanges = std.AutoArrayHashMap(u64, f64).init(dbCtx.allocator), .batch = batch, .idSubs = null, .subTypes = null, .err = errors.ClientError.null };
 
     defer ctx.dirtyRanges.deinit();
     var offset: u32 = 0;
@@ -184,16 +154,11 @@
                     writeoutPrevNodeId(&ctx, batch, resCount);
                     // if its zero then we don't want to switch (for upsert)
                     ctx.id = id;
-<<<<<<< HEAD
-                    ctx.node = db.getNode(ctx.id, ctx.typeEntry.?);
-                    if (ctx.node != null) {
-                        try subs.checkId(&ctx);
-=======
                     ctx.node = db.getNode(ctx.typeEntry.?, ctx.id);
                     if (ctx.node == null) {
                         ctx.err = errors.ClientError.nx;
                     } else {
->>>>>>> 7bba8361
+                        try subs.checkId(&ctx);
                         // It would be even better if we'd mark it dirty only in the case
                         // something was actually changed.
                         Modify.markDirtyRange(&ctx, ctx.typeId, ctx.id);
@@ -244,21 +209,15 @@
             types.ModOp.SWITCH_TYPE => {
                 ctx.typeId = read(u16, operation, 0);
                 ctx.typeEntry = try db.getType(ctx.db, ctx.typeId);
-
                 ctx.typeSortIndex = dbSort.getTypeSortIndexes(ctx.db, ctx.typeId);
-<<<<<<< HEAD
-
                 ctx.subTypes = ctx.db.subscriptions.types.get(ctx.typeId);
                 if (ctx.subTypes) |st| {
                     st.typeModified = true;
                 }
-
-=======
                 // RFE shouldn't we technically unset .id and .node now?
                 ctx.node = null;
                 // TODO This can't be reset because it's used just at the end of the function.
                 //ctx.id = 0;
->>>>>>> 7bba8361
                 i = i + 3;
             },
             types.ModOp.ADD_EMPTY_SORT => {
@@ -302,7 +261,6 @@
     assert(newDirtyRanges.len < dirtyRanges.len);
     _ = c.memcpy(dirtyRanges.ptr, newDirtyRanges.ptr, newDirtyRanges.len * 8);
     dirtyRanges[newDirtyRanges.len] = 0.0;
-<<<<<<< HEAD
     if (ctx.id != 0) {
         writeInt(u32, batch, resCount.* * 5, ctx.id);
         resCount.* += 1;
@@ -317,7 +275,5 @@
     // if (ctx.subTypes) |_| {
     //     std.debug.print("  subs: {any} \n", .{dbCtx.subscriptions.lastIdMarked / 8});
     // }
-=======
     writeoutPrevNodeId(&ctx, batch, resCount);
->>>>>>> 7bba8361
 }