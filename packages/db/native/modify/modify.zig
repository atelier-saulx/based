const std = @import("std");
const c = @import("../c.zig");
const selva = @import("../selva.zig");
const types = @import("../types.zig");
const napi = @import("../napi.zig");
const db = @import("../db/db.zig");
const sort = @import("../db/sort.zig");
const Modify = @import("./ctx.zig");
const createField = @import("./create.zig").createField;
const deleteField = @import("./delete.zig").deleteField;
const deleteFieldOnly = @import("./delete.zig").deleteFieldOnly;
const deleteFieldOnlyReal = @import("./delete.zig").deleteFieldOnlyReal;
const addEmptyToSortIndex = @import("./sort.zig").addEmptyToSortIndex;
const readInt = @import("../utils.zig").readInt;
const Update = @import("./update.zig");
const ModifyCtx = Modify.ModifyCtx;
const getShard = Modify.getShard;
const getSortIndex = Modify.getSortIndex;
const updateField = Update.updateField;
const updatePartialField = Update.updatePartialField;

pub fn modify(env: c.napi_env, info: c.napi_callback_info) callconv(.C) c.napi_value {
    return modifyInternal(env, info) catch |err| {
        napi.jsThrow(env, @errorName(err));
        return null;
    };
}

fn modifyInternal(env: c.napi_env, info: c.napi_callback_info) !c.napi_value {
    const args = try napi.getArgs(3, env, info);
    const batch = try napi.get([]u8, env, args[0]);
<<<<<<< HEAD
    const dbCtx = try napi.get(*db.DbCtx, env, args[1]);
=======
    const size = try napi.get(u32, env, args[1]);
    const dbCtx = try napi.get(*db.DbCtx, env, args[2]);

    // TODO: only create allocator when nessecary in sIndex
>>>>>>> 2a58e80d
    var arena = std.heap.ArenaAllocator.init(std.heap.page_allocator);
    defer arena.deinit();

    const allocator = arena.allocator();
    var i: usize = 0;
    var ctx: ModifyCtx = .{
        .field = undefined,
        .typeId = undefined,
        .id = undefined,
        .sortWriteTxn = null,
        .currentSortIndex = null,
        .sortIndexes = sort.Indexes.init(allocator), // only init this when you need it
        .node = null,
        .typeEntry = null,
        .fieldSchema = null,
        .fieldType = types.Prop.NULL,
        .db = dbCtx,
    };

    var offset: u32 = 0;

    while (i < batch.len) {
        // delete
        const op: types.ModOp = @enumFromInt(batch[i]);
        const operation: []u8 = batch[i + 1 ..];

        // std.debug.print("- op: {d}, fieldType: {any}, field: {d}\n", .{ op, ctx.fieldType, ctx.field });

        switch (op) {
            types.ModOp.SWITCH_FIELD => {
                // SWITCH FIELD
                ctx.field = operation[0];
                i = i + 2;
                if (ctx.field != 0) {
                    ctx.currentSortIndex = try getSortIndex(&ctx, 0);
                } else {
                    ctx.currentSortIndex = null;
                }
                ctx.fieldSchema = try db.getFieldSchema(ctx.field, ctx.typeEntry.?);
                ctx.fieldType = @enumFromInt(ctx.fieldSchema.?.*.type);
                if (ctx.fieldType == types.Prop.REFERENCE) {
                    offset = 1;
                } else {
                    offset = 5;
                }
            },
            types.ModOp.DELETE_NODE => {
                db.deleteNode(ctx.db, ctx.node.?, ctx.typeEntry.?) catch {};
                i = i + 1;
            },
            types.ModOp.CREATE_OR_GET => {
                // create or get
                ctx.id = readInt(u32, operation, 0);
                ctx.node = try db.upsertNode(ctx.id, ctx.typeEntry.?);
                i = i + 5;
            },
            types.ModOp.SWITCH_NODE => {
                // SWITCH ID/NODE
                ctx.id = readInt(u32, operation, 0);
                ctx.node = db.getNode(ctx.id, ctx.typeEntry.?);
                i = i + 5;
            },
            types.ModOp.SWITCH_TYPE => {
                // SWITCH TYPE
                ctx.typeId = readInt(u16, operation, 0);
                ctx.typeEntry = try db.getType(ctx.db, ctx.typeId);
                i = i + 3;
            },
            types.ModOp.ADD_EMPTY_SORT => {
                i += try addEmptyToSortIndex(&ctx, operation) + 1;
            },
            types.ModOp.DELETE_PROP_ONLY => {
                i += try deleteFieldOnly(&ctx) + 1;
            },
            types.ModOp.DELETE_PROP_ONLY_REAL => {
                // std.debug.print("delete field: {d}\n", .{ctx.field});
                i += try deleteFieldOnlyReal(&ctx) + 1;
            },
            types.ModOp.DELETE_PROP => {
                // special case
                i += try deleteField(&ctx) + 1;
            },
            types.ModOp.CREATE_PROP => {
                i += try createField(&ctx, operation) + offset;
            },
            types.ModOp.UPDATE_PROP => {
                i += try updateField(&ctx, operation) + offset;
            },
            types.ModOp.UPDATE_PARTIAL => {
                i += try updatePartialField(&ctx, operation) + offset;
            },
            else => {
                std.log.err("Something went wrong, incorrect modify operation\n", .{});
                break;
            },
        }
    }

    if (ctx.sortWriteTxn != null) {
        try sort.commitTxn(ctx.sortWriteTxn);
    }

    return null;
}<|MERGE_RESOLUTION|>--- conflicted
+++ resolved
@@ -29,14 +29,9 @@
 fn modifyInternal(env: c.napi_env, info: c.napi_callback_info) !c.napi_value {
     const args = try napi.getArgs(3, env, info);
     const batch = try napi.get([]u8, env, args[0]);
-<<<<<<< HEAD
     const dbCtx = try napi.get(*db.DbCtx, env, args[1]);
-=======
-    const size = try napi.get(u32, env, args[1]);
-    const dbCtx = try napi.get(*db.DbCtx, env, args[2]);
 
     // TODO: only create allocator when nessecary in sIndex
->>>>>>> 2a58e80d
     var arena = std.heap.ArenaAllocator.init(std.heap.page_allocator);
     defer arena.deinit();
 
