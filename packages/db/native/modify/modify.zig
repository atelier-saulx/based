const assert = std.debug.assert;
const std = @import("std");
const c = @import("../c.zig");
const selva = @import("../selva.zig");
const types = @import("../types.zig");
const napi = @import("../napi.zig");
const db = @import("../db/db.zig");
const Modify = @import("./ctx.zig");
const createField = @import("./create.zig").createField;
const deleteFieldSortIndex = @import("./delete.zig").deleteFieldSortIndex;
const deleteField = @import("./delete.zig").deleteField;
const addEmptyToSortIndex = @import("./sort.zig").addEmptyToSortIndex;
const addEmptyTextToSortIndex = @import("./sort.zig").addEmptyTextToSortIndex;
const utils = @import("../utils.zig");
const Update = @import("./update.zig");
const ModifyCtx = Modify.ModifyCtx;
const updateField = Update.updateField;
const updatePartialField = Update.updatePartialField;
const dbSort = @import("../db/sort.zig");
const increment = Update.increment;

const read = utils.read;

pub fn modify(env: c.napi_env, info: c.napi_callback_info) callconv(.C) c.napi_value {
    return modifyInternal(env, info) catch |err| {
        napi.jsThrow(env, @errorName(err));
        return null;
    };
}

fn modifyInternal(env: c.napi_env, info: c.napi_callback_info) !c.napi_value {
    const args = try napi.getArgs(4, env, info);
    const batch = try napi.get([]u8, env, args[0]);
    const typeInfo = try napi.get([]u8, env, args[1]);
    const dbCtx = try napi.get(*db.DbCtx, env, args[2]);
<<<<<<< HEAD
    //const dirtyBlocks = try napi.get([]u8, env, args[3]);
=======
    const dirtyRanges = try napi.get([]f64, env, args[3]);
>>>>>>> ce535d44

    var i: usize = 0;
    var ctx: ModifyCtx = .{
        .field = undefined,
        .typeId = undefined,
        .id = undefined,
        .currentSortIndex = null,
        .typeSortIndex = null,
        .node = null,
        .typeEntry = null,
        .fieldSchema = null,
        .fieldType = types.Prop.NULL,
        .db = dbCtx,
        .typeInfo = typeInfo,
<<<<<<< HEAD
        .dirtyBlocks = std.AutoArrayHashMap(u64, u64).init(dbCtx.allocator),
    };
    defer ctx.dirtyBlocks.deinit(); // is this enough or will it leak something, the docs are unclear??
=======
        .dirtyRanges = std.AutoArrayHashMap(u64, f64).init(dbCtx.allocator),
    };
    defer ctx.dirtyRanges.deinit(); // is this enough or will it leak something, the docs are unclear??
>>>>>>> ce535d44

    var offset: u32 = 0;
    var idOffset: u32 = 0;

    while (i < batch.len) {
        const op: types.ModOp = @enumFromInt(batch[i]);
        const operation: []u8 = batch[i + 1 ..];

        switch (op) {
            types.ModOp.SWITCH_FIELD => {
                ctx.field = operation[0];
                i = i + 3;
                ctx.fieldSchema = try db.getFieldSchema(ctx.field, ctx.typeEntry.?);
                ctx.fieldType = @enumFromInt(operation[1]);
                if (ctx.fieldType == types.Prop.REFERENCE) {
                    offset = 1;
                } else {
                    offset = 5;
                }

                if (ctx.field != 0) {
                    ctx.currentSortIndex = dbSort.getSortIndex(
                        ctx.typeSortIndex,
                        ctx.field,
                        0,
                        types.LangCode.NONE,
                    );
                } else {
                    ctx.currentSortIndex = null;
                }
            },
            types.ModOp.DELETE_NODE => {
                if (ctx.node) |node| {
                    db.deleteNode(ctx.db, ctx.typeEntry.?, node) catch {};
                }
                i = i + 1;
            },
            types.ModOp.CREATE_OR_GET => {
                ctx.id = read(u32, operation, 0) + idOffset;
                ctx.node = try db.upsertNode(ctx.id, ctx.typeEntry.?);
                i = i + 5;
            },
            types.ModOp.SWITCH_NODE => {
                // put the correct
                // dirtyBlocks
                Modify.markDirtyRange(&ctx);
                ctx.id = read(u32, operation, 0);
                ctx.node = db.getNode(ctx.id, ctx.typeEntry.?);
                // RFE Do we actually want to do this here?
                //Modify.markDirtyRange(&ctx, ctx.typeId, ctx.id);
                i = i + 5;
            },
            types.ModOp.SWITCH_TYPE => {
                ctx.typeId = read(u16, operation, 0);
                ctx.typeEntry = try db.getType(ctx.db, ctx.typeId);
                ctx.typeSortIndex = dbSort.getTypeSortIndexes(ctx.db, ctx.typeId);
                // store offset for this type
                idOffset = Modify.getIdOffset(&ctx, ctx.typeId);
                i = i + 3;
            },
            types.ModOp.ADD_EMPTY_SORT => {
                i += try addEmptyToSortIndex(&ctx, operation) + 1;
            },
            types.ModOp.ADD_EMPTY_SORT_TEXT => {
                i += try addEmptyTextToSortIndex(&ctx, operation) + 1;
            },
            types.ModOp.DELETE => {
                i += try deleteField(&ctx) + 1;
            },
            types.ModOp.DELETE_SORT_INDEX => {
                i += try deleteFieldSortIndex(&ctx) + 1;
            },
            types.ModOp.CREATE_PROP => {
                i += try createField(&ctx, operation) + offset;
            },
            types.ModOp.UPDATE_PROP => {
                i += try updateField(&ctx, operation) + offset;
            },
            types.ModOp.UPDATE_PARTIAL => {
                i += try updatePartialField(&ctx, operation) + offset;
            },
            types.ModOp.INCREMENT, types.ModOp.DECREMENT => {
                i += try increment(&ctx, operation, op) + 1;
            },
            types.ModOp.EXPIRE => {
                selva.selva_expire_node(dbCtx.selva, ctx.typeId, ctx.id, std.time.timestamp() + read(u32, operation, 0));
                i += 4;
            },
            else => {
                std.log.err("Something went wrong, incorrect modify operation. At i: {d} len: {d}\n", .{ i, batch.len });
                break;
            },
        }
    }

    // Pass back newly discovered dirty blocks
    const newDirtyRanges = ctx.dirtyRanges.values();
    assert(newDirtyRanges.len < dirtyRanges.len);
    _ = c.memcpy(dirtyRanges.ptr, newDirtyRanges.ptr, newDirtyRanges.len * 8);
    dirtyRanges[newDirtyRanges.len] = 0.0;

    selva.selva_db_expire_tick(dbCtx.selva, std.time.timestamp());

    return null;
}<|MERGE_RESOLUTION|>--- conflicted
+++ resolved
@@ -33,11 +33,7 @@
     const batch = try napi.get([]u8, env, args[0]);
     const typeInfo = try napi.get([]u8, env, args[1]);
     const dbCtx = try napi.get(*db.DbCtx, env, args[2]);
-<<<<<<< HEAD
-    //const dirtyBlocks = try napi.get([]u8, env, args[3]);
-=======
     const dirtyRanges = try napi.get([]f64, env, args[3]);
->>>>>>> ce535d44
 
     var i: usize = 0;
     var ctx: ModifyCtx = .{
@@ -52,15 +48,9 @@
         .fieldType = types.Prop.NULL,
         .db = dbCtx,
         .typeInfo = typeInfo,
-<<<<<<< HEAD
-        .dirtyBlocks = std.AutoArrayHashMap(u64, u64).init(dbCtx.allocator),
-    };
-    defer ctx.dirtyBlocks.deinit(); // is this enough or will it leak something, the docs are unclear??
-=======
         .dirtyRanges = std.AutoArrayHashMap(u64, f64).init(dbCtx.allocator),
     };
     defer ctx.dirtyRanges.deinit(); // is this enough or will it leak something, the docs are unclear??
->>>>>>> ce535d44
 
     var offset: u32 = 0;
     var idOffset: u32 = 0;
@@ -106,7 +96,6 @@
             types.ModOp.SWITCH_NODE => {
                 // put the correct
                 // dirtyBlocks
-                Modify.markDirtyRange(&ctx);
                 ctx.id = read(u32, operation, 0);
                 ctx.node = db.getNode(ctx.id, ctx.typeEntry.?);
                 // RFE Do we actually want to do this here?
