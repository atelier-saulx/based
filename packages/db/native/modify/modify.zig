--- conflicted
+++ resolved
@@ -42,11 +42,11 @@
     const dirtyRanges = try napi.get([]f64, env, args[2]);
 
     var i: usize = 0;
-<<<<<<< HEAD
+
     var ctx: ModifyCtx = .{
         .field = undefined,
-        .typeId = undefined,
-        .id = undefined,
+        .typeId = 0,
+        .id = 0,
         .currentSortIndex = null,
         .typeSortIndex = null,
         .node = null,
@@ -54,17 +54,11 @@
         .fieldSchema = null,
         .fieldType = types.Prop.NULL,
         .db = dbCtx,
-        .typeInfo = typeInfo,
         .dirtyRanges = std.AutoArrayHashMap(u64, f64).init(dbCtx.allocator),
+        .batch = batch,
+        .idSubs = false,
         .subTypes = null,
-        .idSubs = false,
-        .subTypeEntry = try db.getType(dbCtx, 4),
     };
-
-    defer ctx.dirtyRanges.deinit();
-=======
-    var ctx: ModifyCtx = .{ .field = undefined, .typeId = 0, .id = 0, .currentSortIndex = null, .typeSortIndex = null, .node = null, .typeEntry = null, .fieldSchema = null, .fieldType = types.Prop.NULL, .db = dbCtx, .dirtyRanges = std.AutoArrayHashMap(u64, f64).init(dbCtx.allocator), .batch = batch };
->>>>>>> 7c076eba
 
     defer ctx.dirtyRanges.deinit();
     var offset: u32 = 0;
@@ -134,12 +128,6 @@
                     resCount.* += 1;
                 }
                 ctx.id = read(u32, operation, 0);
-<<<<<<< HEAD
-                ctx.node = db.getNode(ctx.id, ctx.typeEntry.?);
-                if (ctx.node != null) {
-                    try subs.checkId(&ctx);
-                    Modify.markDirtyRange(&ctx, ctx.typeId, ctx.id); // move this to SUB / similair checks
-=======
                 if (ctx.id > dbCtx.ids[ctx.typeId - 1]) {
                     dbCtx.ids[ctx.typeId - 1] = ctx.id;
                 }
@@ -158,11 +146,11 @@
                     ctx.id = id;
                     ctx.node = db.getNode(ctx.id, ctx.typeEntry.?);
                     if (ctx.node != null) {
+                        try subs.checkId(&ctx);
                         // It would be even better if we'd mark it dirty only in the case
                         // something was actually changed.
                         Modify.markDirtyRange(&ctx, ctx.typeId, ctx.id);
                     }
->>>>>>> 7c076eba
                 }
                 i = i + 5;
             },
@@ -210,13 +198,10 @@
                 ctx.typeEntry = try db.getType(ctx.db, ctx.typeId);
 
                 ctx.typeSortIndex = dbSort.getTypeSortIndexes(ctx.db, ctx.typeId);
-<<<<<<< HEAD
-                // store offset for this type
-                idOffset = Modify.getIdOffset(&ctx, ctx.typeId);
+                // RFE shouldn't we technically unset .id and .node now?
+
                 ctx.subTypes = ctx.db.subscriptions.types.get(ctx.typeId);
-=======
-                // RFE shouldn't we technically unset .id and .node now?
->>>>>>> 7c076eba
+
                 i = i + 3;
             },
             types.ModOp.ADD_EMPTY_SORT => {
@@ -261,16 +246,8 @@
     assert(newDirtyRanges.len < dirtyRanges.len);
     _ = c.memcpy(dirtyRanges.ptr, newDirtyRanges.ptr, newDirtyRanges.len * 8);
     dirtyRanges[newDirtyRanges.len] = 0.0;
-<<<<<<< HEAD
-
-    // return sub ids
-    // herwe we can see the last node if it actually changed
-
-    return null;
-=======
     if (ctx.id != 0) {
         writeInt(u32, batch, resCount.* * 5, ctx.id);
         resCount.* += 1;
     }
->>>>>>> 7c076eba
 }