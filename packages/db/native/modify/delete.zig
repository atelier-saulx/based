const db = @import("../db/db.zig");
const sort = @import("../db/sort.zig");
const Modify = @import("./ctx.zig");
const std = @import("std");
const types = @import("../types.zig");
const ModifyCtx = Modify.ModifyCtx;
const selva = @import("../selva.zig");

// TODO: can optmize this greatly, espcialy text
pub fn deleteFieldSortIndex(ctx: *ModifyCtx) !usize {
    if (ctx.node == null) {
        return 0;
    }
    if (ctx.typeSortIndex == null) {
        return 0;
    }

    if (ctx.field == 0) {
        var currentData: ?[]u8 = null;
        var it = ctx.typeSortIndex.?.main.iterator();
        while (it.next()) |entry| {
            if (currentData == null) {
                currentData = db.getField(ctx.typeEntry, ctx.id, ctx.node.?, ctx.fieldSchema.?, ctx.fieldType);
            }
            sort.remove(ctx.db, entry.value_ptr.*, currentData.?, ctx.node.?);
        }
    } else if (ctx.currentSortIndex != null) {
        const currentData = db.getField(ctx.typeEntry, ctx.id, ctx.node.?, ctx.fieldSchema.?, ctx.fieldType);
        sort.remove(ctx.db, ctx.currentSortIndex.?, currentData, ctx.node.?);
    } else if (ctx.fieldType == types.Prop.TEXT) {
        var it = ctx.typeSortIndex.?.text.iterator();
        while (it.next()) |entry| {
            const sortIndex = entry.value_ptr.*;
            if (sortIndex.field == ctx.field) {
                // Extra slow...
                const t = db.getText(
                    ctx.typeEntry,
                    ctx.id,
                    ctx.node.?,
                    ctx.fieldSchema.?,
                    ctx.fieldType,
                    sortIndex.langCode,
                );
                sort.remove(ctx.db, sortIndex, t, ctx.node.?);
            }
        }
    }
    return 0;
}

pub fn deleteField(ctx: *ModifyCtx) !usize {
    if (ctx.node == null) {
        return 0;
    }
    if (ctx.typeSortIndex != null) {
        if (ctx.currentSortIndex != null) {
            const currentData = db.getField(ctx.typeEntry, ctx.id, ctx.node.?, ctx.fieldSchema.?, ctx.fieldType);
            sort.remove(ctx.db, ctx.currentSortIndex.?, currentData, ctx.node.?);
            sort.insert(ctx.db, ctx.currentSortIndex.?, sort.EMPTY_SLICE, ctx.node.?);
        } else if (ctx.fieldType == types.Prop.TEXT) {
            var it = ctx.typeSortIndex.?.text.iterator();
            while (it.next()) |entry| {
                const sortIndex = entry.value_ptr.*;
                if (sortIndex.field == ctx.field) {
                    const t = db.getText(
                        ctx.typeEntry,
                        ctx.id,
                        ctx.node.?,
                        ctx.fieldSchema.?,
                        ctx.fieldType,
                        sortIndex.langCode,
                    );
                    sort.remove(ctx.db, sortIndex, t, ctx.node.?);
                    sort.insert(ctx.db, sortIndex, sort.EMPTY_SLICE, ctx.node.?);
                }
            }
        }
    }
    if (ctx.fieldType == types.Prop.ALIAS) {
        db.delAlias(ctx.typeEntry.?, ctx.id, ctx.field) catch |e| {
            if (e != error.SELVA_ENOENT) return e;
        };
    } else {
        if (ctx.fieldType == types.Prop.REFERENCE) {
            const oldRefDst = db.getNodeFromReference(db.getSingleReference(ctx.db, ctx.node.?, ctx.fieldSchema.?));
            if (oldRefDst) |dstNode| {
                Modify.markDirtyRange(ctx, selva.selva_get_node_type(dstNode), db.getNodeId(dstNode));
            }
        }
        try db.deleteField(ctx, ctx.node.?, ctx.fieldSchema.?);
    }
    return 0;
}

pub fn deleteTextLang(ctx: *ModifyCtx, lang: types.LangCode) void {
    const t = db.getText(
        ctx.typeEntry,
        ctx.id,
        ctx.node.?,
        ctx.fieldSchema.?,
        ctx.fieldType,
        lang,
    );

<<<<<<< HEAD
    const data = db.getField(
        ctx.typeEntry,
        ctx.id,
        ctx.node.?,
        ctx.fieldSchema.?,
        ctx.fieldType,
    );

    var iter = db.textIterator(data, types.LangCode.NONE);
    while (iter.next()) |s| {
        std.debug.print("OK ALL TEXT FIELDS {any} \n", .{s});
    }

    std.debug.print("YO DEL {any} --> id: {d} \n", .{ t, db.getNodeId(ctx.node.?) });

=======
    // TODO What if t is actually empty?
>>>>>>> 0e36130f
    const sortIndex = sort.getSortIndex(ctx.db.sortIndexes.get(ctx.typeId), ctx.field, 0, lang);
    if (sortIndex) |sI| {
        sort.remove(ctx.db, sI, t, ctx.node.?);
        sort.insert(ctx.db, sI, sort.EMPTY_SLICE, ctx.node.?);
    }

    var str = [_]u8{ @intFromEnum(lang), 0, 0, 0, 0, 0 };
    const crc: u32 = selva.crc32c(0, &str, 2);
    _ = selva.memcpy(@constCast(str[2..5]), &crc, 4);
    _ = selva.selva_fields_set_text(ctx.node, ctx.fieldSchema, &str, str.len);
}<|MERGE_RESOLUTION|>--- conflicted
+++ resolved
@@ -102,25 +102,9 @@
         lang,
     );
 
-<<<<<<< HEAD
-    const data = db.getField(
-        ctx.typeEntry,
-        ctx.id,
-        ctx.node.?,
-        ctx.fieldSchema.?,
-        ctx.fieldType,
-    );
+    // TODO What if t is actually empty?
+    // we should do nothing
 
-    var iter = db.textIterator(data, types.LangCode.NONE);
-    while (iter.next()) |s| {
-        std.debug.print("OK ALL TEXT FIELDS {any} \n", .{s});
-    }
-
-    std.debug.print("YO DEL {any} --> id: {d} \n", .{ t, db.getNodeId(ctx.node.?) });
-
-=======
-    // TODO What if t is actually empty?
->>>>>>> 0e36130f
     const sortIndex = sort.getSortIndex(ctx.db.sortIndexes.get(ctx.typeId), ctx.field, 0, lang);
     if (sortIndex) |sI| {
         sort.remove(ctx.db, sI, t, ctx.node.?);
