--- conflicted
+++ resolved
@@ -18,12 +18,8 @@
     const refsLen: usize = readInt(u32, data, 5);
     var i: usize = 9;
 
-<<<<<<< HEAD
-    selva.selva_fields_prealloc_refs(ctx.node.?, ctx.fieldSchema.?, refsLen);
-=======
     _ = selva.selva_fields_prealloc_refs(ctx.node.?, ctx.fieldSchema.?, refsLen);
     // prealloc_refs(ctx, data);
->>>>>>> d76d6c8a
 
     // TODO if !edges use batch operation
     // set this whole thing
@@ -86,20 +82,9 @@
     const len: usize = readInt(u32, data, 0);
     const refTypeId = db.getTypeIdFromFieldSchema(ctx.fieldSchema.?);
     const refTypeEntry = try db.getType(ctx.db, refTypeId);
-    const u32ids = std.mem.bytesAsSlice(u32, data[5..len]);
-
-    //    const refOp = operation[4];
-    //         if (refOp == 3 or refOp == 4) {
-    //             const d = (i + 2) & 3;
-    //             if (d != 0) {
-    //                 // align it!!
-    //                 const offset = 4 - d;
-    //                 const slice = operation[4 + offset .. readInt(u32, operation, 0) + 4];
-    //                 slice[0] = refOp;
-    //                 std.debug.print("OK {any}", .{slice});
-    //                 return slice;
-    //             }
-    //         }
+    const address = @intFromPtr(data.ptr);
+    const offset = (4 - (address + 1)) & 3;
+    const u32ids = std.mem.bytesAsSlice(u32, data[5 + offset .. len + 5 + offset]);
 
     try db.putReferences(
         ctx.db,
