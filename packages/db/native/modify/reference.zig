--- conflicted
+++ resolved
@@ -16,14 +16,10 @@
     const refTypeId = db.getTypeIdFromFieldSchema(ctx.fieldSchema.?);
     const refTypeEntry = try db.getType(ctx.db, refTypeId);
     const node = try db.upsertNode(id, refTypeEntry);
-<<<<<<< HEAD
-    // std.debug.print("update ref: {d}\n", .{id});
-=======
 
     // TODO: return the ref
     try db.writeReference(ctx.db, node, ctx.node.?, ctx.fieldSchema.?);
 
->>>>>>> 6cc4e3f1
     if (hasEdges) {
         const totalEdgesLen = readInt(u32, data, 5);
         const len = 5 + totalEdgesLen;
