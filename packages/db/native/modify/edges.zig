const db = @import("../db/db.zig");
const utils = @import("../utils.zig");
const Modify = @import("./ctx.zig");
const selva = @import("../selva.zig").c;
const errors = @import("../errors.zig");
const types = @import("../types.zig");
const update = @import("./update.zig");
const std = @import("std");
const read = utils.read;
const copy = utils.copy;

const ModifyCtx = Modify.ModifyCtx;
const p = types.Prop;

fn isMainEmpty(val: []u8) bool {
    var b = false;
    for (val) |byte| {
        b = b or byte != 0;
    }
    return b == false;
}

pub fn writeEdges(
    ctx: *ModifyCtx,
    ref: db.ReferenceLarge,
    data: []u8,
) !void {
    var i: usize = 0;
    const edgeConstraint = db.getEdgeFieldConstraint(ctx.fieldSchema.?);
    const edgeNode = try db.ensureRefEdgeNode(ctx, ctx.node.?, edgeConstraint, ref);
    const edgeId = ref.*.meta;
    const edgeTypeId = edgeConstraint.*.meta_node_type;
    if (edgeId > ctx.db.ids[edgeTypeId - 1]) {
        ctx.db.ids[edgeTypeId - 1] = edgeId;
    }

    while (i < data.len) {
        const op: types.ModOp = @enumFromInt(data[i]);
        const prop = data[i + 1];
        const t: p = @enumFromInt(data[i + 2]);
        i += 3;

        const edgeFieldSchema = db.getEdgeFieldSchema(ctx.db, edgeConstraint, prop) catch {
            std.log.err("Edge field schema not found\n", .{});
            return;
        };

        var len: u32 = undefined;
        var offset: u32 = 0;

        // Only relevant for MAIN buffer
        if (op == types.ModOp.UPDATE_PARTIAL) {
            len = read(u32, data, i);
            const totalMainBufferLen = read(u16, data, i + 4);
            offset = 6;
            const mainBufferOffset = len - totalMainBufferLen;
            const val = db.getField(null, edgeNode, edgeFieldSchema, t);

            if (!isMainEmpty(val)) {
                const edgeData = data[i + offset + mainBufferOffset .. i + len + offset];
                var j: usize = offset + i;
                while (j < mainBufferOffset + offset + i) : (j += 6) {
                    const start = read(u16, data, j);
                    const l = read(u16, data, j + 2);
                    const fieldOp: types.ModOp = @enumFromInt(data[j + 4]);
                    if (fieldOp == types.ModOp.INCREMENT or fieldOp == types.ModOp.DECREMENT) {
                        _ = update.incrementBuffer(op, @enumFromInt(data[j + 5]), val, edgeData);
                    } else {
                        copy(val[start .. start + l], edgeData[start .. start + l]);
                    }
                }
            } else {
                const edgeData = data[i + offset + mainBufferOffset .. i + len + offset];
                try db.writeField(edgeNode, edgeFieldSchema, edgeData);
            }
        } else if (t == p.REFERENCE) {
            len = 4;
            offset = 0;
            const dstId = read(u32, data, i + offset);
            if (db.getNode(try db.getRefDstType(ctx.db, edgeFieldSchema), dstId)) |dstNode| {
                _ = try db.writeReference(ctx, edgeNode, edgeFieldSchema, dstNode);
            } else {
                return errors.SelvaError.SELVA_ENOENT;
            }
        } else if (t == p.REFERENCES) {
            len = read(u32, data, i);
            offset = 4;
            const edgeData = data[i + offset .. i + offset + len];

<<<<<<< HEAD
            try db.putReferences(ctx, edgeNode, edgeFieldSchema, utils.realign(u32, edgeData));
=======
            try db.putReferences(ctx, utils.realign(u32, edgeData), edgeNode, edgeFieldSchema);
>>>>>>> 53a365ec
        } else if (t == p.CARDINALITY) {
            len = read(u32, data, i);
            offset = 4;
            const hll = try db.ensureEdgePropString(ctx, ctx.node.?, edgeConstraint, ref, edgeFieldSchema);
            selva.hll_init(hll, 8, true); // TBD: to get optionals from buffer
            var it: usize = i + offset;
            while (it < len) {
                const hash = read(u64, data, it);
                selva.hll_add(hll, hash);
                it += 8;
            }
        } else {
            len = read(u32, data, i);
            offset = 4;
            const edgeData = data[i + offset .. i + offset + len];
            try db.writeField(edgeNode, edgeFieldSchema, edgeData);
        }

        i += offset + len;
    }
}<|MERGE_RESOLUTION|>--- conflicted
+++ resolved
@@ -87,11 +87,7 @@
             offset = 4;
             const edgeData = data[i + offset .. i + offset + len];
 
-<<<<<<< HEAD
-            try db.putReferences(ctx, edgeNode, edgeFieldSchema, utils.realign(u32, edgeData));
-=======
             try db.putReferences(ctx, utils.realign(u32, edgeData), edgeNode, edgeFieldSchema);
->>>>>>> 53a365ec
         } else if (t == p.CARDINALITY) {
             len = read(u32, data, i);
             offset = 4;
