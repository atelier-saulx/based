const db = @import("../db/db.zig");
const utils = @import("../utils.zig");
const Modify = @import("./ctx.zig");
const selva = @import("../selva.zig");
const errors = @import("../errors.zig");
const types = @import("../types.zig");
const update = @import("./update.zig");
const std = @import("std");
const read = utils.read;

const ModifyCtx = Modify.ModifyCtx;
const p = types.Prop;

pub fn writeEdges(
    ctx: *ModifyCtx,
    ref: *selva.SelvaNodeReference,
    data: []u8,
) !void {
    var i: usize = 0;
    const edgeConstraint = selva.selva_get_edge_field_constraint(ctx.fieldSchema.?);

    while (i < data.len) {
        const op: types.ModOp = @enumFromInt(data[i]);
        const prop = data[i + 1];
        const t: p = @enumFromInt(data[i + 2]);
        var len: u32 = undefined;
        var offset: u32 = 0;

<<<<<<< HEAD
        // var start: u16 = 0;
        std.debug.print("GOT derp i {d} {any} {any} {any} d: {any} \n", .{ i, op, t, prop, data });

        // if (prop == 0) {
        //     // IF CREATE OR FULL UPDATE OF MAIN
        //     // IF UPDATE SINGLE VALUE
        //     start = read(u16, data, i + 2);
        //     edgeLen = @as(u32, read(u16, data, i + 4));
        //     // prop = data[i + 2];
        //     offset = 4;
        // } else {
        // if TEXT

        // ---> MAIN
        // TMP
        // if (op == types.ModOp.INCREMENT or op == types.ModOp.DECREMENT) {
        //     const edgeFieldSchema = db.getEdgeFieldSchema(ctx.db.selva.?, edgeConstraint, prop) catch null;
        //     const val = db.getEdgeProp(ref, edgeFieldSchema.?);
        //     if (val.len > 0) {
        //         _ = update.incrementBuffer(op, t, val, edgeData);
        //         edgeData = val;
        //     }
        // }

        // difference in update and set
        // if create it has the full main buffer much easier

        if (op == types.ModOp.UPDATE_PARTIAL) {
            // IF CREATE OR FULL UPDATE OF MAIN
            // IF UPDATE SINGLE VALUE
            const start = read(u16, data, i + 3);
            len = @as(u32, read(u16, data, i + 5));
            std.debug.print("Yo! {any} \n", .{start});
            offset = 4;
            // const edgeFieldSchema = db.getEdgeFieldSchema(ctx.db.selva.?, edgeConstraint, prop) catch null;
        } else {
            len = read(u32, data, i + 3);
            offset = 4;
            const edgeData = data[i + 3 + offset .. i + 3 + offset + len];
=======
        if (t == p.STRING or t == p.REFERENCES or t == p.ALIAS) {
            edgeLen = read(u32, data, i + 2);
            offset = 4;
        } else if (t == p.ENUM or t == p.BOOLEAN or t == p.INT8 or t == p.UINT8) {
            edgeLen = 1;
        } else if (t == p.INT16 or t == p.UINT16) {
            edgeLen = 2;
        } else if (t == p.INT32 or t == p.UINT32 or t == p.REFERENCE) {
            edgeLen = 4;
        } else if (t == p.NUMBER or t == p.TIMESTAMP) {
            edgeLen = 8;
        } else if (t == p.CARDINALITY) {
            const len = read(u32, data, i + 2);
            const edgeFieldSchema = db.getEdgeFieldSchema(ctx.db.selva.?, edgeConstraint, prop) catch null;
            const hll = selva.selva_fields_ensure_string2(ctx.db.selva.?, ctx.node.?, edgeConstraint, ref, edgeFieldSchema, selva.HLL_INIT_SIZE);
            selva.hll_init(hll, 14, true);
            var it: usize = 4;
            while (it < len) {
                const hash = read(u64, data, it);
                selva.hll_add(hll, hash);
                it += 8;
            }
            edgeLen = len;
            offset = 4;
        }
        if (t != p.CARDINALITY) {
            var edgeData = data[i + 2 + offset .. i + 2 + offset + edgeLen];

            if (op == types.ModOp.INCREMENT or op == types.ModOp.DECREMENT) {
                const edgeFieldSchema = db.getEdgeFieldSchema(ctx.db.selva.?, edgeConstraint, prop) catch null;
                const val = db.getEdgeProp(ref, edgeFieldSchema.?);
                if (val.len > 0) {
                    _ = update.incrementBuffer(op, t, val, edgeData);
                    edgeData = val;
                }
            }

>>>>>>> 0c0f32c5
            try db.writeEdgeProp(
                ctx.db,
                edgeData,
                ctx.node.?,
                edgeConstraint,
                ref,
                prop,
            );
        }

        i += 3 + offset + len;
    }
}<|MERGE_RESOLUTION|>--- conflicted
+++ resolved
@@ -26,7 +26,6 @@
         var len: u32 = undefined;
         var offset: u32 = 0;
 
-<<<<<<< HEAD
         // var start: u16 = 0;
         std.debug.print("GOT derp i {d} {any} {any} {any} d: {any} \n", .{ i, op, t, prop, data });
 
@@ -66,45 +65,6 @@
             len = read(u32, data, i + 3);
             offset = 4;
             const edgeData = data[i + 3 + offset .. i + 3 + offset + len];
-=======
-        if (t == p.STRING or t == p.REFERENCES or t == p.ALIAS) {
-            edgeLen = read(u32, data, i + 2);
-            offset = 4;
-        } else if (t == p.ENUM or t == p.BOOLEAN or t == p.INT8 or t == p.UINT8) {
-            edgeLen = 1;
-        } else if (t == p.INT16 or t == p.UINT16) {
-            edgeLen = 2;
-        } else if (t == p.INT32 or t == p.UINT32 or t == p.REFERENCE) {
-            edgeLen = 4;
-        } else if (t == p.NUMBER or t == p.TIMESTAMP) {
-            edgeLen = 8;
-        } else if (t == p.CARDINALITY) {
-            const len = read(u32, data, i + 2);
-            const edgeFieldSchema = db.getEdgeFieldSchema(ctx.db.selva.?, edgeConstraint, prop) catch null;
-            const hll = selva.selva_fields_ensure_string2(ctx.db.selva.?, ctx.node.?, edgeConstraint, ref, edgeFieldSchema, selva.HLL_INIT_SIZE);
-            selva.hll_init(hll, 14, true);
-            var it: usize = 4;
-            while (it < len) {
-                const hash = read(u64, data, it);
-                selva.hll_add(hll, hash);
-                it += 8;
-            }
-            edgeLen = len;
-            offset = 4;
-        }
-        if (t != p.CARDINALITY) {
-            var edgeData = data[i + 2 + offset .. i + 2 + offset + edgeLen];
-
-            if (op == types.ModOp.INCREMENT or op == types.ModOp.DECREMENT) {
-                const edgeFieldSchema = db.getEdgeFieldSchema(ctx.db.selva.?, edgeConstraint, prop) catch null;
-                const val = db.getEdgeProp(ref, edgeFieldSchema.?);
-                if (val.len > 0) {
-                    _ = update.incrementBuffer(op, t, val, edgeData);
-                    edgeData = val;
-                }
-            }
-
->>>>>>> 0c0f32c5
             try db.writeEdgeProp(
                 ctx.db,
                 edgeData,
@@ -115,6 +75,18 @@
             );
         }
 
+        //  if (t != p.CARDINALITY) {
+        //     var edgeData = data[i + 2 + offset .. i + 2 + offset + edgeLen];
+
+        //     if (op == types.ModOp.INCREMENT or op == types.ModOp.DECREMENT) {
+        //         const edgeFieldSchema = db.getEdgeFieldSchema(ctx.db.selva.?, edgeConstraint, prop) catch null;
+        //         const val = db.getEdgeProp(ref, edgeFieldSchema.?);
+        //         if (val.len > 0) {
+        //             _ = update.incrementBuffer(op, t, val, edgeData);
+        //             edgeData = val;
+        //         }
+        //     }
+
         i += 3 + offset + len;
     }
 }