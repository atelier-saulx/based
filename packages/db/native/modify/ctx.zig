const db = @import("../db/db.zig");
const c = @import("../c.zig");
const selva = @import("../selva.zig");
const types = @import("../types.zig");
const sort = @import("../db/sort.zig");
const std = @import("std");
const read = @import("../utils.zig").read;




pub const ModifyCtx = struct {
    field: u8,
    id: u32,
    currentSortIndex: ?*sort.SortIndexMeta,
    typeSortIndex: ?*sort.TypeIndex,
    typeId: db.TypeId,
    typeEntry: ?db.Type,
    fieldSchema: ?db.FieldSchema,
    node: ?db.Node,
    fieldType: types.Prop,
    db: *db.DbCtx,
    typeInfo: []u8,
<<<<<<< HEAD
    dirtyBlocks: std.AutoArrayHashMap(u64, u64),
=======
    dirtyRanges: std.AutoArrayHashMap(u64, f64),
>>>>>>> ce535d44
};

pub fn getIdOffset(ctx: *ModifyCtx, typeId: u16) u32 {
    var j: usize = 0;
    while (j < ctx.typeInfo.len) : (j += 10) {
        const tId = read(u16, ctx.typeInfo, j);
        if (tId == typeId) {
            return read(u32, ctx.typeInfo, j + 2);
        }
    }
    return 0;
}

<<<<<<< HEAD
pub inline fn markDirtyRange(ctx: *ModifyCtx) void {
    ctx.dirtyBlocks.put(ctx.id, ctx.id) catch return;
=======
pub inline fn markDirtyRange(ctx: *ModifyCtx, typeId: u16, nodeId: u32) void {
    const blockCapacity: u64 = selva.selva_get_block_capacity(ctx.typeEntry.?);
    const tmp: u64 = nodeId - @as(u64, @intFromBool((nodeId % blockCapacity) == 0));
    const mtKey = (@as(u64, typeId) << 32) | ((tmp / blockCapacity) * blockCapacity + 1);

    ctx.dirtyRanges.put(mtKey, @floatFromInt(mtKey)) catch return;
>>>>>>> ce535d44
}<|MERGE_RESOLUTION|>--- conflicted
+++ resolved
@@ -5,9 +5,6 @@
 const sort = @import("../db/sort.zig");
 const std = @import("std");
 const read = @import("../utils.zig").read;
-
-
-
 
 pub const ModifyCtx = struct {
     field: u8,
@@ -21,11 +18,7 @@
     fieldType: types.Prop,
     db: *db.DbCtx,
     typeInfo: []u8,
-<<<<<<< HEAD
-    dirtyBlocks: std.AutoArrayHashMap(u64, u64),
-=======
     dirtyRanges: std.AutoArrayHashMap(u64, f64),
->>>>>>> ce535d44
 };
 
 pub fn getIdOffset(ctx: *ModifyCtx, typeId: u16) u32 {
@@ -39,15 +32,10 @@
     return 0;
 }
 
-<<<<<<< HEAD
-pub inline fn markDirtyRange(ctx: *ModifyCtx) void {
-    ctx.dirtyBlocks.put(ctx.id, ctx.id) catch return;
-=======
 pub inline fn markDirtyRange(ctx: *ModifyCtx, typeId: u16, nodeId: u32) void {
     const blockCapacity: u64 = selva.selva_get_block_capacity(ctx.typeEntry.?);
     const tmp: u64 = nodeId - @as(u64, @intFromBool((nodeId % blockCapacity) == 0));
     const mtKey = (@as(u64, typeId) << 32) | ((tmp / blockCapacity) * blockCapacity + 1);
 
     ctx.dirtyRanges.put(mtKey, @floatFromInt(mtKey)) catch return;
->>>>>>> ce535d44
 }