--- conflicted
+++ resolved
@@ -127,11 +127,7 @@
         return buffer[0 .. size / 4];
     }
 
-<<<<<<< HEAD
-      if (T == []u64) {
-=======
     if (T == []u64) {
->>>>>>> ce535d44
         var buffer: [*]u64 = undefined;
         var arrayType: c.napi_typedarray_type = undefined;
         var arrayLen: usize = undefined;
@@ -142,8 +138,6 @@
         return buffer[0 .. size / 8];
     }
 
-<<<<<<< HEAD
-=======
     if (T == []f64) {
         var buffer: [*]f64 = undefined;
         var arrayType: c.napi_typedarray_type = undefined;
@@ -154,7 +148,6 @@
         const size: usize = calcTypedArraySize(arrayType, arrayLen);
         return buffer[0 .. size / 8];
     }
->>>>>>> ce535d44
 
     var external: ?*anyopaque = undefined;
     const x = c.napi_get_value_external(env, value, &external);
