--- conflicted
+++ resolved
@@ -53,18 +53,13 @@
 }
 
 pub fn saveRange(napi_env: c.napi_env, info: c.napi_callback_info) callconv(.C) c.napi_value {
-    const args = napi.getArgs(4, napi_env, info) catch return null;
+    const args = napi.getArgs(5, napi_env, info) catch return null;
     const sdb_filename = napi.get([]u8, napi_env, args[0]) catch return null;
     const typeCode = napi.get(u16, napi_env, args[1]) catch return null;
-<<<<<<< HEAD
-    const start = napi.get(u32, napi_env, args[1]) catch return null;
-    const end = napi.get(u32, napi_env, args[2]) catch return null;
-    const ctx = napi.get(*db.DbCtx, napi_env, args[3]) catch return null;
-
-=======
     const start = napi.get(u32, napi_env, args[2]) catch return null;
     const end = napi.get(u32, napi_env, args[3]) catch return null;
->>>>>>> c8ce489d
+    const ctx = napi.get(*db.DbCtx, napi_env, args[4]) catch return null;
+
     var res: c.napi_value = null;
 
     const te = selva.selva_get_type_by_index(ctx.selva, typeCode);
