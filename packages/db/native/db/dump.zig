--- conflicted
+++ resolved
@@ -95,13 +95,8 @@
     const errlog = data[16..data.len];
 
     err = selva.selva_dump_load_block(dbCtx.selva, filename.ptr, errlog.ptr, errlog.len);
-<<<<<<< HEAD
-    if (err == 0) {
+    if (err != 0) {
         utils.write(data, err, 0);
-=======
-    if (err != 0) {
-        utils.write(c_int, data, err, 0);
->>>>>>> 3af2b243
         return;
     }
 
