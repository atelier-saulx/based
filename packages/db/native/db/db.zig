const c = @import("../c.zig");
const errors = @import("../errors.zig");
const std = @import("std");
const sort = @import("./sort.zig");
const selva = @import("../selva.zig");
const readInt = @import("../utils.zig").readInt;
const types = @import("../types.zig");

pub const TypeId = u16;
pub const StartSet = std.AutoHashMap(u16, u8);
pub const Node = *selva.SelvaNode;
pub const Aliases = *selva.SelvaAliases;
pub const Type = *selva.SelvaTypeEntry;
pub const FieldSchema = *const selva.SelvaFieldSchema;
pub const EdgeFieldConstraint = *const selva.EdgeFieldConstraint;

var globalAllocatorArena = std.heap.ArenaAllocator.init(std.heap.page_allocator);
// does not need to be a global one
const globalAllocator = globalAllocatorArena.allocator();

pub const DbCtx = struct {
    id: u32,
    initialized: bool,
    allocator: std.mem.Allocator,
    arena: std.heap.ArenaAllocator,
    readTxn: *c.MDB_txn,
    readTxnCreated: bool,
    env: ?*c.MDB_env,
    sortIndexes: sort.Indexes,
    mainSortIndexes: std.AutoHashMap([2]u8, *StartSet),
    readOnly: bool,
    selva: ?*selva.SelvaDb,

    decompressor: *selva.libdeflate_decompressor,
    libdeflate_block_state: selva.libdeflate_block_state,
    // shared block here derp

    // add decompressor
    // add compressor here
    // preallocated decompressor block thingy buffer
};

pub var dbHashmap = std.AutoHashMap(u32, *DbCtx).init(globalAllocator);

pub fn workerCtxInit() void {
    // TODO Return external and add deinit call
    selva.worker_ctx_init();
}

pub fn createDbCtx(id: u32) !*DbCtx {
    // If you want any var to persist out of the stack you have to do this (including an allocator)
    var arena = try globalAllocator.create(std.heap.ArenaAllocator);
    arena.* = std.heap.ArenaAllocator.init(globalAllocator);
    const allocator = arena.allocator();

    // magic with allocators
    const sortIndexes2 = sort.Indexes.init(allocator);
    const mainSortIndexes2 = std.AutoHashMap([2]u8, *StartSet).init(allocator);

    const b = try allocator.create(DbCtx);
    b.* = .{
        .id = 0,
        .arena = arena.*,
        .allocator = allocator,
        .readTxn = undefined,
        .env = undefined,
        .sortIndexes = sortIndexes2,
        .mainSortIndexes = mainSortIndexes2,
        .readTxnCreated = false,
        .initialized = false,
        .readOnly = false,
        .selva = null,
        .decompressor = selva.libdeflate_alloc_decompressor().?,
<<<<<<< HEAD
        .libdeflate_block_state = selva.libdeflate_block_state_init(100000),
        // .libdeflate_block_state = selva.libdeflate_block_state_init(305000),
=======
        .libdeflate_block_state = selva.libdeflate_block_state_init(305000),
>>>>>>> 7bf08a1c
    };

    try dbHashmap.put(id, b);
    return b;
}

var lastQueryId: u32 = 0;
pub fn getQueryId() u32 {
    lastQueryId += 1;
    if (lastQueryId > 4_000_000_000_000) {
        lastQueryId = 0;
    }
    return lastQueryId;
}

pub fn getType(ctx: *DbCtx, typePrefix: TypeId) !Type {
    // make fn getSelvaTypeIndex
    const selvaTypeEntry: ?*selva.SelvaTypeEntry = selva.selva_get_type_by_index(
        ctx.selva.?,
        typePrefix,
    );

    if (selvaTypeEntry == null) {
        return errors.SelvaError.SELVA_EINTYPE;
    }

    return selvaTypeEntry.?;
}

pub fn getFieldSchema(field: u8, typeEntry: ?Type) !FieldSchema {
    const s: ?*const selva.SelvaFieldSchema = selva.selva_get_fs_by_ns_field(
        selva.selva_get_ns_by_te(typeEntry.?),
        @bitCast(field),
    );
    if (s == null) {
        return errors.SelvaError.SELVA_EINVAL;
    }
    return s.?;
}

pub fn getField(typeEntry: ?Type, id: u32, node: Node, selvaFieldSchema: FieldSchema) []u8 {
    const fieldType: types.Prop = @enumFromInt(selvaFieldSchema.type);
    if (fieldType == types.Prop.ALIAS) {
        const target = if (id == 0) getNodeId(node) else id;
        const typeAliases = selva.selva_get_aliases(typeEntry, selvaFieldSchema.field);
        const alias = selva.selva_get_alias_by_dest(typeAliases, target);
        if (alias == null) {
            return @as([*]u8, undefined)[0..0];
        }
        // const alias = selva.selva_get_next_alias(aliasIterator);
        var len: selva.user_size_t = 0;
        const res = selva.selva_get_alias_name(alias, &len);
        return @as([*]u8, @constCast(res))[0..len];
    }
    const result: selva.SelvaFieldsPointer = selva.selva_fields_get_raw(node, selvaFieldSchema);
    return @as([*]u8, @ptrCast(result.ptr))[result.off .. result.off + result.len];
}

pub fn setTextField(ctx: *DbCtx, node: Node, selvaFieldSchema: FieldSchema, lang: [4]u8, str: *u8) !void {
    errors.selva(selva.selva_fields_set_text(ctx.selva, node, selvaFieldSchema, lang.ptr, str.ptr, str.len));
}

pub fn getTextField(ctx: *DbCtx, node: Node, selvaFieldSchema: FieldSchema, lang: [4]u8) !?*u8 {
    var len: selva.user_size_t = 0;
    var str: [len]u8 = undefined;
    errors.selva(selva.selva_fields_get_text(ctx.selva, node, selvaFieldSchema, lang.ptr, &str, &len));
    return str;
}

pub fn getReference(node: Node, field: u8) ?Node {
    const result = selva.selva_fields_get_reference(node, field);
    if (result == null) {
        return null;
    }
    return result.?.*.dst;
}

pub fn getSingleReference(node: Node, field: u8) ?*selva.SelvaNodeReference {
    const result = selva.selva_fields_get_reference(node, field);
    return result;
}

pub fn getReferences(node: Node, field: u8) ?*selva.SelvaNodeReferences {
    return selva.selva_fields_get_references(node, field);
}

pub fn clearReferences(ctx: *DbCtx, node: Node, selvaFieldSchema: FieldSchema) void {
    selva.selva_fields_clear_references(ctx.selva, node, selvaFieldSchema);
}

pub fn deleteReference(ctx: *DbCtx, node: Node, selvaFieldSchema: FieldSchema, id: u32) !void {
    try errors.selva(selva.selva_fields_del_ref(
        ctx.selva,
        node,
        selvaFieldSchema.field,
        id,
    ));
}

pub fn writeField(ctx: *DbCtx, data: []u8, node: Node, fieldSchema: FieldSchema) !void {
    try errors.selva(selva.selva_fields_set(
        ctx.selva,
        node,
        fieldSchema,
        data.ptr,
        data.len,
    ));
}

pub fn writeReference(ctx: *DbCtx, value: Node, target: Node, fieldSchema: FieldSchema) !?*selva.SelvaNodeReference {
    var ref: *selva.SelvaNodeReference = undefined;
    try errors.selva(selva.selva_fields_reference_set(
        ctx.selva,
        target,
        fieldSchema,
        value,
        @ptrCast(&ref),
    ));
    return ref;
}

pub fn writeReferences(ctx: *DbCtx, value: []Node, target: Node, fieldSchema: FieldSchema) !void {
    // selva_fields_references_insert() is slightly more optimized than this for insertions to
    // a `references` field but does it really make a difference?
    try errors.selva(selva.selva_fields_set(
        ctx.selva,
        target,
        fieldSchema,
        @ptrCast(value.ptr),
        value.len * 8, // ptr len
    ));
}

pub fn putReferences(ctx: *DbCtx, ids: []u32, target: Node, fieldSchema: FieldSchema, typeEntry: Type) !void {
    try errors.selva(selva.selva_fields_references_insert_tail_wupsert(
        ctx.selva,
        target,
        fieldSchema,
        typeEntry,
        ids.ptr,
        ids.len,
    ));
}

// @param index 0 = first; -1 = last.
pub fn insertReference(
    ctx: *DbCtx,
    value: Node,
    target: Node,
    fieldSchema: FieldSchema,
    index: selva.user_ssize_t,
) !*selva.SelvaNodeReference {
    // TODO Things can be optimized quite a bit if the type entry could be passed as an arg.
    const te_dst = selva.selva_get_type_by_node(ctx.selva, value);
    var ref: [*c]selva.SelvaNodeReference = undefined;
    const code = selva.selva_fields_references_insert(
        ctx.selva,
        target,
        fieldSchema,
        index,
        te_dst,
        value,
        &ref,
    );

    if (code != selva.SELVA_EEXIST) {
        try errors.selva(code);
    }

    return ref;
}

pub fn moveReference(
    node: Node,
    fieldSchema: FieldSchema,
    index_old: selva.user_ssize_t,
    index_new: selva.user_ssize_t,
) !void {
    try errors.selva(selva.selva_fields_references_move(
        node,
        fieldSchema,
        index_old,
        index_new,
    ));
}

pub fn swapReference(
    node: Node,
    fieldSchema: FieldSchema,
    index_a: selva.user_ssize_t,
    index_b: selva.user_ssize_t,
) !void {
    try errors.selva(selva.selva_fields_references_swap(node, fieldSchema, index_a, index_b));
}

pub fn getEdgeProp(
    ref: *selva.SelvaNodeReference,
    selvaFieldSchema: FieldSchema,
) []u8 {
    if (ref.meta != null) {
        const result: selva.SelvaFieldsPointer = selva.selva_fields_get_raw2(
            ref.meta,
            selvaFieldSchema,
        );
        return @as([*]u8, @ptrCast(result.ptr))[result.off .. result.off + result.len];
    } else {
        return &.{};
    }
}

pub fn getEdgeFieldSchema(edgeConstaint: *const selva.EdgeFieldConstraint, field: u8) !FieldSchema {
    const edgeFieldSchema = selva.get_fs_by_fields_schema_field(
        edgeConstaint.*.fields_schema,
        field - 1,
    );
    if (edgeFieldSchema == null) {
        return errors.SelvaError.SELVA_NO_EDGE_FIELDSCHEMA;
    }
    return edgeFieldSchema;
}

// TODO fix this
pub fn getEdgeReferences(
    ref: *selva.SelvaNodeReference,
    field: u8,
) ?selva.SelvaNodeWeakReferences {
    if (ref.meta != null) {
        return selva.selva_fields_get_weak_references(
            ref.meta,
            field,
        );
    }
    return null;
}

// TODO fix this
pub fn getEdgeReference(
    ref: *selva.SelvaNodeReference,
    field: u8,
) ?selva.SelvaNodeWeakReference {
    if (ref.meta != null) {
        return selva.selva_fields_get_weak_reference(
            ref.meta,
            field,
        );
    }
    return null;
}

pub fn writeEdgeProp(
    data: []u8,
    node: Node,
    efc: *const selva.EdgeFieldConstraint,
    ref: *selva.SelvaNodeReference,
    field: u8,
) !void {
    try errors.selva(selva.selva_fields_set_reference_meta(
        node,
        ref,
        efc,
        field,
        data.ptr,
        data.len,
    ));
}

pub fn deleteField(ctx: *DbCtx, typeEntry: Type, id: u32, node: Node, selvaFieldSchema: FieldSchema) !void {
    const fieldType: types.Prop = @enumFromInt(selvaFieldSchema.type);
    if (fieldType == types.Prop.ALIAS) {
        const typeAliases = selva.selva_get_aliases(typeEntry, selvaFieldSchema.field);
        selva.selva_del_alias_by_dest(typeAliases, if (id == 0) getNodeId(node) else id);
    } else {
        try errors.selva(selva.selva_fields_del(ctx.selva, node, selvaFieldSchema));
    }
}

pub fn getTypeIdFromFieldSchema(fieldSchema: FieldSchema) u16 {
    const result = selva.selva_get_edge_field_constraint(fieldSchema).*.dst_node_type;
    return result;
}

pub fn deleteNode(ctx: *DbCtx, typeEntry: Type, node: Node) !void {
    selva.selva_del_node(ctx.selva, typeEntry, node);
}

pub fn upsertNode(id: u32, typeEntry: Type) !Node {
    const node = selva.selva_upsert_node(typeEntry, id);
    if (node == null) {
        return errors.SelvaError.SELVA_CANNOT_UPSERT;
    }
    return node.?;
}

pub fn getNode(id: u32, typeEntry: Type) ?Node {
    return selva.selva_find_node(typeEntry, id);
}

pub inline fn getNodeId(node: Node) u32 {
    return selva.selva_get_node_id(node);
}

pub fn getNodeIdArray(node: Node) [4]u8 {
    const x: [4]u8 = @bitCast(selva.selva_get_node_id(node));
    return x;
}

pub fn getFirstNode(typeEntry: Type) ?Node {
    return selva.selva_min_node(typeEntry);
}

pub fn getLastNode(typeEntry: Type) ?Node {
    return selva.selva_max_node(typeEntry);
}

pub fn getNextNode(typeEntry: Type, node: Node) ?Node {
    return selva.selva_next_node(typeEntry, node);
}

pub fn getPrevNode(typeEntry: Type, node: Node) ?Node {
    return selva.selva_prev_node(typeEntry, node);
}

pub fn getNodeRangeHash(typeEntry: Type, start: u32, end: u32) selva.SelvaHash128 {
    return selva.selva_node_hash_range(typeEntry, start, end);
}

pub fn setAlias(id: u32, field: u8, aliasName: []u8, typeEntry: Type) !void {
    const typeAliases = selva.selva_get_aliases(typeEntry, field);
    selva.selva_set_alias(typeAliases, id, aliasName.ptr, aliasName.len);
}

pub fn delAliasByName(typeEntry: Type, aliasName: [*]u8) !void {
    try errors.selva(selva.selva_del_alias_by_name(typeEntry, aliasName.ptr, aliasName.len));
}

pub fn getAliasByName(typeEntry: Type, aliasName: [*]u8) ?Node {
    return selva.selva_get_alias(typeEntry, aliasName.ptr, aliasName.len);
}

pub fn insertSort(
    sortCtx: *selva.SelvaSortCtx,
    node: Node,
    sortFieldType: types.Prop,
    value: []u8,
    start: u16,
    len: u16,
) void {
    if (sortFieldType == types.Prop.TIMESTAMP) {
        selva.selva_sort_insert_i64(sortCtx, readInt(i64, value, start), node);
        return;
    }

    if (sortFieldType == types.Prop.STRING) {
        if (start > 0 and len > 0) {
            selva.selva_sort_insert_buf(sortCtx, value[start .. start + len].ptr, value.len, node);
        } else {
            selva.selva_sort_insert_buf(sortCtx, value.ptr, value.len, node);
        }
        return;
    }

    if (sortFieldType == types.Prop.NUMBER) {
        selva.selva_sort_insert_double(sortCtx, @floatFromInt(readInt(u64, value, start)), node);
        return;
    }

    if (sortFieldType == types.Prop.INT8) {
        selva.selva_sort_insert_i64(sortCtx, @intCast(readInt(i8, value, start)), node);
        return;
    }

    if (sortFieldType == types.Prop.INT16) {
        selva.selva_sort_insert_i64(sortCtx, @intCast(readInt(i16, value, start)), node);
        return;
    }

    if (sortFieldType == types.Prop.INT32) {
        selva.selva_sort_insert_i64(sortCtx, @intCast(readInt(i32, value, start)), node);
        return;
    }

    if (sortFieldType == types.Prop.INT64) {
        selva.selva_sort_insert_i64(sortCtx, @intCast(readInt(i64, value, start)), node);
        return;
    }

    if (sortFieldType == types.Prop.UINT8) {
        selva.selva_sort_insert_i64(sortCtx, @intCast(readInt(u8, value, start)), node);
        return;
    }

    if (sortFieldType == types.Prop.UINT16) {
        selva.selva_sort_insert_i64(sortCtx, @intCast(readInt(u16, value, start)), node);
        return;
    }

    if (sortFieldType == types.Prop.UINT32) {
        selva.selva_sort_insert_i64(sortCtx, @intCast(readInt(u32, value, start)), node);
        return;
    }

    if (sortFieldType == types.Prop.UINT64) {
        selva.selva_sort_insert_i64(sortCtx, @intCast(readInt(u64, value, start)), node);
        return;
    }

    if (sortFieldType == types.Prop.ENUM) {
        selva.selva_sort_insert_i64(sortCtx, @intCast(value[start]), node);
        return;
    }
}

pub fn getSortFlag(sortFieldType: types.Prop, desc: bool) !selva.SelvaSortOrder {
    switch (sortFieldType) {
        types.Prop.TIMESTAMP,
        types.Prop.INT8,
        types.Prop.UINT8,
        types.Prop.INT16,
        types.Prop.UINT16,
        types.Prop.INT32,
        types.Prop.UINT32,
        types.Prop.INT64,
        types.Prop.UINT64,
        types.Prop.ENUM,
        => {
            if (desc) {
                return selva.SELVA_SORT_ORDER_I64_DESC;
            } else {
                return selva.SELVA_SORT_ORDER_I64_ASC;
            }
        },
        types.Prop.NUMBER => {
            if (desc) {
                return selva.SELVA_SORT_ORDER_DOUBLE_DESC;
            } else {
                return selva.SELVA_SORT_ORDER_DOUBLE_ASC;
            }
        },
        types.Prop.STRING => {
            if (desc) {
                return selva.SELVA_SORT_ORDER_BUFFER_DESC;
            } else {
                return selva.SELVA_SORT_ORDER_BUFFER_ASC;
            }
        },
        else => {
            return errors.DbError.WRONG_SORTFIELD_TYPE;
        },
    }
}<|MERGE_RESOLUTION|>--- conflicted
+++ resolved
@@ -71,12 +71,8 @@
         .readOnly = false,
         .selva = null,
         .decompressor = selva.libdeflate_alloc_decompressor().?,
-<<<<<<< HEAD
-        .libdeflate_block_state = selva.libdeflate_block_state_init(100000),
-        // .libdeflate_block_state = selva.libdeflate_block_state_init(305000),
-=======
+        // .libdeflate_block_state = selva.libdeflate_block_state_init(100000),
         .libdeflate_block_state = selva.libdeflate_block_state_init(305000),
->>>>>>> 7bf08a1c
     };
 
     try dbHashmap.put(id, b);
