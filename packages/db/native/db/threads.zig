const std = @import("std");
const DbCtx = @import("./ctx.zig").DbCtx;
const Thread = std.Thread;
const Mutex = std.Thread.Mutex;
const Condition = std.Thread.Condition;
const read = @import("../utils.zig").read;
const readNext = @import("../utils.zig").readNext;
const Query = @import("../query/query.zig");
const Modify = @import("../modify/modify.zig");
const selva = @import("../selva.zig").c;
const SelvaHash128 = @import("../selva.zig").SelvaHash128;
const dump = @import("dump.zig");
const deflate = @import("../deflate.zig");
const writeInt = @import("../utils.zig").writeInt;
const jsBridge = @import("./jsBridge.zig");
const sort = @import("./sort.zig");
const OpType = @import("../types.zig").OpType;
const SortHeader = @import("../types.zig").SortHeader;
const Queue = std.array_list.Managed([]u8);

pub fn getResultSlice(
    comptime isQuery: bool,
    thread: *DbThread,
    size: usize,
    id: u32,
    subType: OpType,
) ![]u8 {
    const offset = 9;
    const paddedSize = size + offset;
    var increasedSize: usize = if (isQuery) 1_000_000 else 100_000;
    if (isQuery) {
        if (thread.queryResults.len < thread.queryResultsIndex + paddedSize) {
            if (paddedSize > 1_000_000) {
                increasedSize = (@divTrunc(paddedSize, increasedSize) + 1) * increasedSize;
            }
            thread.queryResults = try std.heap.raw_c_allocator.realloc(
                thread.queryResults,
                thread.queryResults.len + increasedSize,
            );
        }
        writeInt(u32, thread.queryResults, thread.queryResultsIndex, paddedSize);
        writeInt(u32, thread.queryResults, thread.queryResultsIndex + 4, id);
        thread.queryResults[thread.queryResultsIndex + 8] = @intFromEnum(subType);
        const data = thread.queryResults[thread.queryResultsIndex + offset .. thread.queryResultsIndex + paddedSize];
        thread.*.queryResultsIndex = thread.queryResultsIndex + paddedSize;
        return data;
    } else {
        if (thread.modifyResults.len < thread.modifyResultsIndex + paddedSize) {
            if (paddedSize > 100_000) {
                increasedSize = (@divTrunc(paddedSize, increasedSize) + 1) * increasedSize;
            }
            thread.modifyResults = try std.heap.raw_c_allocator.realloc(
                thread.modifyResults,
                thread.modifyResults.len + increasedSize,
            );
        }
        writeInt(u32, thread.modifyResults, thread.modifyResultsIndex, paddedSize);
        writeInt(u32, thread.modifyResults, thread.modifyResultsIndex + 4, id);
        thread.modifyResults[thread.modifyResultsIndex + 8] = @intFromEnum(subType);
        const data = thread.modifyResults[thread.modifyResultsIndex + offset .. thread.modifyResultsIndex + paddedSize];
        thread.*.modifyResultsIndex = thread.modifyResultsIndex + paddedSize;
        return data;
    }
}

pub const DbThread = struct {
    thread: Thread,
    id: usize,
    queryResults: []u8,
    queryResultsIndex: usize,
    modifyResults: []u8,
    modifyResultsIndex: usize,
    decompressor: *deflate.Decompressor,
    libdeflateBlockState: deflate.BlockState,
    pendingModifies: usize,
};

pub const Threads = struct {
    mutex: Mutex = .{},
    threads: []*DbThread,

    pendingQueries: usize = 0,
    pendingModifies: usize = 0,

    wakeup: Condition = .{},
    queryDone: Condition = .{},
    modifyDone: Condition = .{},

    sortDone: Condition = .{},
    makingSortIndexes: usize = 0,

    modifyQueue: *Queue,
    nextModifyQueue: *Queue,

    queryQueue: *Queue,
    nextQueryQueue: *Queue,

    shutdown: bool = false,

    jsQueryBridgeStaged: bool = false,

    jsModifyBridgeStaged: bool = false,

    ctx: *DbCtx,

    allocator: std.mem.Allocator,

    pub fn waitForQuery(self: *Threads) void {
        self.mutex.lock();
        defer self.mutex.unlock();
        while (self.pendingQueries > 0) {
            std.debug.print("wait for q\n", .{});
            self.queryDone.wait(&self.mutex);
            std.debug.print(" wait for q done\n", .{});
        }
    }

    pub fn waitForModify(self: *Threads) void {
        self.mutex.lock();
        defer self.mutex.unlock();
        while (self.pendingModifies > 0) {
            std.debug.print("wait for m\n", .{});
            self.modifyDone.wait(&self.mutex);
            std.debug.print(" wait for m done\n", .{});
        }
    }

    pub fn modifyIsReady(self: *Threads) bool {
        self.mutex.lock();
        defer self.mutex.unlock();
        if (self.pendingModifies > 0) {
            return false;
        }
        return true;
    }

    pub fn queryIsReady(self: *Threads) bool {
        self.mutex.lock();
        defer self.mutex.unlock();
        if (self.pendingQueries > 0) {
            return false;
        }
        return true;
    }

    pub fn query(
        self: *Threads,
        queryBuffer: []u8,
    ) !void {
        self.mutex.lock();
        defer self.mutex.unlock();
        if (self.pendingModifies > 0) {
            try self.nextQueryQueue.append(queryBuffer);
        } else {
            try self.queryQueue.append(queryBuffer);
            self.pendingQueries += 1;
            self.wakeup.signal();
        }
    }

    pub fn modify(
        self: *Threads,
        modifyBuffer: []u8,
    ) !void {
        self.mutex.lock();
        defer self.mutex.unlock();
        if (self.pendingQueries > 0) {
            try self.nextModifyQueue.append(modifyBuffer);
        } else {
            try self.modifyQueue.append(modifyBuffer);
            self.pendingModifies += 1;
            for (self.threads) |thread| {
                thread.*.pendingModifies += 1;
            }
            self.wakeup.broadcast();
        }
    }

    fn modifyNotPending(self: *Threads) void {
        for (self.threads) |thread| {
            if (thread.pendingModifies != 0) {
                return;
            }
        }

        self.modifyDone.signal();

        if (!self.jsModifyBridgeStaged) {
            self.ctx.jsBridge.call(jsBridge.BridgeResponse.modify);
            self.jsModifyBridgeStaged = true;
        }

        if (self.nextQueryQueue.items.len > 0) {
            const prevQueryQueue = self.queryQueue;
            self.queryQueue = self.nextQueryQueue;
            self.nextQueryQueue = prevQueryQueue;
            self.pendingQueries = self.queryQueue.items.len;
            self.wakeup.broadcast();
        }
    }

    fn worker(self: *Threads, threadCtx: *DbThread) !void {
        while (true) {
            var queryBuf: ?[]u8 = null;
            var modifyBuf: ?[]u8 = null;
            var op: OpType = undefined;
            var sortIndex: ?*sort.SortIndexMeta = null;

            self.mutex.lock();

            if (self.shutdown) {
                self.mutex.unlock();
                return;
            }

            if (self.queryQueue.items.len > 0) {
                queryBuf = self.queryQueue.swapRemove(0);
                if (queryBuf) |q| {
                    op = @enumFromInt(q[4]);
                    if (op == OpType.default) {
                        var index: usize = 5;
                        const header = readNext(Query.Query.QueryDefaultHeader, q, &index);
                        if (header.sortSize != 0) {
                            const sortHeader = readNext(SortHeader, q, &index);
                            if (sort.getSortIndex(
                                self.ctx.sortIndexes.get(header.typeId),
                                sortHeader.prop,
                                sortHeader.start,
                                sortHeader.lang,
                            )) |sortMetaIndex| {
                                sortIndex = sortMetaIndex;
                            } else {
                                // needs multi threading ofc
                                sortIndex = try sort.createSortIndex(
                                    self.ctx,
                                    threadCtx.decompressor,
                                    header.typeId,
                                    sortHeader,
                                    true,
                                    false,
                                );
                            }
                        }
                    }
                }
            } else if (self.modifyQueue.items.len > 0 and threadCtx.pendingModifies > 0) {
                modifyBuf = self.modifyQueue.items[0];
                if (modifyBuf) |m| {
                    op = @enumFromInt(m[4]);
                }
            } else {
                self.wakeup.wait(&self.mutex);
            }

            self.mutex.unlock();

            if (queryBuf) |q| {
                switch (op) {
                    OpType.saveBlock => {
                        const data = try getResultSlice(true, threadCtx, 26, 0, op);
                        const start = read(u32, q, 5);
                        const typeCode = read(u16, q, 9);
                        _ = selva.memcpy(data[4..10].ptr, q[5..11].ptr, 6);
                        var hash: SelvaHash128 = 0;
                        const err = dump.saveBlock(self.ctx, typeCode, start, q[11..q.len], &hash);
                        _ = selva.memcpy(data[0..4].ptr, &err, 4);
                        _ = selva.memcpy(data[10..16].ptr, &hash, 16);
                    },
                    OpType.saveCommon => {
                        const data = try getResultSlice(true, threadCtx, 4, 0, op);
                        const err = dump.saveCommon(self.ctx, q[5..q.len]);
                        _ = selva.memcpy(data[0..4].ptr, &err, 4);
                    },
                    else => {
                        try Query.getQueryThreaded(self.ctx, q, threadCtx, sortIndex);
                    },
                }

                self.mutex.lock();
                self.pendingQueries -= 1;

                // If results size is too large move stuff to next query

                if (self.pendingQueries == 0) {
                    self.queryDone.signal();

                    if (!self.jsQueryBridgeStaged) {
                        self.jsQueryBridgeStaged = true;
                        std.debug.print("derp!@# \n", .{});
                        self.ctx.jsBridge.call(jsBridge.BridgeResponse.query);
                    }

                    if (self.nextModifyQueue.items.len > 0) {
                        const prevModifyQueue = self.modifyQueue;
                        self.modifyQueue = self.nextModifyQueue;
                        self.nextModifyQueue = prevModifyQueue;
                        self.pendingModifies = self.modifyQueue.items.len;
                        for (self.threads) |thread| {
                            thread.*.pendingModifies = self.modifyQueue.items.len;
                        }
                        self.wakeup.broadcast();
                    } else {}
                }
                self.mutex.unlock();
            }

            if (modifyBuf) |m| {
                if (threadCtx.id == 0) {
                    switch (op) {
                        OpType.modify => {
                            try Modify.modify(threadCtx, m, self.ctx, op);
                        },
                        OpType.load => {
                            std.debug.print("LOAD LOAD \n", .{});
                            // LOAD LOAD
                            const data = try getResultSlice(true, threadCtx, 1, read(u32, m, 0), op);
                            data[0] = 67;
                        },
<<<<<<< HEAD
                        else => {},
=======
                        OpType.unload => {
                            const data = try getResultSlice(true, threadCtx, 1, read(u32, m, 0), op);
                            data[0] = 67;
                        },
>>>>>>> 868f4090
                    }

                    self.mutex.lock();
                    _ = self.modifyQueue.swapRemove(0);
                    self.pendingModifies -= 1;
                    threadCtx.pendingModifies -= 1;
                    if (self.pendingModifies == 0) {
                        self.modifyNotPending();
                    }
                    self.mutex.unlock();
                } else {
                    // Subscription worker
                    self.mutex.lock();
                    threadCtx.pendingModifies -= 1;
                    if (self.pendingModifies == 0) {
                        self.modifyNotPending();
                    }
                    self.mutex.unlock();
                }
            }
        }
    }

    pub fn init(
        allocator: std.mem.Allocator,
        threadAmount: usize,
        ctx: *DbCtx,
    ) !*Threads {
        const self = try allocator.create(Threads);

        const modifyQueue = try allocator.create(Queue);
        modifyQueue.* = Queue.init(allocator);
        const nextModifyQueue = try allocator.create(Queue);
        nextModifyQueue.* = Queue.init(allocator);

        const queryQueue = try allocator.create(Queue);
        queryQueue.* = Queue.init(allocator);
        const nextQueryQueue = try allocator.create(Queue);
        nextQueryQueue.* = Queue.init(allocator);

        self.* = .{
            .allocator = allocator,
            .threads = try allocator.alloc(*DbThread, threadAmount),
            .ctx = ctx,
            .modifyQueue = modifyQueue,
            .nextModifyQueue = nextModifyQueue,
            .queryQueue = queryQueue,
            .nextQueryQueue = nextQueryQueue,
        };

        for (self.threads, 0..) |*t, id| {
            const threadCtx = try allocator.create(DbThread);
            threadCtx.*.id = id;
            threadCtx.*.queryResultsIndex = 0;
            threadCtx.*.queryResults = try std.heap.raw_c_allocator.alloc(u8, 0);
            threadCtx.*.modifyResultsIndex = 0;
            threadCtx.*.modifyResults = try std.heap.raw_c_allocator.alloc(u8, 0);
            threadCtx.*.thread = try Thread.spawn(.{}, worker, .{ self, threadCtx });
            threadCtx.*.decompressor = deflate.createDecompressor();
            threadCtx.*.libdeflateBlockState = deflate.initBlockState(305000);
            threadCtx.*.pendingModifies = 0;
            t.* = threadCtx;
        }

        return self;
    }

    pub fn deinit(self: *Threads) void {
        self.mutex.lock();
        self.shutdown = true;
        self.wakeup.broadcast();
        self.mutex.unlock();
        for (self.threads) |t| {
            t.thread.join();
            std.heap.raw_c_allocator.free(t.queryResults);
            std.heap.raw_c_allocator.free(t.modifyResults);
            self.allocator.destroy(t);
        }
        self.modifyQueue.*.deinit();
        self.nextModifyQueue.*.deinit();
        self.queryQueue.*.deinit();
        self.nextQueryQueue.*.deinit();
        self.allocator.destroy(self.modifyQueue);
        self.allocator.destroy(self.nextModifyQueue);
        self.allocator.destroy(self.queryQueue);
        self.allocator.destroy(self.nextQueryQueue);
        self.allocator.destroy(self);
    }
};<|MERGE_RESOLUTION|>--- conflicted
+++ resolved
@@ -316,14 +316,11 @@
                             const data = try getResultSlice(true, threadCtx, 1, read(u32, m, 0), op);
                             data[0] = 67;
                         },
-<<<<<<< HEAD
-                        else => {},
-=======
                         OpType.unload => {
                             const data = try getResultSlice(true, threadCtx, 1, read(u32, m, 0), op);
                             data[0] = 67;
                         },
->>>>>>> 868f4090
+                        else => {},
                     }
 
                     self.mutex.lock();
