--- conflicted
+++ resolved
@@ -8,11 +8,7 @@
 const DbCtx = @import("../db/ctx.zig").DbCtx;
 
 // sdbFilename must be nul-terminated
-<<<<<<< HEAD
-pub fn saveCommon(thread: *Thread.Thread, ctx: *db.DbCtx, q: []u8, op: t.OpType) !void {
-=======
-pub fn saveCommon(threadCtx: *Thread.DbThread, ctx: *DbCtx, q: []u8, op: t.OpType) !void {
->>>>>>> 863e3ec9
+pub fn saveCommon(thread: *Thread.Thread, ctx: *DbCtx, q: []u8, op: t.OpType) !void {
     const id = read(u32, q, 0);
     const data = try thread.query.result(4, id, op);
     const filename = q[5..q.len];
@@ -28,11 +24,7 @@
 }
 
 // sdbFilename must be nul-terminated
-<<<<<<< HEAD
-pub fn saveBlock(thread: *Thread.Thread, ctx: *db.DbCtx, q: []u8, op: t.OpType) !void {
-=======
-pub fn saveBlock(threadCtx: *Thread.DbThread, ctx: *DbCtx, q: []u8, op: t.OpType) !void {
->>>>>>> 863e3ec9
+pub fn saveBlock(thread: *Thread.Thread, ctx: *DbCtx, q: []u8, op: t.OpType) !void {
     const id = read(u32, q, 0);
     const data = try thread.query.result(26, id, op);
 
@@ -56,13 +48,8 @@
 }
 
 pub fn loadCommon(
-<<<<<<< HEAD
     thread: *Thread.Thread,
-    dbCtx: *db.DbCtx,
-=======
-    threadCtx: *Thread.DbThread,
     dbCtx: *DbCtx,
->>>>>>> 863e3ec9
     m: []u8,
     op: t.OpType,
 ) !void {
@@ -94,13 +81,8 @@
 }
 
 pub fn loadBlock(
-<<<<<<< HEAD
     thread: *Thread.Thread,
-    dbCtx: *db.DbCtx,
-=======
-    threadCtx: *Thread.DbThread,
     dbCtx: *DbCtx,
->>>>>>> 863e3ec9
     m: []u8,
     op: t.OpType,
 ) !void {
@@ -133,13 +115,8 @@
 }
 
 pub fn unloadBlock(
-<<<<<<< HEAD
     thread: *Thread.Thread,
-    dbCtx: *db.DbCtx,
-=======
-    threadCtx: *Thread.DbThread,
     dbCtx: *DbCtx,
->>>>>>> 863e3ec9
     m: []u8,
     op: t.OpType,
 ) !void {
