--- conflicted
+++ resolved
@@ -6,11 +6,7 @@
 const t = @import("../types.zig");
 const DbCtx = @import("../db/ctx.zig").DbCtx;
 
-<<<<<<< HEAD
-pub fn blockHash(thread: *Thread.Thread, ctx: *db.DbCtx, q: []u8, op: t.OpType) !void {
-=======
-pub fn blockHash(threadCtx: *Thread.DbThread, ctx: *DbCtx, q: []u8, op: t.OpType) !void {
->>>>>>> 863e3ec9
+pub fn blockHash(thread: *Thread.Thread, ctx: *DbCtx, q: []u8, op: t.OpType) !void {
     const id = utils.read(u32, q, 0);
     const data = try thread.query.result(20, id, op);
     const start = utils.read(u32, q, 0);
