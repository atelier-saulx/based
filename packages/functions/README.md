--- conflicted
+++ resolved
@@ -7,17 +7,10 @@
 ```typescript
 import { BasedFunction } from '@based/functions'
 
-<<<<<<< HEAD
-const submitVote: BasedFunction<{ target: number }, 'ok' | 'not-ok'> = async (
-  based,
-  { target }
-) => {
-=======
 const submitVote: BasedFunction<
   { target: number },
   'ok' | 'not-ok'
 > = async (based, { target }) => {
->>>>>>> b1be3892
   if (target > 10) {
     return 'ok'
   }
