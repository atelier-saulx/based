{
  "name": "@based/db-query",
<<<<<<< HEAD
  "version": "2.0.0-alpha.29",
=======
  "version": "3.1.1",
>>>>>>> 69dde8cc
  "license": "MIT",
  "main": "dist/src/index.js",
  "scripts": {
    "build": "npx tsc",
    "watch": "npm run build -- --watch",
    "clean": "rimraf {.turbo,dist,node_modules}",
    "test": "ava --color --node-arguments='--expose-gc' --timeout 3m --verbose"
  },
  "sideEffects": false,
  "type": "module",
  "files": [
    "dist/src",
    "!dist/src/**/*.js.map"
  ],
  "ava": {
    "concurrency": 1,
    "timeout": "2m",
    "files": [
      "./dist/test/*.js"
    ]
  },
  "dependencies": {
    "@saulx/diff": "^1.1.4",
    "@saulx/utils": "^3.2.2",
    "@based/client": "^4.7.6"
  },
  "devDependencies": {
    "@types/node": "^17.0.23",
    "ava": "6.1.1",
    "ts-node": "10.9.1",
    "typescript": "^5.1.6",
    "rimraf": "^3.0.2"
  }
}<|MERGE_RESOLUTION|>--- conflicted
+++ resolved
@@ -1,10 +1,6 @@
 {
   "name": "@based/db-query",
-<<<<<<< HEAD
-  "version": "2.0.0-alpha.29",
-=======
   "version": "3.1.1",
->>>>>>> 69dde8cc
   "license": "MIT",
   "main": "dist/src/index.js",
   "scripts": {
