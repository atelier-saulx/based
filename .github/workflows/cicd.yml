--- conflicted
+++ resolved
@@ -63,18 +63,11 @@
     strategy:
       matrix:
         tests:
-<<<<<<< HEAD
-          - test/*.ts
-          - test/schema/*.ts
-          - test/subs/*.ts
-          - test/indexing/*.ts
-=======
           - ["packages/client","test/*.ts"]
           - ["packages/client", "test/schema/*.ts"]
           - ["packages/client", "test/subs/*.ts"]
           - ["packages/client", "test/indexing/*.ts"]
           - ["packages/schema", "test/*.ts"]
->>>>>>> e1a2a664
     steps:
       - uses: actions/checkout@v4
       - name: Use Node.js
