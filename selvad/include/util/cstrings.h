--- conflicted
+++ resolved
@@ -6,11 +6,6 @@
 #ifndef _UTIL_CSTRINGS_H_
 #define _UTIL_CSTRINGS_H_
 
-<<<<<<< HEAD
-#include <stdint.h>
-
-=======
->>>>>>> 93782396
 uint64_t b10digits(uint64_t x);
 
 [[nodiscard]]
