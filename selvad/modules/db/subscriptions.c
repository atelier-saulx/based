--- conflicted
+++ resolved
@@ -2143,15 +2143,8 @@
              * when the command returns.
              * reg[0] is reserved for the current nodeId.
              */
-<<<<<<< HEAD
-            str = selva_string_to_str(filter_args[i], &str_len);
-            arg = selva_malloc(str_len);
-            memcpy(arg, str, str_len);
-
-            rpn_set_reg(filter_ctx, reg_i, arg, str_len, RPN_SET_REG_FLAG_AUTO_FREE);
-=======
+
             rpn_set_reg_string(filter_ctx, i + 1, filter_args[i]);
->>>>>>> 3bc203a0
         }
     }
 
